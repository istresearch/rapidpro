# -*- coding: utf-8 -*-
from __future__ import absolute_import, division, print_function, unicode_literals

import copy
import datetime
import json
import os
import pytz
import re
import six
import time
from uuid import uuid4
from datetime import timedelta
from decimal import Decimal

from mock import patch
from openpyxl import load_workbook

from django.conf import settings
from django.core.urlresolvers import reverse
from django.test.utils import override_settings
from django.utils import timezone

from temba.airtime.models import AirtimeTransfer
from temba.api.models import WebHookEvent, WebHookResult, Resthook
from temba.channels.models import Channel, ChannelEvent
from temba.contacts.models import Contact, ContactGroup, ContactField, ContactURN, URN, TEL_SCHEME
from temba.ivr.models import IVRCall
from temba.ussd.models import USSDSession
from temba.locations.models import AdminBoundary, BoundaryAlias
from temba.msgs.models import Broadcast, Label, Msg, INCOMING, PENDING, WIRED, OUTGOING, FAILED
from temba.orgs.models import Language, get_current_export_version
from temba.tests import TembaTest, MockResponse, FlowFileTest, also_in_flowserver, skip_if_no_flowserver, matchers
from temba.triggers.models import Trigger
from temba.utils.dates import datetime_to_str
from temba.utils.goflow import FlowServerException, get_client
from temba.utils.profiler import QueryTracker
from temba.values.models import Value

from .flow_migrations import (
    migrate_to_version_5, migrate_to_version_6, migrate_to_version_7, migrate_to_version_8, migrate_to_version_9,
    migrate_export_to_version_9, migrate_to_version_10_2, migrate_to_version_10_4, migrate_to_version_11_1,
    migrate_to_version_11_2, map_actions
)
from .models import (
    Flow, FlowStep, FlowRun, FlowLabel, FlowStart, FlowRevision, FlowException, ExportFlowResultsTask, ActionSet,
    RuleSet, Action, Rule, FlowRunCount, FlowPathCount, InterruptTest, get_flow_user, FlowCategoryCount,
    Test, TrueTest, FalseTest, AndTest, OrTest, PhoneTest, NumberTest, EqTest, LtTest, LteTest,
    GtTest, GteTest, BetweenTest, ContainsOnlyPhraseTest, ContainsPhraseTest, DateEqualTest, DateAfterTest,
    DateBeforeTest, DateTest, StartsWithTest, ContainsTest, ContainsAnyTest, RegexTest, NotEmptyTest, HasStateTest,
    HasDistrictTest, HasWardTest, HasEmailTest, SendAction, AddLabelAction, AddToGroupAction, ReplyAction,
    SaveToContactAction, SetLanguageAction, SetChannelAction, EmailAction, StartFlowAction, TriggerFlowAction,
    DeleteFromGroupAction, WebhookAction, ActionLog, VariableContactAction, UssdAction, FlowPathRecentRun,
    FlowUserConflictException, FlowVersionConflictException, FlowInvalidCycleException, FlowNodeCount
)

from .views import FlowCRUDL
from .tasks import update_run_expirations_task, squash_flowruncounts, squash_flowpathcounts


class FlowTest(TembaTest):

    def setUp(self):
        super(FlowTest, self).setUp()

        self.contact = self.create_contact('Eric', '+250788382382')
        self.contact2 = self.create_contact('Nic', '+250788383383')
        self.contact3 = self.create_contact('Norbert', '+250788123456')
        self.contact4 = self.create_contact('Teeh', '+250788123457', language='por')

        self.flow = self.get_flow('color')

        self.other_group = self.create_group("Other", [])

    def export_flow_results(self, flow, responded_only=False, include_msgs=True, include_runs=True, contact_fields=None, extra_urns=()):
        """
        Exports results for the given flow and returns the generated workbook
        """
        self.login(self.admin)

        form = {
            'flows': [flow.id],
            'responded_only': responded_only,
            'include_messages': include_msgs,
            'include_runs': include_runs,
            'extra_urns': extra_urns
        }
        if contact_fields:
            form['contact_fields'] = [c.id for c in contact_fields]

        response = self.client.post(reverse('flows.flow_export_results'), form)
        self.assertEqual(response.status_code, 302)

        task = ExportFlowResultsTask.objects.order_by('-id').first()
        self.assertIsNotNone(task)

        filename = "%s/test_orgs/%d/results_exports/%s.xlsx" % (settings.MEDIA_ROOT, self.org.pk, task.uuid)
        return load_workbook(filename=os.path.join(settings.MEDIA_ROOT, filename))

    def test_get_flow_user(self):
        user = get_flow_user(self.org)
        self.assertEqual(user.pk, get_flow_user(self.org).pk)

    def test_get_unique_name(self):
        flow1 = Flow.create(self.org, self.admin, Flow.get_unique_name(self.org, "Sheep Poll"), base_language='base')
        self.assertEqual(flow1.name, "Sheep Poll")

        flow2 = Flow.create(self.org, self.admin, Flow.get_unique_name(self.org, "Sheep Poll"), base_language='base')
        self.assertEqual(flow2.name, "Sheep Poll 2")

        flow3 = Flow.create(self.org, self.admin, Flow.get_unique_name(self.org, "Sheep Poll"), base_language='base')
        self.assertEqual(flow3.name, "Sheep Poll 3")

        self.create_secondary_org()
        self.assertEqual(Flow.get_unique_name(self.org2, "Sheep Poll"), "Sheep Poll")  # different org

    def test_archive_interrupt_runs(self):
        self.flow.start([], [self.contact, self.contact2])
        self.assertEqual(self.flow.runs.filter(exit_type=None).count(), 2)

        self.flow.archive()

        self.assertEqual(self.flow.runs.filter(exit_type=None).count(), 0)
        self.assertEqual(self.flow.runs.filter(exit_type=FlowRun.EXIT_TYPE_INTERRUPTED).count(), 2)

    @patch('temba.flows.views.uuid4')
    def test_upload_media_action(self, mock_uuid):
        upload_media_action_url = reverse('flows.flow_upload_media_action', args=[self.flow.pk])

        def assert_media_upload(filename, action_uuid, expected_path):
            with open(filename, 'rb') as data:
                post_data = dict(file=data, action=None, actionset='some-uuid',
                                 HTTP_X_FORWARDED_HTTPS='https')
                response = self.client.post(upload_media_action_url, post_data)

                self.assertEqual(response.status_code, 200)
                path = response.json().get('path', None)
                self.assertEqual(path, expected_path)

        self.login(self.admin)

        mock_uuid.side_effect = ['11111-111-11', '22222-222-22']

        assert_media_upload('%s/test_media/steve.marten.jpg' % settings.MEDIA_ROOT, 'action-uuid-1',
                            "attachments/%d/%d/steps/%s%s" % (self.flow.org.pk, self.flow.pk, '11111-111-11', '.jpg'))

        assert_media_upload('%s/test_media/snow.mp4' % settings.MEDIA_ROOT, 'action-uuid-2',
                            "attachments/%d/%d/steps/%s%s" % (self.flow.org.pk, self.flow.pk, '22222-222-22', '.mp4'))

    def test_revision_history(self):
        # we should initially have one revision
        revision = self.flow.revisions.get()
        self.assertEqual(revision.revision, 1)
        self.assertEqual(revision.created_by, self.flow.created_by)

        flow_json = self.flow.as_json()

        # create a new update
        self.flow.update(flow_json, user=self.admin)
        revisions = self.flow.revisions.all().order_by('created_on')

        # now we should have two revisions
        self.assertEqual(2, revisions.count())
        self.assertEqual(1, revisions[0].revision)
        self.assertEqual(2, revisions[1].revision)

        self.assertEqual(get_current_export_version(), revisions[0].spec_version)
        self.assertEqual(get_current_export_version(), revisions[0].as_json()['version'])
        self.assertEqual('base', revisions[0].get_definition_json()['base_language'])

        # now make one revision invalid
        revision = revisions[1]
        definition = revision.get_definition_json()
        del definition['base_language']
        revision.definition = definition
        revision.save()

        # should be back to one valid flow
        self.login(self.admin)
        response = self.client.get(reverse('flows.flow_revisions', args=[self.flow.pk]))
        self.assertEqual(1, len(response.json()))

        # fetch that revision
        revision_id = response.json()[0]['id']
        response = self.client.get('%s?definition=%s' % (reverse('flows.flow_revisions', args=[self.flow.pk]),
                                                         revision_id))

        # make sure we can read the definition
        definition = response.json()
        self.assertEqual('base', definition['base_language'])

        # make the last revision even more invalid (missing ruleset)
        revision = revisions[0]
        definition = revision.get_definition_json()
        del definition['rule_sets']
        revision.definition = definition
        revision.save()

        # no valid revisions (but we didn't throw!)
        response = self.client.get(reverse('flows.flow_revisions', args=[self.flow.pk]))
        self.assertEqual(0, len(response.json()))

    def test_get_localized_text(self):

        text_translations = dict(eng="Hello", spa="Hola", fra="Salut")

        # use default when flow, contact and org don't have language set
        self.assertEqual(self.flow.get_localized_text(text_translations, self.contact, "Hi"), "Hi")

        # flow language used regardless of whether it's an org language
        self.flow.base_language = 'eng'
        self.flow.save(update_fields=['base_language'])
        self.flow.org.set_languages(self.admin, ['eng'], 'eng')
        self.assertEqual(self.flow.get_localized_text(text_translations, self.contact, "Hi"), "Hello")

        # flow language now valid org language
        self.flow.org.set_languages(self.admin, ['eng', 'spa'], 'eng')
        self.assertEqual(self.flow.get_localized_text(text_translations, self.contact, "Hi"), "Hello")

        # org primary language overrides flow language
        self.flow.org.set_languages(self.admin, ['eng', 'spa'], 'spa')
        self.assertEqual(self.flow.get_localized_text(text_translations, self.contact, "Hi"), "Hola")

        # contact language doesn't override if it's not an org language
        self.contact.language = 'fra'

        self.contact.save(update_fields=('language',))
        self.assertEqual(self.flow.get_localized_text(text_translations, self.contact, "Hi"), "Hola")

        # does override if it is
        self.flow.org.set_languages(self.admin, ['eng', 'spa', 'fra'], 'fra')
        self.assertEqual(self.flow.get_localized_text(text_translations, self.contact, "Hi"), "Salut")

    def test_flow_lists(self):
        self.login(self.admin)

        # add another flow
        flow2 = self.get_flow('no_ruleset_flow')

        # and archive it right off the bat
        flow2.is_archived = True
        flow2.save()

        flow3 = Flow.create(self.org, self.admin, "Flow 3", base_language='base')

        # see our trigger on the list page
        response = self.client.get(reverse('flows.flow_list'))
        self.assertContains(response, self.flow.name)
        self.assertContains(response, flow3.name)
        self.assertEqual(2, response.context['folders'][0]['count'])
        self.assertEqual(1, response.context['folders'][1]['count'])

        # archive it
        post_data = dict(action='archive', objects=self.flow.pk)
        self.client.post(reverse('flows.flow_list'), post_data)
        response = self.client.get(reverse('flows.flow_list'))
        self.assertNotContains(response, self.flow.name)
        self.assertContains(response, flow3.name)
        self.assertEqual(1, response.context['folders'][0]['count'])
        self.assertEqual(2, response.context['folders'][1]['count'])

        response = self.client.get(reverse('flows.flow_archived'), post_data)
        self.assertContains(response, self.flow.name)

        # flow2 should appear before flow since it was created later
        self.assertTrue(flow2, response.context['object_list'][0])
        self.assertTrue(self.flow, response.context['object_list'][1])

        # unarchive it
        post_data = dict(action='restore', objects=self.flow.pk)
        self.client.post(reverse('flows.flow_archived'), post_data)
        response = self.client.get(reverse('flows.flow_archived'), post_data)
        self.assertNotContains(response, self.flow.name)
        response = self.client.get(reverse('flows.flow_list'), post_data)
        self.assertContains(response, self.flow.name)
        self.assertContains(response, flow3.name)
        self.assertEqual(2, response.context['folders'][0]['count'])
        self.assertEqual(1, response.context['folders'][1]['count'])

        # voice flows should be included in the count
        Flow.objects.filter(pk=self.flow.pk).update(flow_type=Flow.VOICE)

        response = self.client.get(reverse('flows.flow_list'))
        self.assertContains(response, self.flow.name)
        self.assertEqual(2, response.context['folders'][0]['count'])
        self.assertEqual(1, response.context['folders'][1]['count'])

        # single message flow (flom campaign) should not be included in counts and not even on this list
        Flow.objects.filter(pk=self.flow.pk).update(flow_type=Flow.MESSAGE)

        response = self.client.get(reverse('flows.flow_list'))

        self.assertNotContains(response, self.flow.name)
        self.assertEqual(1, response.context['folders'][0]['count'])
        self.assertEqual(1, response.context['folders'][1]['count'])

        # single message flow should not be even in the archived list
        Flow.objects.filter(pk=self.flow.pk).update(flow_type=Flow.MESSAGE, is_archived=True)

        response = self.client.get(reverse('flows.flow_archived'))
        self.assertNotContains(response, self.flow.name)
        self.assertEqual(1, response.context['folders'][0]['count'])
        self.assertEqual(1, response.context['folders'][1]['count'])  # only flow2

    def test_campaign_filter(self):
        self.login(self.admin)
        self.get_flow('the_clinic')

        # should have a list of four flows for our appointment schedule
        response = self.client.get(reverse('flows.flow_list'))
        self.assertContains(response, 'Appointment Schedule (4)')

        from temba.campaigns.models import Campaign
        campaign = Campaign.objects.filter(name='Appointment Schedule').first()
        self.assertIsNotNone(campaign)

        # check that our four flows in the campaign are there
        response = self.client.get(reverse('flows.flow_campaign', args=[campaign.id]))
        self.assertContains(response, 'Confirm Appointment')
        self.assertContains(response, 'Start Notifications')
        self.assertContains(response, 'Stop Notifications')
        self.assertContains(response, 'Appointment Followup')

    def test_flow_archive_with_campaign(self):
        self.login(self.admin)
        self.get_flow('the_clinic')

        from temba.campaigns.models import Campaign
        campaign = Campaign.objects.filter(name='Appointment Schedule').first()
        self.assertIsNotNone(campaign)
        flow = Flow.objects.filter(name="Confirm Appointment").first()
        self.assertIsNotNone(flow)

        # do not archive if the campaign is active
        changed = Flow.apply_action_archive(self.admin, Flow.objects.filter(pk=flow.pk))
        self.assertFalse(changed)

        flow.refresh_from_db()
        self.assertFalse(flow.is_archived)

        campaign.is_archived = True
        campaign.save()

        # can archive if the campaign is archived
        changed = Flow.apply_action_archive(self.admin, Flow.objects.filter(pk=flow.pk))
        self.assertTrue(changed)
        self.assertEqual(changed, [flow.pk])

        flow.refresh_from_db()
        self.assertTrue(flow.is_archived)

    def test_flows_select2(self):
        self.login(self.admin)

        msg = Flow.create(self.org, self.admin, Flow.get_unique_name(self.org, "Message Flow"), base_language='base', flow_type=Flow.FLOW)
        survey = Flow.create(self.org, self.admin, Flow.get_unique_name(self.org, "Surveyor Flow"), base_language='base', flow_type=Flow.SURVEY)
        ivr = Flow.create(self.org, self.admin, Flow.get_unique_name(self.org, "IVR Flow"), base_language='base', flow_type=Flow.VOICE)

        # all flow types
        response = self.client.get('%s?_format=select2' % reverse('flows.flow_list'))
        self.assertContains(response, ivr.name)
        self.assertContains(response, survey.name)
        self.assertContains(response, msg.name)

        # only surveyor flows
        response = self.client.get('%s?_format=select2&flow_type=S' % reverse('flows.flow_list'))
        self.assertContains(response, survey.name)
        self.assertNotContains(response, ivr.name)
        self.assertNotContains(response, msg.name)

        # only voice flows
        response = self.client.get('%s?_format=select2&flow_type=V' % reverse('flows.flow_list'))
        self.assertContains(response, ivr.name)
        self.assertNotContains(response, survey.name)
        self.assertNotContains(response, msg.name)

        # only text flows
        response = self.client.get('%s?_format=select2&flow_type=F' % reverse('flows.flow_list'))
        self.assertContains(response, msg.name)
        self.assertNotContains(response, survey.name)
        self.assertNotContains(response, ivr.name)

        # two at a time
        response = self.client.get('%s?_format=select2&flow_type=V&flow_type=F' % reverse('flows.flow_list'))
        self.assertContains(response, ivr.name)
        self.assertContains(response, msg.name)
        self.assertNotContains(response, survey.name)

    def test_flow_editor(self):
        self.login(self.admin)
        response = self.client.get(reverse('flows.flow_editor', args=[self.flow.uuid]))
        self.assertTrue(response.context['mutable'])
        self.assertFalse(response.context['has_airtime_service'])
        self.assertFalse(response.context['is_starting'])
        self.assertFalse(response.context['has_ussd_channel'])

        # superusers can't edit flows
        self.login(self.superuser)
        response = self.client.get(reverse('flows.flow_editor', args=[self.flow.uuid]))
        self.assertFalse(response.context['mutable'])

    def test_states(self):
        # set our flow
        color_prompt = ActionSet.objects.get(x=1, y=1)
        color_ruleset = RuleSet.objects.get(label="color")
        orange_rule = color_ruleset.get_rules()[0]
        color_reply = ActionSet.objects.get(x=2, y=2)

        # how many people in the flow?
        self.assertEqual(self.flow.get_run_stats(),
                         {'total': 0, 'active': 0, 'completed': 0, 'expired': 0, 'interrupted': 0, 'completion': 0})

        # start the flow
        self.flow.start([], [self.contact, self.contact2])

        # test our stats again
        self.assertEqual(self.flow.get_run_stats(),
                         {'total': 2, 'active': 2, 'completed': 0, 'expired': 0, 'interrupted': 0, 'completion': 0})

        # should have created a single broadcast
        broadcast = Broadcast.objects.get()
        self.assertEqual(
            broadcast.text, {'base': "What is your favorite color?", 'fra': "Quelle est votre couleur préférée?"}
        )
        self.assertEqual(set(broadcast.contacts.all()), {self.contact, self.contact2})
        self.assertEqual(broadcast.base_language, 'base')

        # each contact should have received a single message
        contact1_msg = broadcast.msgs.get(contact=self.contact)
        self.assertEqual(contact1_msg.text, "What is your favorite color?")
        self.assertEqual(contact1_msg.status, PENDING)
        self.assertFalse(contact1_msg.high_priority)

        # should have a flow run for each contact
        contact1_run = FlowRun.objects.get(contact=self.contact)
        contact2_run = FlowRun.objects.get(contact=self.contact2)

        self.assertEqual(contact1_run.flow, self.flow)
        self.assertEqual(contact1_run.contact, self.contact)
        self.assertFalse(contact1_run.responded)
        self.assertFalse(contact2_run.responded)

        # check the path for contact 1
        self.assertEqual(contact1_run.path, [
            {'node_uuid': str(color_prompt.uuid), 'arrived_on': matchers.ISODate(), 'exit_uuid': str(color_prompt.exit_uuid)},
            {'node_uuid': str(color_ruleset.uuid), 'arrived_on': matchers.ISODate()}
        ])

        # test our message context
        context = self.flow.build_expressions_context(self.contact, None)
        self.assertEqual(context['flow']['__default__'], "")
        self.assertIn('contact', context)

        # check flow activity endpoint response
        self.login(self.admin)

        test_contact = Contact.get_test_contact(self.admin)

        activity = self.client.get(reverse('flows.flow_activity', args=[self.flow.pk])).json()
        self.assertEqual(2, activity['visited'][color_prompt.exit_uuid + ":" + color_ruleset.uuid])
        self.assertEqual(2, activity['activity'][color_ruleset.uuid])
        self.assertFalse(activity['is_starting'])

        # check activity with IVR test call
        IVRCall.create_incoming(self.channel, test_contact, test_contact.get_urn(), self.admin, 'CallSid')
        activity = self.client.get(reverse('flows.flow_activity', args=[self.flow.pk])).json()
        self.assertEqual(2, activity['visited'][color_prompt.exit_uuid + ":" + color_ruleset.uuid])
        self.assertEqual(2, activity['activity'][color_ruleset.uuid])

        # set the flow as inactive, shouldn't react to replies
        self.flow.is_archived = True
        self.flow.save()

        # create and send a reply
        incoming = self.create_msg(direction=INCOMING, contact=self.contact, text="Orange")
        self.assertFalse(Flow.find_and_handle(incoming)[0])

        # no reply, our flow isn't active
        self.assertFalse(Msg.objects.filter(response_to=incoming))

        contact1_run.refresh_from_db()
        self.assertEqual(len(contact1_run.get_messages()), 1)
        self.assertEqual(len(contact1_run.path), 2)

        # ok, make our flow active again
        self.flow.is_archived = False
        self.flow.save()

        # simulate a response from contact #1
        incoming = self.create_msg(direction=INCOMING, contact=self.contact, text="orange")
        self.assertTrue(Flow.find_and_handle(incoming)[0])

        # our message should have gotten a reply
        reply = Msg.objects.get(response_to=incoming)
        self.assertEqual(reply.contact, self.contact)
        self.assertEqual(reply.text, "I love orange too! You said: orange which is category: "
                                     "Orange You are: 0788 382 382 SMS: orange Flow: color: orange")
        self.assertEqual(reply.msg_type, 'F')
        self.assertTrue(reply.high_priority)  # should be high priority as this is a reply

        contact1_run.refresh_from_db()
        contact1_run_msgs = contact1_run.get_messages()

        self.assertTrue(contact1_run.responded)
        self.assertEqual(len(contact1_run_msgs), 3)
        self.assertIn(incoming, contact1_run_msgs)
        self.assertIn(reply, contact1_run_msgs)

        # check our completion percentages
        self.assertEqual(self.flow.get_run_stats(),
                         {'total': 2, 'active': 1, 'completed': 1, 'expired': 0, 'interrupted': 0, 'completion': 50})

        # at this point there are no more steps to take in the flow, so we shouldn't match anymore
        extra = self.create_msg(direction=INCOMING, contact=self.contact, text="Hello ther")
        self.assertFalse(Flow.find_and_handle(extra)[0])

        self.assertEqual(contact1_run.path, [
            {'node_uuid': str(color_prompt.uuid), 'arrived_on': matchers.ISODate(), 'exit_uuid': str(color_prompt.exit_uuid)},
            {'node_uuid': str(color_ruleset.uuid), 'arrived_on': matchers.ISODate(), 'exit_uuid': str(orange_rule.uuid)},
            {'node_uuid': str(color_reply.uuid), 'arrived_on': matchers.ISODate()}
        ])

        # we should also have a result for this RuleSet
        self.assertEqual(contact1_run.results, {
            'color': {
                'category': 'Orange',
                'node_uuid': str(color_ruleset.uuid),
                'name': 'color',
                'value': 'orange',
                'created_on': matchers.ISODate(),
                'input': 'orange'
            }
        })

        # check what our message context looks like now
        context = self.flow.build_expressions_context(self.contact, incoming)
        self.assertTrue(context['flow'])
        self.assertEqual("color: orange", context['flow']['__default__'])
        self.assertEqual("orange", six.text_type(context['flow']['color']['__default__']))
        self.assertEqual("orange", six.text_type(context['flow']['color']['value']))
        self.assertEqual("Orange", context['flow']['color']['category'])
        self.assertEqual("orange", context['flow']['color']['text'])
        self.assertIsNotNone(context['flow']['color']['time'])

        self.assertEqual(self.channel.get_address_display(e164=True), context['channel']['tel_e164'])
        self.assertEqual(self.channel.get_address_display(), context['channel']['tel'])
        self.assertEqual(self.channel.get_name(), context['channel']['name'])
        self.assertEqual(self.channel.get_address_display(), context['channel']['__default__'])

        # change our value instead be decimal
        results = contact1_run.results
        results['color']['value'] = '10'
        contact1_run.results = results
        contact1_run.save(update_fields=('results',))

        # check our message context again
        context = self.flow.build_expressions_context(self.contact, incoming)
        self.assertEqual('10', context['flow']['color']['value'])
        self.assertEqual('Orange', context['flow']['color']['category'])

        # this is drawn from the message which didn't change
        self.assertEqual('orange', context['flow']['color']['text'])

    def test_anon_export_results(self):
        self.org.is_anon = True
        self.org.save()

        (run1,) = self.flow.start([], [self.contact])

        msg = self.create_msg(direction=INCOMING, contact=self.contact, text="orange")
        Flow.find_and_handle(msg)

        run1.refresh_from_db()

        workbook = self.export_flow_results(self.flow)
        sheet_runs, sheet_contacts, sheet_msgs = workbook.worksheets
        self.assertExcelRow(sheet_runs, 0, ["Contact UUID", "ID", "Name", "Groups", "Started", "Exited",
                                            "color (Category) - Color Flow",
                                            "color (Value) - Color Flow",
                                            "color (Text) - Color Flow"])

        self.assertExcelRow(sheet_runs, 1, [self.contact.uuid, six.text_type(self.contact.id), "Eric", "",
                                            run1.created_on, run1.exited_on,
                                            "Orange", "orange", "orange"], self.org.timezone)

        self.assertExcelRow(sheet_contacts, 0, ["Contact UUID", "ID", "Name", "Groups",
                                                "color (Category) - Color Flow",
                                                "color (Value) - Color Flow",
                                                "color (Text) - Color Flow"])

        self.assertExcelRow(sheet_contacts, 1, [self.contact.uuid, six.text_type(self.contact.id), "Eric", "",
                                                "Orange", "orange", "orange"], self.org.timezone)

        self.assertExcelRow(sheet_msgs, 0, ["Contact UUID", "ID", "Name", "Date", "Direction", "Message", "Channel"])
        self.assertExcelRow(sheet_msgs, 2, [self.contact.uuid, six.text_type(self.contact.id), "Eric",
                                            msg.created_on, "IN",
                                            "orange", "Test Channel"], self.org.timezone)

    def test_export_results_broadcast_only_flow(self):
        self.login(self.admin)

        flow = self.get_flow('two_in_row')
        contact1_run1, contact2_run1, contact3_run1 = flow.start([], [self.contact, self.contact2, self.contact3])
        contact1_run2, contact2_run2 = flow.start([], [self.contact, self.contact2], restart_participants=True)

        for run in (contact1_run1, contact2_run1, contact3_run1, contact1_run2, contact2_run2):
            run.refresh_from_db()

        with self.assertNumQueries(44):
            workbook = self.export_flow_results(flow)

        tz = self.org.timezone

        sheet_runs, sheet_contacts, sheet_msgs = workbook.worksheets

        # check runs sheet...
        self.assertEqual(len(list(sheet_runs.rows)), 6)  # header + 5 runs
        self.assertEqual(len(list(sheet_runs.columns)), 6)

        self.assertExcelRow(sheet_runs, 0, ["Contact UUID", "URN", "Name", "Groups", "Started", "Exited"])

        self.assertExcelRow(sheet_runs, 1, [contact1_run1.contact.uuid, "+250788382382", "Eric", "bootstrap 3",
                                            contact1_run1.created_on, contact1_run1.exited_on], tz)
        self.assertExcelRow(sheet_runs, 2, [contact1_run2.contact.uuid, "+250788382382", "Eric", "bootstrap 3",
                                            contact1_run2.created_on, contact1_run2.exited_on], tz)
        self.assertExcelRow(sheet_runs, 3, [contact2_run1.contact.uuid, "+250788383383", "Nic", "bootstrap 3",
                                            contact2_run1.created_on, contact2_run1.exited_on], tz)
        self.assertExcelRow(sheet_runs, 4, [contact2_run2.contact.uuid, "+250788383383", "Nic", "bootstrap 3",
                                            contact2_run2.created_on, contact2_run2.exited_on], tz)

        # check contacts sheet...
        self.assertEqual(len(list(sheet_contacts.rows)), 4)  # header + 3 contacts
        self.assertEqual(len(list(sheet_contacts.columns)), 4)

        self.assertExcelRow(sheet_contacts, 0, ["Contact UUID", "URN", "Name", "Groups"])
        self.assertExcelRow(sheet_contacts, 1, [contact1_run1.contact.uuid, "+250788382382", "Eric", "bootstrap 3"], tz)
        self.assertExcelRow(sheet_contacts, 2, [contact2_run1.contact.uuid, "+250788383383", "Nic", "bootstrap 3"], tz)
        self.assertExcelRow(sheet_contacts, 3, [contact3_run1.contact.uuid, "+250788123456", "Norbert", "bootstrap 3"], tz)

        # check messages sheet...
        self.assertEqual(len(list(sheet_msgs.rows)), 11)  # header + 10 messages
        self.assertEqual(len(list(sheet_msgs.columns)), 7)

        self.assertExcelRow(sheet_msgs, 0, ["Contact UUID", "URN", "Name", "Date", "Direction", "Message", "Channel"])

        c1_run1_msg1 = Msg.objects.get(steps__run=contact1_run1, text="This is the first message.")
        c1_run1_msg2 = Msg.objects.get(steps__run=contact1_run1, text="This is the second message.")

        c2_run1_msg1 = Msg.objects.get(steps__run=contact2_run1, text="This is the first message.")
        c2_run1_msg2 = Msg.objects.get(steps__run=contact2_run1, text="This is the second message.")

        c3_run1_msg1 = Msg.objects.get(steps__run=contact3_run1, text="This is the first message.")
        c3_run1_msg2 = Msg.objects.get(steps__run=contact3_run1, text="This is the second message.")

        c1_run2_msg1 = Msg.objects.get(steps__run=contact1_run2, text="This is the first message.")
        c1_run2_msg2 = Msg.objects.get(steps__run=contact1_run2, text="This is the second message.")

        c2_run2_msg1 = Msg.objects.get(steps__run=contact2_run2, text="This is the first message.")
        c2_run2_msg2 = Msg.objects.get(steps__run=contact2_run2, text="This is the second message.")

        self.assertExcelRow(sheet_msgs, 1, [c1_run1_msg1.contact.uuid, "+250788382382", "Eric",
                                            c1_run1_msg1.created_on, "OUT",
                                            "This is the first message.", "Test Channel"], tz)

        self.assertExcelRow(sheet_msgs, 2, [c1_run1_msg2.contact.uuid, "+250788382382", "Eric",
                                            c1_run1_msg2.created_on, "OUT",
                                            "This is the second message.", "Test Channel"], tz)

        self.assertExcelRow(sheet_msgs, 3, [c1_run2_msg1.contact.uuid, "+250788382382", "Eric",
                                            c1_run2_msg1.created_on, "OUT",
                                            "This is the first message.", "Test Channel"], tz)

        self.assertExcelRow(sheet_msgs, 4, [c1_run2_msg2.contact.uuid, "+250788382382", "Eric",
                                            c1_run2_msg2.created_on, "OUT",
                                            "This is the second message.", "Test Channel"], tz)

        self.assertExcelRow(sheet_msgs, 5, [c2_run1_msg1.contact.uuid, "+250788383383", "Nic",
                                            c2_run1_msg1.created_on, "OUT",
                                            "This is the first message.", "Test Channel"], tz)

        self.assertExcelRow(sheet_msgs, 6, [c2_run1_msg2.contact.uuid, "+250788383383", "Nic",
                                            c2_run1_msg2.created_on, "OUT",
                                            "This is the second message.", "Test Channel"], tz)

        self.assertExcelRow(sheet_msgs, 7, [c2_run2_msg1.contact.uuid, "+250788383383", "Nic",
                                            c2_run2_msg1.created_on, "OUT",
                                            "This is the first message.", "Test Channel"], tz)

        self.assertExcelRow(sheet_msgs, 8, [c2_run2_msg2.contact.uuid, "+250788383383", "Nic",
                                            c2_run2_msg2.created_on, "OUT",
                                            "This is the second message.", "Test Channel"], tz)

        self.assertExcelRow(sheet_msgs, 9, [c3_run1_msg1.contact.uuid, "+250788123456", "Norbert",
                                            c3_run1_msg1.created_on, "OUT",
                                            "This is the first message.", "Test Channel"], tz)

        self.assertExcelRow(sheet_msgs, 10, [c3_run1_msg2.contact.uuid, "+250788123456", "Norbert",
                                             c3_run1_msg2.created_on, "OUT",
                                             "This is the second message.", "Test Channel"], tz)

        # test without msgs or runs or unresponded
        with self.assertNumQueries(34):
            workbook = self.export_flow_results(flow, include_msgs=False, include_runs=False, responded_only=True)

        tz = self.org.timezone
        sheet_contacts = workbook.worksheets[0]

        self.assertEqual(len(list(sheet_contacts.rows)), 1)  # header; no resposes to a broadcast only flow
        self.assertEqual(len(list(sheet_contacts.columns)), 4)

        self.assertExcelRow(sheet_contacts, 0, ["Contact UUID", "URN", "Name", "Groups"])

    def test_export_results(self):
        # setup flow and start both contacts
        self.contact.update_urns(self.admin, ['tel:+250788382382', 'twitter:erictweets'])

        self.create_group('Devs', [self.contact])

        # contact name with an illegal character
        self.contact3.name = "Nor\02bert"
        self.contact3.save()

        contact1_run1, contact2_run1, contact3_run1 = self.flow.start([], [self.contact, self.contact2, self.contact3])

        # simulate two runs each for two contacts...
        contact1_in1 = self.create_msg(direction=INCOMING, contact=self.contact, text="light beige")
        Flow.find_and_handle(contact1_in1)

        contact1_in2 = self.create_msg(direction=INCOMING, contact=self.contact, text="orange")
        Flow.find_and_handle(contact1_in2)

        contact2_in1 = self.create_msg(direction=INCOMING, contact=self.contact2, text="green")
        Flow.find_and_handle(contact2_in1)

        contact1_run2, contact2_run2 = self.flow.start([], [self.contact, self.contact2], restart_participants=True)

        contact1_in3 = self.create_msg(direction=INCOMING, contact=self.contact, text=" blue ")
        Flow.find_and_handle(contact1_in3)

        # check can't export anonymously
        exported = self.client.get(reverse('flows.flow_export_results') + "?ids=%d" % self.flow.pk)
        self.assertEqual(302, exported.status_code)

        self.login(self.admin)

        # create a dummy export task so that we won't be able to export
        blocking_export = ExportFlowResultsTask.objects.create(org=self.org, created_by=self.admin, modified_by=self.admin)
        response = self.client.post(reverse('flows.flow_export_results'), dict(flows=[self.flow.pk]), follow=True)
        self.assertContains(response, "already an export in progress")

        # ok, mark that one as finished and try again
        blocking_export.update_status(ExportFlowResultsTask.STATUS_COMPLETE)

        for run in (contact1_run1, contact2_run1, contact3_run1, contact1_run2, contact2_run2):
            run.refresh_from_db()

        with self.assertNumQueries(43):
            workbook = self.export_flow_results(self.flow)

        tz = self.org.timezone

        sheet_runs, sheet_contacts, sheet_msgs = workbook.worksheets

        # check runs sheet...
        self.assertEqual(len(list(sheet_runs.rows)), 6)  # header + 5 runs
        self.assertEqual(len(list(sheet_runs.columns)), 9)

        self.assertExcelRow(sheet_runs, 0, ["Contact UUID", "URN", "Name", "Groups", "Started", "Exited",
                                            "color (Category) - Color Flow",
                                            "color (Value) - Color Flow",
                                            "color (Text) - Color Flow"])

        self.assertExcelRow(sheet_runs, 1, [contact1_run1.contact.uuid, "+250788382382", "Eric", "Devs",
                                            contact1_run1.created_on, contact1_run1.exited_on,
                                            "Orange", "orange", "orange"], tz)

        self.assertExcelRow(sheet_runs, 2, [contact1_run2.contact.uuid, "+250788382382", "Eric", "Devs",
                                            contact1_run2.created_on, contact1_run2.exited_on,
                                            "Blue", "blue", " blue "], tz)

        self.assertExcelRow(sheet_runs, 3, [contact2_run1.contact.uuid, "+250788383383", "Nic", "",
                                            contact2_run1.created_on, contact2_run1.exited_on,
                                            "Other", "green", "green"], tz)

        self.assertExcelRow(sheet_runs, 4, [contact2_run2.contact.uuid, "+250788383383", "Nic", "",
                                            contact2_run2.created_on, "",
                                            "", "", ""], tz)

        # check contacts sheet...
        self.assertEqual(len(list(sheet_contacts.rows)), 4)  # header + 3 contacts
        self.assertEqual(len(list(sheet_contacts.columns)), 7)

        self.assertExcelRow(sheet_contacts, 0, ["Contact UUID", "URN", "Name", "Groups",
                                                "color (Category) - Color Flow",
                                                "color (Value) - Color Flow",
                                                "color (Text) - Color Flow"])

        self.assertExcelRow(sheet_contacts, 1, [contact1_run1.contact.uuid, "+250788382382", "Eric", "Devs",
                                                "Blue", "blue", " blue "], tz)

        self.assertExcelRow(sheet_contacts, 2, [contact2_run1.contact.uuid, "+250788383383", "Nic", "",
                                                "Other", "green", "green"], tz)

        self.assertExcelRow(sheet_contacts, 3, [contact3_run1.contact.uuid, "+250788123456", "Norbert", "",
                                                "", "", ""], tz)

        # check messages sheet...
        self.assertEqual(len(list(sheet_msgs.rows)), 14)  # header + 13 messages
        self.assertEqual(len(list(sheet_msgs.columns)), 7)

        self.assertExcelRow(sheet_msgs, 0, ["Contact UUID", "URN", "Name", "Date", "Direction", "Message", "Channel"])

        contact1_out1 = Msg.objects.get(steps__run=contact1_run1, text="What is your favorite color?")
        contact1_out2 = Msg.objects.get(steps__run=contact1_run1, text="That is a funny color. Try again.")
        contact1_out3 = Msg.objects.get(steps__run=contact1_run1, text__startswith="I love orange too")

        self.assertExcelRow(sheet_msgs, 1, [contact1_out1.contact.uuid, "+250788382382", "Eric",
                                            contact1_out1.created_on, "OUT",
                                            "What is your favorite color?", "Test Channel"], tz)
        self.assertExcelRow(sheet_msgs, 2, [contact1_in1.contact.uuid, "+250788382382", "Eric", contact1_in1.created_on,
                                            "IN", "light beige", "Test Channel"], tz)
        self.assertExcelRow(sheet_msgs, 3, [contact1_out2.contact.uuid, "+250788382382", "Eric",
                                            contact1_out2.created_on, "OUT",
                                            "That is a funny color. Try again.", "Test Channel"], tz)
        self.assertExcelRow(sheet_msgs, 4, [contact1_in2.contact.uuid, "+250788382382", "Eric", contact1_in2.created_on,
                                            "IN", "orange", "Test Channel"], tz)
        self.assertExcelRow(sheet_msgs, 5, [contact1_out3.contact.uuid, "+250788382382", "Eric",
                                            contact1_out3.created_on, "OUT",
                                            "I love orange too! You said: orange which is category: Orange You are: "
                                            "0788 382 382 SMS: orange Flow: color: orange",
                                            "Test Channel"], tz)

        # test without msgs or runs or unresponded
        with self.assertNumQueries(41):
            workbook = self.export_flow_results(self.flow, include_msgs=False, include_runs=False, responded_only=True)

        tz = self.org.timezone
        sheet_contacts = workbook.worksheets[0]

        self.assertEqual(len(list(sheet_contacts.rows)), 3)  # header + 2 contacts
        self.assertEqual(len(list(sheet_contacts.columns)), 7)

        self.assertExcelRow(sheet_contacts, 0, ["Contact UUID", "URN", "Name", "Groups",
                                                "color (Category) - Color Flow",
                                                "color (Value) - Color Flow",
                                                "color (Text) - Color Flow"])

        self.assertExcelRow(sheet_contacts, 1, [contact1_run1.contact.uuid, "+250788382382", "Eric", "Devs",
                                                "Blue", "blue", " blue "], tz)

        self.assertExcelRow(sheet_contacts, 2, [contact2_run1.contact.uuid, "+250788383383", "Nic", "",
                                                "Other", "green", "green"], tz)

        # test export with a contact field
        age = ContactField.get_or_create(self.org, self.admin, 'age', "Age")
        self.contact.set_field(self.admin, 'age', 36)

        # insert a duplicate age field, this can happen due to races
        Value.objects.create(org=self.org, contact=self.contact, contact_field=age, string_value='36', decimal_value='36')

        with self.assertNumQueries(44):
            workbook = self.export_flow_results(self.flow, include_msgs=False, include_runs=True, responded_only=True,
                                                contact_fields=[age], extra_urns=['twitter', 'line'])

        # try setting the field again
        self.contact.set_field(self.admin, 'age', 36)

        # only one present now
        self.assertEqual(Value.objects.filter(contact=self.contact, contact_field=age).count(), 1)

        tz = self.org.timezone
        sheet_runs, sheet_contacts = workbook.worksheets

        self.assertEqual(len(list(sheet_contacts.rows)), 3)  # header + 2 contacts
        self.assertEqual(len(list(sheet_contacts.columns)), 10)

        self.assertExcelRow(sheet_contacts, 0, ["Contact UUID", "URN", "Twitter", "Line", "Name", "Groups", "Age",
                                                "color (Category) - Color Flow",
                                                "color (Value) - Color Flow",
                                                "color (Text) - Color Flow"])

        self.assertExcelRow(sheet_contacts, 1, [contact1_run1.contact.uuid, "+250788382382", "erictweets", "", "Eric",
                                                "Devs", "36", "Blue",
                                                "blue", " blue "], tz)

        self.assertExcelRow(sheet_contacts, 2, [contact2_run1.contact.uuid, "+250788383383", "", "", "Nic",
                                                "", "", "Other", "green", "green"], tz)

        # check runs sheet...
        self.assertEqual(len(list(sheet_runs.rows)), 4)  # header + 3 runs
        self.assertEqual(len(list(sheet_runs.columns)), 12)

        self.assertExcelRow(sheet_runs, 0, ["Contact UUID", "URN", "Twitter", "Line", "Name", "Groups", "Age",
                                            "Started", "Exited",
                                            "color (Category) - Color Flow",
                                            "color (Value) - Color Flow",
                                            "color (Text) - Color Flow"])

        self.assertExcelRow(sheet_runs, 1, [contact1_run1.contact.uuid, "+250788382382", "erictweets", "", "Eric", "Devs", "36",
                                            contact1_run1.created_on, contact1_run1.exited_on,
                                            "Orange", "orange", "orange"], tz)

        # test that we don't exceed the limit on rows per sheet
        with patch('temba.flows.models.ExportFlowResultsTask.MAX_EXCEL_ROWS', 4):
            workbook = self.export_flow_results(self.flow)
            expected_sheets = [("Runs", 4), ("Runs (2)", 3), ("Contacts", 4), ("Messages", 4),
                               ("Messages (2)", 4), ("Messages (3)", 4), ("Messages (4)", 4), ("Messages (5)", 2)]

            for s, sheet in enumerate(workbook.worksheets):
                self.assertEqual((sheet.title, len(list(sheet.rows))), expected_sheets[s])

        # test we can export archived flows
        self.flow.is_archived = True
        self.flow.save()

        workbook = self.export_flow_results(self.flow)

        tz = self.org.timezone

        sheet_runs, sheet_contacts, sheet_msgs = workbook.worksheets

        # check runs sheet...
        self.assertEqual(len(list(sheet_runs.rows)), 6)  # header + 5 runs
        self.assertEqual(len(list(sheet_runs.columns)), 9)

        # check contacts sheet...
        self.assertEqual(len(list(sheet_contacts.rows)), 4)  # header + 3 contacts
        self.assertEqual(len(list(sheet_contacts.columns)), 7)

        # check messages sheet...
        self.assertEqual(len(list(sheet_msgs.rows)), 14)  # header + 13 messages
        self.assertEqual(len(list(sheet_msgs.columns)), 7)

    def test_export_results_list_messages_once(self):
        contact1_run1 = self.flow.start([], [self.contact])[0]

        contact1_in1 = self.create_msg(direction=INCOMING, contact=self.contact, text="Red")
        Flow.find_and_handle(contact1_in1)

        contact1_run1_rs = FlowStep.objects.filter(run=contact1_run1, step_type='R')
        contact1_out1 = Msg.objects.get(steps__run=contact1_run1, text="What is your favorite color?")
        contact1_out2 = Msg.objects.get(steps__run=contact1_run1, text="That is a funny color. Try again.")

        # consider msg is also on the second step too to test it is not exported in two rows
        contact1_run1_rs.last().messages.add(contact1_in1)

        tz = self.org.timezone
        workbook = self.export_flow_results(self.flow)

        sheet_runs, sheet_contacts, sheet_msgs = workbook.worksheets

        self.assertEqual(len(list(sheet_msgs.rows)), 4)  # header + 2 msgs

        self.assertExcelRow(sheet_msgs, 0, ["Contact UUID", "URN", "Name", "Date", "Direction", "Message", "Channel"])

        self.assertExcelRow(sheet_msgs, 1, [contact1_out1.contact.uuid, "+250788382382", "Eric",
                                            contact1_out1.created_on, "OUT",
                                            "What is your favorite color?", "Test Channel"], tz)

        self.assertExcelRow(sheet_msgs, 2, [contact1_run1.contact.uuid, "+250788382382", "Eric",
                                            contact1_in1.created_on, 'IN', "Red", "Test Channel"], tz)

        self.assertExcelRow(sheet_msgs, 3, [contact1_out2.contact.uuid, "+250788382382", "Eric",
                                            contact1_out2.created_on, "OUT",
                                            "That is a funny color. Try again.", "Test Channel"], tz)

    def test_export_results_remove_control_characters(self):
        contact1_run1 = self.flow.start([], [self.contact])[0]

        contact1_in1 = self.create_msg(direction=INCOMING, contact=self.contact, text="ngert\x07in.")
        Flow.find_and_handle(contact1_in1)

        contact1_run1.refresh_from_db()

        workbook = self.export_flow_results(self.flow)

        tz = self.org.timezone

        sheet_runs, sheet_contacts, sheet_msgs = workbook.worksheets

        # check runs sheet...
        self.assertEqual(len(list(sheet_runs.rows)), 2)  # header + 1 runs
        self.assertEqual(len(list(sheet_runs.columns)), 9)

        self.assertExcelRow(sheet_runs, 0, ["Contact UUID", "URN", "Name", "Groups", "Started", "Exited",
                                            "color (Category) - Color Flow",
                                            "color (Value) - Color Flow",
                                            "color (Text) - Color Flow"])

        self.assertExcelRow(sheet_runs, 1, [contact1_run1.contact.uuid, "+250788382382", "Eric", "",
                                            contact1_run1.created_on, "",
                                            "Other", "ngertin.", "ngertin."], tz)

    def test_export_results_with_surveyor_msgs(self):
        self.flow.flow_type = Flow.SURVEY
        self.flow.save()
        run = self.flow.start([], [self.contact])[0]

        # no urn or channel
        in1 = Msg.create_incoming(None, None, "blue", org=self.org, contact=self.contact)

        workbook = self.export_flow_results(self.flow)
        tz = self.org.timezone

        sheet_runs, sheet_contacts, sheet_msgs = workbook.worksheets

        run.refresh_from_db()

        # no submitter for our run
        self.assertExcelRow(sheet_runs, 1, ["", run.contact.uuid, "+250788382382", "Eric", "",
                                            run.created_on, run.exited_on,
                                            "Blue", "blue", "blue"], tz)

        out1 = Msg.objects.get(steps__run=run, text="What is your favorite color?")

        self.assertExcelRow(sheet_msgs, 1, [run.contact.uuid, "+250788382382", "Eric", out1.created_on, "OUT",
                                            "What is your favorite color?", "Test Channel"], tz)

        # no channel or phone
        self.assertExcelRow(sheet_msgs, 2, [run.contact.uuid, "", "Eric", in1.created_on, "IN", "blue", ""], tz)

        # now try setting a submitted by on our run
        run.submitted_by = self.admin
        run.save(update_fields=('submitted_by',))

        workbook = self.export_flow_results(self.flow)
        tz = self.org.timezone

        sheet_runs, sheet_contacts, sheet_msgs = workbook.worksheets

        # now the Administrator should show up
        self.assertExcelRow(sheet_runs, 1, ["Administrator", run.contact.uuid, "+250788382382", "Eric", "",
                                            run.created_on, run.exited_on,
                                            "Blue", "blue", "blue"], tz)

    def test_export_results_with_no_responses(self):
        self.assertEqual(self.flow.get_run_stats()['total'], 0)

        workbook = self.export_flow_results(self.flow)

        self.assertEqual(len(workbook.worksheets), 2)

        # every sheet has only the head row
        self.assertEqual(len(list(workbook.worksheets[0].rows)), 1)
        self.assertEqual(len(list(workbook.worksheets[0].columns)), 9)
        self.assertEqual(len(list(workbook.worksheets[1].rows)), 1)
        self.assertEqual(len(list(workbook.worksheets[1].columns)), 7)

    def test_copy(self):
        # pick a really long name so we have to concatenate
        self.flow.name = "Color Flow is a long name to use for something like this"
        self.flow.expires_after_minutes = 60
        self.flow.save()

        # make sure our metadata got saved
        metadata = self.flow.metadata
        self.assertEqual("Ryan Lewis", metadata['author'])

        # now create a copy
        copy = Flow.copy(self.flow, self.admin)

        metadata = copy.metadata
        self.assertEqual("Ryan Lewis", metadata['author'])

        # expiration should be copied too
        self.assertEqual(60, copy.expires_after_minutes)

        # should have a different id
        self.assertNotEqual(self.flow.pk, copy.pk)

        # Name should start with "Copy of"
        self.assertEqual("Copy of Color Flow is a long name to use for something like thi", copy.name)

        # metadata should come out in the json
        copy_json = copy.as_json()
        self.assertEqual(dict(author="Ryan Lewis",
                              name='Copy of Color Flow is a long name to use for something like thi',
                              revision=1,
                              expires=60,
                              uuid=copy.uuid,
                              saved_on=datetime_to_str(copy.saved_on)),
                         copy_json['metadata'])

        # should have the same number of actionsets and rulesets
        self.assertEqual(copy.action_sets.all().count(), self.flow.action_sets.all().count())
        self.assertEqual(copy.rule_sets.all().count(), self.flow.rule_sets.all().count())

    @override_settings(SEND_WEBHOOKS=True)
    def test_optimization_reply_action(self):
        self.flow.version_number = '10.4'
        self.flow.save(update_fields=('version_number',))

        json_flow = FlowRevision.migrate_definition({
            "base_language": "base",
            "version": self.flow.version_number,
            "entry": "02a2f789-1545-466b-978a-4cebcc9ab89a",
            "rule_sets": [],
            "action_sets": [{"y": 0, "x": 100,
                             "destination": None, "uuid": "02a2f789-1545-466b-978a-4cebcc9ab89a",
                             "actions": [
                                 {"type": "api", "webhook": "http://localhost:49999/coupon",
                                  "webhook_header": [{"name": "Authorization", "value": "Token 12345"}]},
                                 {"msg": {"base": "text to get @extra.coupon"}, "type": "reply"}]}],
            "metadata": {"notes": []}}, self.flow)

        self.flow.update(json_flow)

        self.mockRequest('POST', '/coupon', '{"coupon": "NEXUS4"}')
        self.flow.start([], [self.contact])

        self.assertTrue(self.flow.get_steps())
        self.assertTrue(Msg.objects.all())
        msg = Msg.objects.all()[0]
        self.assertNotIn("@extra.coupon", msg.text)
        self.assertEqual(msg.text, "text to get NEXUS4")
        self.assertEqual(PENDING, msg.status)

        # check all our mocked requests were made
        self.assertAllRequestsMade()

    def test_parsing(self):
        # our flow should have the appropriate RuleSet and ActionSet objects
        self.assertEqual(4, ActionSet.objects.all().count())

        entry = ActionSet.objects.get(x=1, y=1)
        actions = entry.get_actions()
        self.assertEqual(len(actions), 1)
        self.assertIsInstance(actions[0], ReplyAction)
        self.assertEqual(actions[0].msg, dict(base="What is your favorite color?", fra="Quelle est votre couleur préférée?"))
        self.assertEqual(entry.uuid, self.flow.entry_uuid)

        orange = ActionSet.objects.get(x=2, y=2)
        actions = orange.get_actions()
        self.assertEqual(1, len(actions))
        self.assertEqual(ReplyAction(actions[0].uuid, dict(base='I love orange too! You said: @step.value which is category: @flow.color.category You are: @step.contact.tel SMS: @step Flow: @flow')).as_json(), actions[0].as_json())

        self.assertEqual(1, RuleSet.objects.all().count())
        ruleset = RuleSet.objects.get(label="color")
        self.assertEqual(entry.destination, ruleset.uuid)
        rules = ruleset.get_rules()
        self.assertEqual(4, len(rules))

        # check ordering
        self.assertEqual(rules[0].category['base'], "Orange")
        self.assertEqual(rules[1].category['base'], "Blue")
        self.assertEqual(rules[2].category['base'], "Other")

        # check routing
        self.assertEqual(ContainsTest(test=dict(base="orange")).as_json(), rules[0].test.as_json())
        self.assertEqual(ContainsTest(test=dict(base="blue")).as_json(), rules[1].test.as_json())
        self.assertEqual(TrueTest().as_json(), rules[2].test.as_json())

        # and categories
        self.assertEqual("Orange", rules[0].category['base'])
        self.assertEqual("Blue", rules[1].category['base'])

        # back out as json
        json_dict = self.flow.as_json()

        self.assertEqual(json_dict['version'], get_current_export_version())
        self.assertEqual(json_dict['flow_type'], self.flow.flow_type)
        self.assertEqual(json_dict['metadata'], {
            'name': self.flow.name,
            'author': "Ryan Lewis",
            'saved_on': datetime_to_str(self.flow.saved_on),
            'revision': 1,
            'expires': self.flow.expires_after_minutes,
            'uuid': self.flow.uuid
        })

        # remove one of our actions and rules
        del json_dict['action_sets'][3]
        del json_dict['rule_sets'][0]['rules'][2]

        # update
        self.flow.update(json_dict)

        self.assertEqual(3, ActionSet.objects.all().count())

        entry = ActionSet.objects.get(x=1, y=1)
        actions = entry.get_actions()
        self.assertEqual(len(actions), 1)
        self.assertIsInstance(actions[0], ReplyAction)
        self.assertEqual(actions[0].msg, dict(base="What is your favorite color?", fra="Quelle est votre couleur préférée?"))
        self.assertEqual(entry.uuid, self.flow.entry_uuid)

        orange = ActionSet.objects.get(x=2, y=2)
        actions = orange.get_actions()
        self.assertEqual(1, len(actions))
        self.assertEqual(ReplyAction(actions[0].uuid, dict(base='I love orange too! You said: @step.value which is category: @flow.color.category You are: @step.contact.tel SMS: @step Flow: @flow')).as_json(), actions[0].as_json())

        self.assertEqual(1, RuleSet.objects.all().count())
        ruleset = RuleSet.objects.get(label="color")
        self.assertEqual(entry.destination, ruleset.uuid)
        rules = ruleset.get_rules()
        self.assertEqual(3, len(rules))

        # check ordering
        self.assertEqual(rules[0].category['base'], "Orange")
        self.assertEqual(rules[1].category['base'], "Blue")

        # check routing
        self.assertEqual(ContainsTest(test=dict(base="orange")).as_json(), rules[0].test.as_json())
        self.assertEqual(ContainsTest(test=dict(base="blue")).as_json(), rules[1].test.as_json())

        # updating with a label name that is too long should truncate it
        json_dict['rule_sets'][0]['label'] = 'W' * 75
        json_dict['rule_sets'][0]['operand'] = 'W' * 135
        self.flow.update(json_dict)

        # now check they are truncated to the max lengths
        ruleset = RuleSet.objects.get()
        self.assertEqual(64, len(ruleset.label))
        self.assertEqual(128, len(ruleset.operand))

    def test_expanding(self):
        # add actions for adding to a group and messaging a contact, we'll test how these expand
        action_set = ActionSet.objects.get(x=4, y=4)

        actions = [AddToGroupAction(str(uuid4()), [self.other_group]).as_json(),
                   SendAction(str(uuid4()), "Outgoing Message", [self.other_group], [self.contact], []).as_json()]

        action_set.actions = actions
        action_set.save()

        # check expanding our groups
        json_dict = self.flow.as_json(expand_contacts=True)
        json_as_string = json.dumps(json_dict)

        # our json should contain the names of our contact and groups
        self.assertTrue(json_as_string.find('Eric') > 0)
        self.assertTrue(json_as_string.find('Other') > 0)

        # now delete our group
        self.other_group.delete()

        flow_json = self.flow.as_json(expand_contacts=True)
        add_group = flow_json['action_sets'][3]['actions'][0]
        send = flow_json['action_sets'][3]['actions'][1]

        # should still see a reference to our group even (recreated)
        self.assertEqual(1, len(add_group['groups']))
        self.assertEqual(1, len(send['groups']))

    def assertTest(self, expected_test, expected_value, test, extra=None):
        runs = FlowRun.objects.filter(contact=self.contact)
        if runs:
            run = runs[0]
        else:
            run = FlowRun.create(self.flow, self.contact)

        # clear any extra on this run
        run.fields = ""

        context = run.flow.build_expressions_context(run.contact, None)
        if extra:
            context['extra'] = extra

        result = test.evaluate(run, self.sms, context, self.sms.text)
        if expected_test:
            self.assertTrue(result[0])
        else:
            self.assertFalse(result[0])
        self.assertEqual(expected_value, result[1])

        # return our run for later inspection
        return run

    def assertDateTest(self, expected_result, expected_value, test):
        run = FlowRun.objects.filter(contact=self.contact).first()
        tz = run.flow.org.timezone
        context = run.flow.build_expressions_context(run.contact, None)

        # turn to JSON and back
        test_json = test.as_json()
        test = test.__class__.from_json(run.org, test_json)

        result, value = test.evaluate(run, self.sms, context, self.sms.text)

        if expected_result:
            self.assertTrue(result)
        else:
            self.assertFalse(result)

        if expected_result and expected_value:
            # convert our expected date time the right timezone
            expected_tz = expected_value.astimezone(tz)
            self.assertTrue(abs((expected_tz - value).total_seconds()) < 60, "%s does not match expected %s" % (value, expected_tz))

    def test_location_tests(self):
        sms = self.create_msg(contact=self.contact, text="")
        self.sms = sms

        # test State lookups
        state_test = HasStateTest()
        state_test = HasStateTest.from_json(self.org, state_test.as_json())

        sms.text = "Kigali City"
        self.assertTest(True, AdminBoundary.objects.get(name="Kigali City"), state_test)

        sms.text = "Seattle"
        self.assertTest(False, None, state_test)

        # now District lookups
        district_test = HasDistrictTest("Kigali City")
        district_test = HasDistrictTest.from_json(self.org, district_test.as_json())

        sms.text = "Nyarugenge"
        self.assertTest(True, AdminBoundary.objects.get(name="Nyarugenge"), district_test)

        sms.text = "I am from Nyarugenge"
        self.assertTest(True, AdminBoundary.objects.get(name="Nyarugenge"), district_test)

        sms.text = "Rwamagana"
        self.assertTest(False, None, district_test)

        # remove our org country, should no longer match things
        self.org.country = None
        self.org.save()

        sms.text = "Kigali City"
        self.assertTest(False, None, state_test)

        sms.text = "Nyarugenge"
        self.assertTest(False, None, district_test)

    def test_tests(self):
        sms = self.create_msg(contact=self.contact, text="GReen is my favorite!")
        self.sms = sms

        test = TrueTest()
        self.assertTest(True, sms.text, test)

        test = FalseTest()
        self.assertTest(False, None, test)

        test = ContainsTest(test=dict(base="Green"))
        self.assertTest(True, "GReen", test)

        test = ContainsTest(test=dict(base="Green green GREEN"))
        self.assertTest(True, "GReen", test)

        test = ContainsTest(test=dict(base="Green green GREEN"))
        self.assertTest(True, "GReen", test)

        sms.text = "Blue is my favorite"
        self.assertTest(False, None, test)

        sms.text = "Greenish is ok too"
        self.assertTest(False, None, test)

        # no edit distance
        sms.text = "Greenn is ok though"
        self.assertTest(False, None, test)

        sms.text = "RESIST!!"
        test = ContainsOnlyPhraseTest(test=dict(base="resist"))
        self.assertTest(True, "RESIST", test)

        sms.text = "RESIST TODAY!!"
        self.assertTest(False, None, test)

        test = ContainsOnlyPhraseTest(test=dict(base="resist now"))
        test = ContainsOnlyPhraseTest.from_json(self.org, test.as_json())
        sms.text = " resist NOW "
        self.assertTest(True, "resist NOW", test)

        sms.text = " NOW resist"
        self.assertTest(False, None, test)

        sms.text = "this isn't an email@asdf"
        test = HasEmailTest()
        test = HasEmailTest.from_json(self.org, test.as_json())
        self.assertTest(False, None, test)

        sms.text = "this is an email email@foo.bar TODAY!!"
        self.assertTest(True, "email@foo.bar", test)

        sms.text = "this is an email followed by a period email@foo.bar."
        self.assertTest(True, "email@foo.bar", test)

        sms.text = "this is an email surrounded by punctuation <email@foo.bar>,"
        self.assertTest(True, "email@foo.bar", test)

        test = ContainsOnlyPhraseTest(test=dict(base=""))
        sms.text = "  RESIST now "
        self.assertTest(False, None, test)

        sms.text = "  "
        self.assertTest(True, "", test)

        test = ContainsPhraseTest(test=dict(base="resist now"))
        test = ContainsPhraseTest.from_json(self.org, test.as_json())
        sms.text = "we must resist! NOW "
        self.assertTest(True, "resist NOW", test)

        sms.text = "we must resist but perhaps not NOW "
        self.assertTest(False, None, test)

        sms.text = "  RESIST now "
        self.assertTest(True, "RESIST now", test)

        test = ContainsPhraseTest(test=dict(base=""))
        sms.text = "  RESIST now "
        self.assertTest(True, "", test)

        test = ContainsTest(test=dict(base="Green green %%$"))
        sms.text = "GReen is my favorite!, %%$"
        self.assertTest(True, "GReen", test)

        # variable substitution
        test = ContainsTest(test=dict(base="@extra.color"))
        sms.text = "my favorite color is GREEN today"
        self.assertTest(True, "GREEN", test, extra=dict(color="green"))

        test.test = dict(base="this THAT")
        sms.text = "this is good but won't match"
        self.assertTest(False, None, test)

        test.test = dict(base="this THAT")
        sms.text = "that and this is good and will match"
        self.assertTest(True, "that this", test)

        test.test = dict(base="this THAT")
        sms.text = "this and that is good and will match"
        self.assertTest(True, "this that", test)

        test.test = dict(base="this THAT")
        sms.text = "this and that and this other thing is good and will match"
        self.assertTest(True, "this that this", test)

        sms.text = "when we win we \U0001F64C @ "

        test = ContainsTest(test=dict(base="\U0001F64C"))
        self.assertTest(True, "\U0001F64C", test)

        sms.text = "I am \U0001F44D"
        test = ContainsAnyTest(test=dict(base=u"\U0001F64C \U0001F44D"))
        self.assertTest(True, "\U0001F44D", test)

        sms.text = "text"

        test = AndTest([TrueTest(), TrueTest()])
        self.assertTest(True, "text text", test)

        test = AndTest([TrueTest(), FalseTest()])
        self.assertTest(False, None, test)

        test = OrTest([TrueTest(), FalseTest()])
        self.assertTest(True, "text", test)

        test = OrTest([FalseTest(), FalseTest()])
        self.assertTest(False, None, test)

        test = ContainsAnyTest(test=dict(base="klab Kacyiru good"))
        sms.text = "kLab is awesome"
        self.assertTest(True, "kLab", test)

        sms.text = "telecom is located at Kacyiru"
        self.assertTest(True, "Kacyiru", test)

        sms.text = "good morning"
        self.assertTest(True, "good", test)

        sms.text = "kLab is good"
        self.assertTest(True, "kLab good", test)

        sms.text = "kigali city"
        self.assertTest(False, None, test)

        # have the same behaviour when we have commas even a trailing one
        test = ContainsAnyTest(test=dict(base="klab, kacyiru, good, "))
        sms.text = "kLab is awesome"
        self.assertTest(True, "kLab", test)

        sms.text = "telecom is located at Kacyiru"
        self.assertTest(True, "Kacyiru", test)

        sms.text = "good morning"
        self.assertTest(True, "good", test)

        sms.text = "kLab is good"
        self.assertTest(True, "kLab good", test)

        sms.text = "kigali city"
        self.assertTest(False, None, test)

        sms.text = "blue white, allo$%%"
        self.assertTest(False, None, test)

        test = ContainsAnyTest(test=dict(base="%%$, &&,"))
        sms.text = "blue white, allo$%%"
        self.assertTest(False, None, test)

        sms.text = "%%$"
        self.assertTest(False, None, test)

        test = LtTest(test="5")
        self.assertTest(False, None, test)

        test = LteTest(test="0")
        sms.text = "My answer is -4"
        self.assertTest(True, Decimal("-4"), test)

        sms.text = "My answer is 4"
        test = LtTest(test="4")
        self.assertTest(False, None, test)

        test = GtTest(test="4")
        self.assertTest(False, None, test)

        test = GtTest(test="3")
        self.assertTest(True, Decimal("4"), test)

        test = GteTest(test="4")
        self.assertTest(True, Decimal("4"), test)

        test = GteTest(test="9")
        self.assertTest(False, None, test)

        test = EqTest(test="4")
        self.assertTest(True, Decimal("4"), test)

        test = EqTest(test="5")
        self.assertTest(False, None, test)

        test = BetweenTest("5", "10")
        self.assertTest(False, None, test)

        test = BetweenTest("4", "10")
        self.assertTest(True, Decimal("4"), test)

        test = BetweenTest("0", "4")
        self.assertTest(True, Decimal("4"), test)

        test = BetweenTest("0", "3")
        self.assertTest(False, None, test)

        test = BetweenTest("@extra.min", "@extra.max")
        self.assertTest(True, Decimal('4'), test, extra=dict(min=2, max=5))

        test = BetweenTest("0", "@xxx")  # invalid expression
        self.assertTest(False, None, test)

        sms.text = "My answer is or"
        self.assertTest(False, None, test)

        sms.text = "My answer is 4"
        test = BetweenTest("1", "5")
        self.assertTest(True, Decimal("4"), test)

        sms.text = "My answer is 4rwf"
        self.assertTest(True, Decimal("4"), test)

        sms.text = "My answer is a4rwf"
        self.assertTest(False, None, test)

        test = BetweenTest("10", "50")
        sms.text = "My answer is lO"
        self.assertTest(True, Decimal("10"), test)

        test = BetweenTest("1000", "5000")
        sms.text = "My answer is 4,000rwf"
        self.assertTest(True, Decimal("4000"), test)

        rule = Rule('8bfc987a-796f-4de7-bce6-a10ed06f617b', None, None, None, test)
        self.assertEqual("1000-5000", rule.get_category_name(None))

        test = StartsWithTest(test=dict(base="Green"))
        sms.text = "  green beans"
        self.assertTest(True, "green", test)

        sms.text = "greenbeans"
        self.assertTest(True, "green", test)

        sms.text = "  beans Green"
        self.assertTest(False, None, test)

        test = NumberTest()
        self.assertTest(False, None, test)

        sms.text = "I have 7"
        self.assertTest(True, Decimal("7"), test)

        sms.text = "$250"
        self.assertTest(True, Decimal("250"), test)

        sms.text = "Where is my £5,656.56?"
        self.assertTest(True, Decimal("5656.56"), test)

        sms.text = "Very hot in here, temp at 38°c"
        self.assertTest(True, Decimal("38"), test)

        sms.text = "This is aw350me"
        self.assertTest(False, None, test)

        sms.text = "random typing 12333xg333"
        self.assertTest(False, None, test)

        sms.text = ",34"
        self.assertTest(True, Decimal("34"), test)

        # phone tests
        test = PhoneTest()
        sms.text = "My phone number is 0788 383 383"
        self.assertTest(True, "+250788383383", test)

        sms.text = "+250788123123"
        self.assertTest(True, "+250788123123", test)

        sms.text = "+12067799294"
        self.assertTest(True, "+12067799294", test)

        sms.text = "My phone is 0124515"
        self.assertTest(False, None, test)

        test = ContainsTest(test=dict(base="مورنۍ"))
        sms.text = "شاملیدل مورنۍ"
        self.assertTest(True, "مورنۍ", test)

        # test = "word to start" and notice "to start" is one word in arabic ataleast according to Google translate
        test = ContainsAnyTest(test=dict(base="كلمة لبدء"))
        # set text to "give a sample word in sentence"
        sms.text = "تعطي كلمة عينة في الجملة"
        self.assertTest(True, "كلمة", test)  # we get "word"

        # we should not match "this start is not allowed" we wanted "to start"
        test = ContainsAnyTest(test=dict(base="لا يسمح هذه البداية"))
        self.assertTest(False, None, test)

        test = RegexTest(dict(base="(?P<first_name>\w+) (\w+)"))
        sms.text = "Isaac Newton"
        run = self.assertTest(True, "Isaac Newton", test)
        extra = run.fields
        self.assertEqual("Isaac Newton", extra['0'])
        self.assertEqual("Isaac", extra['1'])
        self.assertEqual("Newton", extra['2'])

        # find that arabic unicode is handled right
        sms.text = "مرحبا العالم"
        run = self.assertTest(True, "مرحبا العالم", test)
        extra = run.fields
        self.assertEqual("مرحبا العالم", extra['0'])
        self.assertEqual("مرحبا", extra['1'])
        self.assertEqual("العالم", extra['2'])

        # no matching groups, should return whole string as match
        test = RegexTest(dict(base="\w+ \w+"))
        sms.text = "Isaac Newton"
        run = self.assertTest(True, "Isaac Newton", test)
        extra = run.fields
        self.assertEqual("Isaac Newton", extra['0'])

        # no match, shouldn't return anything at all
        sms.text = "#$%^$#? !@#$"
        run = self.assertTest(False, None, test)
        extra = run.fields
        self.assertFalse(extra)

        # no case sensitivity
        test = RegexTest(dict(base="kazoo"))
        sms.text = "This is my Kazoo"
        run = self.assertTest(True, "Kazoo", test)
        extra = run.fields
        self.assertEqual("Kazoo", extra['0'])

        # change to have anchors
        test = RegexTest(dict(base="^kazoo$"))

        # no match, as at the end
        sms.text = "This is my Kazoo"
        run = self.assertTest(False, None, test)

        # this one will match
        sms.text = "Kazoo"
        run = self.assertTest(True, "Kazoo", test)
        extra = run.fields
        self.assertEqual("Kazoo", extra['0'])

        # not empty
        sms.text = ""
        self.assertTest(False, None, NotEmptyTest())
        sms.text = None
        self.assertTest(False, None, NotEmptyTest())
        sms.text = " "
        self.assertTest(False, None, NotEmptyTest())
        sms.text = "it works "
        self.assertTest(True, "it works", NotEmptyTest())

        def perform_date_tests(sms, dayfirst):
            """
            Performs a set of date tests in either day-first or month-first mode
            """
            self.org.date_format = 'D' if dayfirst else 'M'
            self.org.save(update_fields=('date_format',))

            # perform all date tests as if it were 2014-01-02 03:04:05.6 UTC - a date which when localized to DD-MM-YYYY
            # or MM-DD-YYYY is ambiguous
            with patch.object(timezone, 'now', return_value=datetime.datetime(2014, 1, 2, 3, 4, 5, 6, timezone.utc)):
                now = timezone.now()
                three_days_ago = now - timedelta(days=3)
                three_days_next = now + timedelta(days=3)
                five_days_next = now + timedelta(days=5)

                sms.text = "no date in this text"
                test = DateTest()
                self.assertDateTest(False, None, test)

                sms.text = "1980"
                self.assertDateTest(False, None, test)

                if dayfirst:
                    sms.text = "sometime on %d/%d/%d" % (now.day, now.month, now.year)
                else:
                    sms.text = "sometime on %d/%d/%d" % (now.month, now.day, now.year)

                self.assertDateTest(True, now, test)

                # date before/equal/after tests using date arithmetic

                test = DateBeforeTest('@(date.today - 1)')
                self.assertDateTest(False, None, test)

                if dayfirst:
                    sms.text = "this is for three days ago %d-%d-%d" % (three_days_ago.day, three_days_ago.month, three_days_ago.year)
                else:
                    sms.text = "this is for three days ago %d-%d-%d" % (three_days_ago.month, three_days_ago.day, three_days_ago.year)
                self.assertDateTest(True, three_days_ago, test)

                sms.text = "in the next three days %d/%d/%d" % (three_days_next.day, three_days_next.month, three_days_next.year)
                self.assertDateTest(False, None, test)

                test = DateEqualTest('@(date.today - 3)')
                self.assertDateTest(False, None, test)

                if dayfirst:
                    sms.text = "this is for three days ago %d/%d/%d" % (three_days_ago.day, three_days_ago.month, three_days_ago.year)
                else:
                    sms.text = "this is for three days ago %d/%d/%d" % (three_days_ago.month, three_days_ago.day, three_days_ago.year)
                self.assertDateTest(True, three_days_ago, test)

                test = DateAfterTest('@(date.today + 3)')
                self.assertDateTest(False, None, test)

                if dayfirst:
                    sms.text = "this is for three days ago %d/%d/%d" % (five_days_next.day, five_days_next.month, five_days_next.year)
                else:
                    sms.text = "this is for three days ago %d/%d/%d" % (five_days_next.month, five_days_next.day, five_days_next.year)
                self.assertDateTest(True, five_days_next, test)

        # check date tests in both date modes
        perform_date_tests(sms, dayfirst=True)
        perform_date_tests(sms, dayfirst=False)

    def test_length(self):
        org = self.org

        js = [dict(category="Normal Length", uuid=uuid4(), destination=uuid4(), test=dict(type='true')),
              dict(category="Way too long, will get clipped at 36 characters", uuid=uuid4(), destination=uuid4(), test=dict(type='true'))]

        rules = Rule.from_json_array(org, js)

        self.assertEqual("Normal Length", rules[0].category)
        self.assertEqual(36, len(rules[1].category))

    def test_factories(self):
        org = self.org

        js = dict(type='true')
        self.assertEqual(TrueTest, Test.from_json(org, js).__class__)
        self.assertEqual(js, TrueTest().as_json())

        js = dict(type='false')
        self.assertEqual(FalseTest, Test.from_json(org, js).__class__)
        self.assertEqual(js, FalseTest().as_json())

        js = dict(type='and', tests=[dict(type='true')])
        self.assertEqual(AndTest, Test.from_json(org, js).__class__)
        self.assertEqual(js, AndTest([TrueTest()]).as_json())

        js = dict(type='or', tests=[dict(type='true')])
        self.assertEqual(OrTest, Test.from_json(org, js).__class__)
        self.assertEqual(js, OrTest([TrueTest()]).as_json())

        js = dict(type='contains', test="green")
        self.assertEqual(ContainsTest, Test.from_json(org, js).__class__)
        self.assertEqual(js, ContainsTest("green").as_json())

        js = dict(type='lt', test="5")
        self.assertEqual(LtTest, Test.from_json(org, js).__class__)
        self.assertEqual(js, LtTest("5").as_json())

        js = dict(type='gt', test="5")
        self.assertEqual(GtTest, Test.from_json(org, js).__class__)
        self.assertEqual(js, GtTest("5").as_json())

        js = dict(type='gte', test="5")
        self.assertEqual(GteTest, Test.from_json(org, js).__class__)
        self.assertEqual(js, GteTest("5").as_json())

        js = dict(type='eq', test="5")
        self.assertEqual(EqTest, Test.from_json(org, js).__class__)
        self.assertEqual(js, EqTest("5").as_json())

        js = dict(type='between', min="5", max="10")
        self.assertEqual(BetweenTest, Test.from_json(org, js).__class__)
        self.assertEqual(js, BetweenTest("5", "10").as_json())

        self.assertEqual(ReplyAction, Action.from_json(org, dict(type='reply', msg=dict(base="hello world"))).__class__)
        self.assertEqual(SendAction, Action.from_json(org, dict(type='send', msg=dict(base="hello world"), contacts=[], groups=[], variables=[])).__class__)

    def test_decimal_values(self):
        color_ruleset = RuleSet.objects.get(label="color")

        # update our rule to include decimal parsing
        color_ruleset.rules = [
            Rule(
                "1c75fd71-027b-40e8-a819-151a0f8140e6",
                {self.flow.base_language: "< 10"},
                "7d40faea-723b-473d-8999-59fb7d3c3ca2",
                'A',
                LtTest(10)
            ).as_json(),
            Rule(
                "40cc7c36-b7c8-4f05-ae82-25275607e5aa",
                {self.flow.base_language: "> 10"},
                "c12f37e2-8e6c-4c81-ba6d-941bb3caf93f",
                'A',
                GteTest(10)
            ).as_json()
        ]

        color_ruleset.save()

        # start the flow
        self.flow.start([], [self.contact])
        sms = self.create_msg(direction=INCOMING, contact=self.contact, text="My answer is 15")
        self.assertTrue(Flow.find_and_handle(sms)[0])

        # get our run and assert our value is saved (as a string)
        run = FlowRun.objects.get(flow=self.flow, contact=self.contact)
        results = run.results
        self.assertEqual(results['color']['value'], "15")
        self.assertEqual(results['color']['node_uuid'], color_ruleset.uuid)
        self.assertEqual(results['color']['category'], "> 10")
        self.assertEqual(results['color']['name'], "color")
        self.assertIsNotNone(results['color']['created_on'])

        # and that the category counts have been updated
        self.assertIsNotNone(FlowCategoryCount.objects.filter(node_uuid=color_ruleset.uuid, category_name='> 10',
                                                              result_name='color', result_key='color', count=1).first())

    def test_location_entry_test(self):

        self.country = AdminBoundary.objects.create(osm_id='192787', name='Nigeria', level=0)
        kano = AdminBoundary.objects.create(osm_id='3710302', name='Kano', level=1, parent=self.country)
        lagos = AdminBoundary.objects.create(osm_id='3718182', name='Lagos', level=1, parent=self.country)
        ajingi = AdminBoundary.objects.create(osm_id='3710308', name='Ajingi', level=2, parent=kano)
        bichi = AdminBoundary.objects.create(osm_id='3710307', name='Bichi', level=2, parent=kano)
        apapa = AdminBoundary.objects.create(osm_id='3718187', name='Apapa', level=2, parent=lagos)
        bichiward = AdminBoundary.objects.create(osm_id='3710377', name='Bichi', level=3, parent=bichi)
        AdminBoundary.objects.create(osm_id='3710378', name='Ajingi', level=3, parent=ajingi)
        sms = self.create_msg(contact=self.contact, text="awesome text")
        self.sms = sms
        runs = FlowRun.objects.filter(contact=self.contact)
        if runs:
            run = runs[0]
        else:
            run = FlowRun.create(self.flow, self.contact)

        self.org.country = self.country
        run.flow.org = self.org
        context = run.flow.build_expressions_context(run.contact, None)

        # wrong admin level should return None if provided
        lga_tuple = HasDistrictTest('Kano').evaluate(run, sms, context, 'apapa')
        self.assertEqual(lga_tuple[1], None)

        lga_tuple = HasDistrictTest('Lagos').evaluate(run, sms, context, 'apapa')
        self.assertEqual(lga_tuple[1], apapa)

        # get lga with out higher admin level
        lga_tuple = HasDistrictTest().evaluate(run, sms, context, 'apapa')
        self.assertEqual(lga_tuple[1], apapa)

        # get ward with out higher admin levels
        ward_tuple = HasWardTest().evaluate(run, sms, context, 'bichi')
        self.assertEqual(ward_tuple[1], bichiward)

        # get with hierarchy proved
        ward_tuple = HasWardTest('Kano', 'Bichi').evaluate(run, sms, context, 'bichi')
        self.assertEqual(ward_tuple[1], bichiward)

        # wrong admin level should return None if provided
        ward_tuple = HasWardTest('Kano', 'Ajingi').evaluate(run, sms, context, 'bichi')
        js = dict(state='Kano', district='Ajingi', type='ward')
        self.assertEqual(HasWardTest('Kano', 'Ajingi').as_json(), js)
        self.assertEqual(ward_tuple[1], None)

        # get with hierarchy by aliases
        BoundaryAlias.objects.create(name='Pillars', boundary=kano, org=self.org,
                                     created_by=self.admin, modified_by=self.admin)
        ward_tuple = HasWardTest('Pillars', 'Bichi').evaluate(run, sms, context, 'bichi')
        self.assertEqual(ward_tuple[1], bichiward)

        # misconfigured flows should ignore the state and district if wards are unique by name
        ward_tuple = HasWardTest('Bichi', 'Kano').evaluate(run, sms, context, 'bichi')
        self.assertEqual(ward_tuple[1], bichiward)

        # misconfigured flows should not match if wards not unique
        AdminBoundary.objects.create(osm_id='3710379', name='Bichi', level=3, parent=apapa)
        ward_tuple = HasWardTest('Bichi', 'Kano').evaluate(run, sms, context, 'bichi')
        self.assertEqual(ward_tuple[1], None)

        self.assertEqual(HasWardTest, Test.from_json(self.org, js).__class__)

    def test_flow_keyword_create(self):
        self.login(self.admin)

        # try creating a flow with invalid keywords
        response = self.client.post(reverse('flows.flow_create'), {
            'name': "Flow #1",
            'keyword_triggers': "toooooooooooooolong,test",
            'flow_type': Flow.FLOW,
            'expires_after_minutes': 60 * 12
        })
        self.assertEqual(response.status_code, 200)
        self.assertFormError(response, 'form', 'keyword_triggers',
                             '"toooooooooooooolong" must be a single word, less than 16 characters, containing only '
                             'letter and numbers')

        # submit with valid keywords
        response = self.client.post(reverse('flows.flow_create'), {
            'name': "Flow #1",
            'keyword_triggers': "testing, test",
            'flow_type': Flow.FLOW,
            'expires_after_minutes': 60 * 12
        })
        self.assertEqual(response.status_code, 302)

        flow = Flow.objects.get(name='Flow #1')
        self.assertEqual(flow.triggers.all().count(), 2)
        self.assertEqual(set(flow.triggers.values_list('keyword', flat=True)), {'testing', 'test'})

        # try creating a survey flow with keywords (they'll be ignored)
        response = self.client.post(reverse('flows.flow_create'), {
            'name': "Survey Flow",
            'keyword_triggers': "notallowed",
            'flow_type': Flow.SURVEY,
            'expires_after_minutes': 60 * 12
        })
        self.assertEqual(response.status_code, 302)

        # should't be allowed to have a survey flow and keywords
        flow = Flow.objects.get(name='Survey Flow')
        self.assertEqual(flow.triggers.all().count(), 0)

    def test_flow_keyword_update(self):
        self.login(self.admin)
        flow = Flow.create(self.org, self.admin, "Flow")
        flow.flow_type = Flow.SURVEY
        flow.save()

        # keywords aren't an option for survey flows
        response = self.client.get(reverse('flows.flow_update', args=[flow.pk]))
        self.assertNotIn('keyword_triggers', response.context['form'].fields)
        self.assertNotIn('ignore_triggers', response.context['form'].fields)

        # send update with triggers and ignore flag anyways
        post_data = dict()
        post_data['name'] = "Flow With Keyword Triggers"
        post_data['keyword_triggers'] = "notallowed"
        post_data['ignore_keywords'] = True
        post_data['expires_after_minutes'] = 60 * 12
        response = self.client.post(reverse('flows.flow_update', args=[flow.pk]), post_data, follow=True)

        # still shouldn't have any triggers
        flow.refresh_from_db()
        self.assertFalse(flow.ignore_triggers)
        self.assertEqual(0, flow.triggers.all().count())

    def test_global_keywords_trigger_update(self):
        self.login(self.admin)
        flow = Flow.create(self.org, self.admin, "Flow")

        # update flow triggers
        response = self.client.post(reverse('flows.flow_update', args=[flow.id]), {
            'name': "Flow With Keyword Triggers",
            'keyword_triggers': "it,changes,everything",
            'expires_after_minutes': 60 * 12
        })
        self.assertEqual(response.status_code, 302)

        flow_with_keywords = Flow.objects.get(name="Flow With Keyword Triggers")
        self.assertEqual(flow_with_keywords.triggers.count(), 3)
        self.assertEqual(flow_with_keywords.triggers.filter(is_archived=False).count(), 3)
        self.assertEqual(flow_with_keywords.triggers.filter(is_archived=False).exclude(groups=None).count(), 0)

        # add triggers of other types
        Trigger.objects.create(created_by=self.admin, modified_by=self.admin, org=self.org,
                               trigger_type=Trigger.TYPE_FOLLOW, flow=flow_with_keywords, channel=self.channel)

        Trigger.objects.create(created_by=self.admin, modified_by=self.admin, org=self.org,
                               trigger_type=Trigger.TYPE_CATCH_ALL, flow=flow_with_keywords)

        Trigger.objects.create(created_by=self.admin, modified_by=self.admin, org=self.org,
                               trigger_type=Trigger.TYPE_MISSED_CALL, flow=flow_with_keywords)

        Trigger.objects.create(created_by=self.admin, modified_by=self.admin, org=self.org,
                               trigger_type=Trigger.TYPE_INBOUND_CALL, flow=flow_with_keywords)

        Trigger.objects.create(created_by=self.admin, modified_by=self.admin, org=self.org,
                               trigger_type=Trigger.TYPE_SCHEDULE, flow=flow_with_keywords)

        self.assertEqual(flow_with_keywords.triggers.filter(is_archived=False).count(), 8)

        # update flow triggers
        post_data = dict()
        post_data['name'] = "Flow With Keyword Triggers"
        post_data['keyword_triggers'] = "it,join"
        post_data['expires_after_minutes'] = 60 * 12
        response = self.client.post(reverse('flows.flow_update', args=[flow.pk]), post_data, follow=True)

        flow_with_keywords = Flow.objects.get(name=post_data['name'])
        self.assertEqual(200, response.status_code)
        self.assertEqual(response.request['PATH_INFO'], reverse('flows.flow_list'))
        self.assertTrue(flow_with_keywords in response.context['object_list'].all())
        self.assertEqual(flow_with_keywords.triggers.count(), 9)
        self.assertEqual(flow_with_keywords.triggers.filter(is_archived=True).count(), 2)
        self.assertEqual(flow_with_keywords.triggers.filter(is_archived=True,
                                                            trigger_type=Trigger.TYPE_KEYWORD).count(), 2)
        self.assertEqual(flow_with_keywords.triggers.filter(is_archived=False).count(), 7)
        self.assertEqual(flow_with_keywords.triggers.filter(is_archived=True,
                                                            trigger_type=Trigger.TYPE_KEYWORD).count(), 2)

        # only keyword triggers got archived, other are stil active
        self.assertTrue(flow_with_keywords.triggers.filter(is_archived=False, trigger_type=Trigger.TYPE_FOLLOW))
        self.assertTrue(flow_with_keywords.triggers.filter(is_archived=False, trigger_type=Trigger.TYPE_CATCH_ALL))
        self.assertTrue(flow_with_keywords.triggers.filter(is_archived=False, trigger_type=Trigger.TYPE_SCHEDULE))
        self.assertTrue(flow_with_keywords.triggers.filter(is_archived=False, trigger_type=Trigger.TYPE_MISSED_CALL))
        self.assertTrue(flow_with_keywords.triggers.filter(is_archived=False, trigger_type=Trigger.TYPE_INBOUND_CALL))

    def test_views(self):
        self.create_secondary_org()

        # create a flow for another org
        other_flow = Flow.create(self.org2, self.admin2, "Flow2", base_language='base')

        # no login, no list
        response = self.client.get(reverse('flows.flow_list'))
        self.assertRedirect(response, reverse('users.user_login'))

        user = self.admin
        user.first_name = "Test"
        user.last_name = "Contact"
        user.save()
        self.login(user)

        # list, should have only one flow (the one created in setUp)
        response = self.client.get(reverse('flows.flow_list'))
        self.assertEqual(1, len(response.context['object_list']))

        # inactive list shouldn't have any flows
        response = self.client.get(reverse('flows.flow_archived'))
        self.assertEqual(0, len(response.context['object_list']))

        # also shouldn't be able to view other flow
        response = self.client.get(reverse('flows.flow_editor', args=[other_flow.uuid]))
        self.assertEqual(302, response.status_code)

        # get our create page
        response = self.client.get(reverse('flows.flow_create'))
        self.assertTrue(response.context['has_flows'])
        self.assertIn('flow_type', response.context['form'].fields)

        # add call channel
        twilio = Channel.create(self.org, self.user, None, 'T', "Twilio", "0785553434", role="C",
                                secret="56789", gcm_id="456")

        response = self.client.get(reverse('flows.flow_create'))
        self.assertTrue(response.context['has_flows'])
        self.assertIn('flow_type', response.context['form'].fields)  # shown because of call channel

        twilio.delete()

        # create a new regular flow
        response = self.client.post(reverse('flows.flow_create'), dict(name='Flow', flow_type='F'), follow=True)
        flow1 = Flow.objects.get(org=self.org, name="Flow")
        # add a trigger on this flow
        Trigger.objects.create(org=self.org, keyword='unique', flow=flow1,
                               created_by=self.admin, modified_by=self.admin)
        self.assertEqual(response.status_code, 200)
        self.assertEqual(flow1.flow_type, 'F')
        self.assertEqual(flow1.expires_after_minutes, 10080)

        # create a new surveyor flow
        self.client.post(reverse('flows.flow_create'), dict(name='Surveyor Flow', flow_type='S'), follow=True)
        flow2 = Flow.objects.get(org=self.org, name="Surveyor Flow")
        self.assertEqual(flow2.flow_type, 'S')
        self.assertEqual(flow2.expires_after_minutes, 10080)

        # make sure we don't get a start flow button for Android Surveys
        response = self.client.get(reverse('flows.flow_editor', args=[flow2.uuid]))
        self.assertNotContains(response, "broadcast-rulesflow btn-primary")

        # create a new voice flow
        response = self.client.post(reverse('flows.flow_create'), dict(name='Voice Flow', flow_type='V'), follow=True)
        voice_flow = Flow.objects.get(org=self.org, name="Voice Flow")
        self.assertEqual(response.status_code, 200)
        self.assertEqual(voice_flow.flow_type, 'V')

        # default expiration for voice is shorter
        self.assertEqual(voice_flow.expires_after_minutes, 5)

        # test flows with triggers
        # create a new flow with one unformatted keyword
        post_data = dict()
        post_data['name'] = "Flow With Unformated Keyword Triggers"
        post_data['keyword_triggers'] = "this is,it"
        response = self.client.post(reverse('flows.flow_create'), post_data)
        self.assertFormError(response, 'form', 'keyword_triggers',
                             '"this is" must be a single word, less than 16 characters, containing only letter and numbers')

        # create a new flow with one existing keyword
        post_data = dict()
        post_data['name'] = "Flow With Existing Keyword Triggers"
        post_data['keyword_triggers'] = "this,is,unique"
        response = self.client.post(reverse('flows.flow_create'), post_data)
        self.assertFormError(response, 'form', 'keyword_triggers',
                             'The keyword "unique" is already used for another flow')

        # create another trigger so there are two in the way
        trigger = Trigger.objects.create(org=self.org, keyword='this', flow=flow1,
                                         created_by=self.admin, modified_by=self.admin)

        response = self.client.post(reverse('flows.flow_create'), post_data)
        self.assertFormError(response, 'form', 'keyword_triggers',
                             'The keywords "this, unique" are already used for another flow')
        trigger.delete()

        # create a new flow with keywords
        post_data = dict()
        post_data['name'] = "Flow With Good Keyword Triggers"
        post_data['keyword_triggers'] = "this,is,it"
        post_data['flow_type'] = 'F'
        post_data['expires_after_minutes'] = 30
        response = self.client.post(reverse('flows.flow_create'), post_data, follow=True)
        flow3 = Flow.objects.get(name=post_data['name'])

        self.assertEqual(200, response.status_code)
        self.assertEqual(response.request['PATH_INFO'], reverse('flows.flow_editor', args=[flow3.uuid]))
        self.assertEqual(response.context['object'].triggers.count(), 3)

        # update expiration for voice flow
        post_data = dict()
        response = self.client.get(reverse('flows.flow_update', args=[voice_flow.pk]), post_data, follow=True)

        choices = response.context['form'].fields['expires_after_minutes'].choices
        self.assertEqual(7, len(choices))
        self.assertEqual(1, choices[0][0])
        self.assertEqual(2, choices[1][0])
        self.assertEqual(3, choices[2][0])
        self.assertEqual(4, choices[3][0])
        self.assertEqual(5, choices[4][0])
        self.assertEqual(10, choices[5][0])
        self.assertEqual(15, choices[6][0])

        # try updating with an sms type expiration to make sure it's restricted for voice flows
        post_data['expires_after_minutes'] = 60 * 12
        post_data['name'] = 'Voice Flow'
        response = self.client.post(reverse('flows.flow_update', args=[voice_flow.pk]), post_data, follow=True)
        voice_flow.refresh_from_db()
        self.assertEqual(5, voice_flow.expires_after_minutes)

        # now do a valid value for voice
        post_data['expires_after_minutes'] = 3
        response = self.client.post(reverse('flows.flow_update', args=[voice_flow.pk]), post_data, follow=True)

        voice_flow.refresh_from_db()
        self.assertEqual(3, voice_flow.expires_after_minutes)

        # update flow triggers
        post_data = dict()
        post_data['name'] = "Flow With Keyword Triggers"
        post_data['keyword_triggers'] = "it,changes,everything"
        post_data['expires_after_minutes'] = 60 * 12
        response = self.client.post(reverse('flows.flow_update', args=[flow3.pk]), post_data, follow=True)
        flow3 = Flow.objects.get(name=post_data['name'])
        self.assertEqual(200, response.status_code)
        self.assertEqual(response.request['PATH_INFO'], reverse('flows.flow_list'))
        self.assertTrue(flow3 in response.context['object_list'].all())
        self.assertEqual(flow3.triggers.count(), 5)
        self.assertEqual(flow3.triggers.filter(is_archived=True).count(), 2)
        self.assertEqual(flow3.triggers.filter(is_archived=False).count(), 3)
        self.assertEqual(flow3.triggers.filter(is_archived=False).exclude(groups=None).count(), 0)

        # update flow with unformatted keyword
        post_data['keyword_triggers'] = "it,changes,every thing"
        response = self.client.post(reverse('flows.flow_update', args=[flow3.pk]), post_data)
        self.assertTrue(response.context['form'].errors)

        # update flow with unformated keyword
        post_data['keyword_triggers'] = "it,changes,everything,unique"
        response = self.client.post(reverse('flows.flow_update', args=[flow3.pk]), post_data)
        self.assertTrue(response.context['form'].errors)
        response = self.client.get(reverse('flows.flow_update', args=[flow3.pk]))
        self.assertEqual(response.context['form'].fields['keyword_triggers'].initial, "it,everything,changes")
        self.assertEqual(flow3.triggers.filter(is_archived=False).count(), 3)
        self.assertEqual(flow3.triggers.filter(is_archived=False).exclude(groups=None).count(), 0)
        trigger = Trigger.objects.get(keyword="everything", flow=flow3)
        group = self.create_group("first", [self.contact])
        trigger.groups.add(group)
        self.assertEqual(flow3.triggers.filter(is_archived=False).count(), 3)
        self.assertEqual(flow3.triggers.filter(is_archived=False).exclude(groups=None).count(), 1)
        self.assertEqual(flow3.triggers.filter(is_archived=False).exclude(groups=None)[0].keyword, "everything")
        response = self.client.get(reverse('flows.flow_update', args=[flow3.pk]))
        self.assertEqual(response.context['form'].fields['keyword_triggers'].initial, "it,changes")
        self.assertNotContains(response, "contact_creation")
        self.assertEqual(flow3.triggers.filter(is_archived=False).count(), 3)
        self.assertEqual(flow3.triggers.filter(is_archived=False).exclude(groups=None).count(), 1)
        self.assertEqual(flow3.triggers.filter(is_archived=False).exclude(groups=None)[0].keyword, "everything")

        # make us a survey flow
        flow3.flow_type = Flow.SURVEY
        flow3.save()

        # we should get the contact creation option
        response = self.client.get(reverse('flows.flow_update', args=[flow3.pk]))
        self.assertContains(response, 'contact_creation')

        # set contact creation to be per login
        del post_data['keyword_triggers']
        post_data['contact_creation'] = Flow.CONTACT_PER_LOGIN
        response = self.client.post(reverse('flows.flow_update', args=[flow3.pk]), post_data)
        flow3.refresh_from_db()
        self.assertEqual(Flow.CONTACT_PER_LOGIN, flow3.metadata.get('contact_creation'))

        # can see results for a flow
        response = self.client.get(reverse('flows.flow_results', args=[self.flow.uuid]))
        self.assertEqual(200, response.status_code)

        # check flow listing
        response = self.client.get(reverse('flows.flow_list'))
        self.assertEqual(list(response.context['object_list']), [flow3, voice_flow, flow2, flow1, self.flow])  # by saved_on

        # start a contact in a flow
        self.flow.start([], [self.contact])

        # test getting the json
        response = self.client.get(reverse('flows.flow_json', args=[self.flow.id]))
        self.assertIn('channels', response.json())
        self.assertIn('languages', response.json())
        self.assertIn('channel_countries', response.json())
        self.assertEqual(ActionSet.objects.all().count(), 28)

        json_dict = response.json()['flow']

        # test setting the json to a single actionset
        json_dict['action_sets'] = [dict(uuid=str(uuid4()), x=1, y=1, destination=None,
                                         actions=[dict(type='reply', msg=dict(base='This flow is more like a broadcast'))])]
        json_dict['rule_sets'] = []
        json_dict['entry'] = json_dict['action_sets'][0]['uuid']

        response = self.client.post(reverse('flows.flow_json', args=[self.flow.id]), json.dumps(json_dict), content_type="application/json")
        self.assertEqual(response.status_code, 200)
        self.assertEqual(ActionSet.objects.all().count(), 25)

        # check that the flow only has a single actionset
        ActionSet.objects.get(flow=self.flow)

        # can't save with an invalid uuid
        json_dict['metadata']['saved_on'] = datetime_to_str(timezone.now())
        json_dict['action_sets'][0]['destination'] = 'notthere'

        response = self.client.post(reverse('flows.flow_json', args=[self.flow.id]), json.dumps(json_dict), content_type="application/json")
        self.assertEqual(200, response.status_code)

        self.flow.refresh_from_db()
        flow_json = self.flow.as_json()
        self.assertIsNone(flow_json['action_sets'][0]['destination'])

        # flow should still be there though
        self.flow.refresh_from_db()

        # should still have the original one, nothing changed
        response = self.client.get(reverse('flows.flow_json', args=[self.flow.id]))
        self.assertEqual(200, response.status_code)
        json_dict = response.json()

        # can't save against the other org's flow
        response = self.client.post(reverse('flows.flow_json', args=[other_flow.id]), json.dumps(json_dict), content_type="application/json")
        self.assertEqual(302, response.status_code)

        # can't save with invalid json
        with self.assertRaises(ValueError):
            response = self.client.post(reverse('flows.flow_json', args=[self.flow.id]), "badjson", content_type="application/json")

        # test simulation
        simulate_url = reverse('flows.flow_simulate', args=[self.flow.id])

        test_contact = Contact.get_test_contact(self.admin)
        group = self.create_group("players", [test_contact])
        contact_field = ContactField.get_or_create(self.org, self.admin, 'custom', 'custom')
        contact_field_value = Value.objects.create(contact=test_contact, contact_field=contact_field, org=self.org,
                                                   string_value="hey")

        response = self.client.get(simulate_url)
        self.assertEqual(response.status_code, 302)

        post_data = {'has_refresh': True, 'version': '1'}

        response = self.client.post(simulate_url, json.dumps(post_data), content_type="application/json")
        json_dict = response.json()

        self.assertFalse(group in test_contact.all_groups.all())
        self.assertFalse(test_contact.values.all())

        self.assertEqual(len(json_dict.keys()), 5)
        self.assertEqual(len(json_dict['messages']), 3)
        self.assertEqual('Test Contact has entered the &quot;Color Flow&quot; flow', json_dict['messages'][0]['text'])
        self.assertEqual("This flow is more like a broadcast", json_dict['messages'][1]['text'])
        self.assertEqual("Test Contact has exited this flow", json_dict['messages'][2]['text'])

        group = self.create_group("fans", [test_contact])
        contact_field_value = Value.objects.create(contact=test_contact, contact_field=contact_field, org=self.org,
                                                   string_value="hey")

        post_data['new_message'] = "Ok, Thanks"
        post_data['has_refresh'] = False

        response = self.client.post(simulate_url, json.dumps(post_data), content_type="application/json")
        self.assertEqual(200, response.status_code)
        json_dict = response.json()

        self.assertTrue(group in test_contact.all_groups.all())
        self.assertTrue(test_contact.values.all())
        self.assertEqual(test_contact.values.get(string_value='hey'), contact_field_value)

        self.assertEqual(len(json_dict.keys()), 5)
        self.assertIn('status', json_dict.keys())
        self.assertIn('visited', json_dict.keys())
        self.assertIn('activity', json_dict.keys())
        self.assertIn('messages', json_dict.keys())
        self.assertIn('description', json_dict.keys())
        self.assertEqual(json_dict['status'], 'success')
        self.assertEqual(json_dict['description'], 'Message sent to Flow')

        post_data['has_refresh'] = True

        response = self.client.post(simulate_url, json.dumps(post_data), content_type="application/json")
        self.assertEqual(200, response.status_code)
        json_dict = response.json()

        self.assertEqual(len(json_dict.keys()), 5)
        self.assertIn('status', json_dict.keys())
        self.assertIn('visited', json_dict.keys())
        self.assertIn('activity', json_dict.keys())
        self.assertIn('messages', json_dict.keys())
        self.assertIn('description', json_dict.keys())
        self.assertEqual(json_dict['status'], 'success')
        self.assertEqual(json_dict['description'], 'Message sent to Flow')

        # test our copy view
        response = self.client.post(reverse('flows.flow_copy', args=[self.flow.id]))
        flow_copy = Flow.objects.get(org=self.org, name="Copy of %s" % self.flow.name)
        self.assertRedirect(response, reverse('flows.flow_editor', args=[flow_copy.uuid]))

        FlowLabel.objects.create(name="one", org=self.org, parent=None)
        FlowLabel.objects.create(name="two", org=self.org2, parent=None)

        # test update view
        response = self.client.post(reverse('flows.flow_update', args=[self.flow.id]))
        self.assertEqual(response.status_code, 200)
        self.assertEqual(len(response.context['form'].fields), 5)
        self.assertIn('name', response.context['form'].fields)
        self.assertIn('keyword_triggers', response.context['form'].fields)
        self.assertIn('ignore_triggers', response.context['form'].fields)

        # test broadcast view
        response = self.client.get(reverse('flows.flow_broadcast', args=[self.flow.id]))
        self.assertEqual(len(response.context['form'].fields), 4)
        self.assertIn('omnibox', response.context['form'].fields)
        self.assertIn('restart_participants', response.context['form'].fields)
        self.assertIn('include_active', response.context['form'].fields)

        post_data = dict()
        post_data['omnibox'] = "c-%s" % self.contact.uuid
        post_data['restart_participants'] = 'on'

        # nothing should happen, contacts are already active in the flow
        count = Broadcast.objects.all().count()
        self.client.post(reverse('flows.flow_broadcast', args=[self.flow.id]), post_data, follow=True)
        self.assertEqual(count, Broadcast.objects.all().count())

        FlowStart.objects.all().delete()

        # include people active in flows
        post_data['include_active'] = 'on'
        count = Msg.objects.all().count()
        self.client.post(reverse('flows.flow_broadcast', args=[self.flow.id]), post_data, follow=True)
        self.assertEqual(count + 1, Msg.objects.all().count())

        # we should have a flow start
        start = FlowStart.objects.get(flow=self.flow)

        # should be in a completed state
        self.assertEqual(FlowStart.STATUS_COMPLETE, start.status)
        self.assertEqual(1, start.contact_count)

        # do so again but don't restart the participants
        del post_data['restart_participants']

        self.client.post(reverse('flows.flow_broadcast', args=[self.flow.id]), post_data, follow=True)

        # should have a new flow start
        new_start = FlowStart.objects.filter(flow=self.flow).order_by('-created_on').first()
        self.assertNotEqual(start, new_start)
        self.assertEqual(FlowStart.STATUS_COMPLETE, new_start.status)
        self.assertEqual(0, new_start.contact_count)

        # mark that start as incomplete
        new_start.status = FlowStart.STATUS_STARTING
        new_start.save()

        # try to start again
        response = self.client.post(reverse('flows.flow_broadcast', args=[self.flow.id]), post_data, follow=True)

        # should have an error now
        self.assertTrue(response.context['form'].errors)

        # shouldn't have a new flow start as validation failed
        self.assertFalse(FlowStart.objects.filter(flow=self.flow).exclude(id__lte=new_start.id))

        # test ivr flow creation
        self.channel.role = 'SRCA'
        self.channel.save()

        post_data = dict(name="Message flow", expires_after_minutes=5, flow_type='F')
        response = self.client.post(reverse('flows.flow_create'), post_data, follow=True)
        msg_flow = Flow.objects.get(name=post_data['name'])

        self.assertEqual(200, response.status_code)
        self.assertEqual(response.request['PATH_INFO'], reverse('flows.flow_editor', args=[msg_flow.uuid]))
        self.assertEqual(msg_flow.flow_type, 'F')

        post_data = dict(name="Call flow", expires_after_minutes=5, flow_type='V')
        response = self.client.post(reverse('flows.flow_create'), post_data, follow=True)
        call_flow = Flow.objects.get(name=post_data['name'])

        self.assertEqual(200, response.status_code)
        self.assertEqual(response.request['PATH_INFO'], reverse('flows.flow_editor', args=[call_flow.uuid]))
        self.assertEqual(call_flow.flow_type, 'V')

        # test creating a  flow with base language
        # create the language for our org
        language = Language.create(self.org, self.flow.created_by, "English", 'eng')
        self.org.primary_language = language
        self.org.save()

        post_data = dict(name="Language Flow", expires_after_minutes=5, base_language=language.iso_code, flow_type='F')
        response = self.client.post(reverse('flows.flow_create'), post_data, follow=True)
        language_flow = Flow.objects.get(name=post_data['name'])

        self.assertEqual(200, response.status_code)
        self.assertEqual(response.request['PATH_INFO'], reverse('flows.flow_editor', args=[language_flow.uuid]))
        self.assertEqual(language_flow.base_language, language.iso_code)

    def test_views_viewers(self):
        # create a viewer
        self.viewer = self.create_user("Viewer")
        self.org.viewers.add(self.viewer)
        self.viewer.set_org(self.org)

        self.create_secondary_org()

        # create a flow for another org and a flow label
        flow2 = Flow.create(self.org2, self.admin2, "Flow2")
        flow_label = FlowLabel.objects.create(name="one", org=self.org, parent=None)

        flow_list_url = reverse('flows.flow_list')
        flow_archived_url = reverse('flows.flow_archived')
        flow_create_url = reverse('flows.flow_create')
        flowlabel_create_url = reverse('flows.flowlabel_create')

        # no login, no list
        response = self.client.get(flow_list_url)
        self.assertRedirect(response, reverse('users.user_login'))

        user = self.viewer
        user.first_name = "Test"
        user.last_name = "Contact"
        user.save()
        self.login(user)

        # list, should have only one flow (the one created in setUp)

        response = self.client.get(flow_list_url)
        self.assertEqual(1, len(response.context['object_list']))
        # no create links
        self.assertNotContains(response, flow_create_url)
        self.assertNotContains(response, flowlabel_create_url)
        # verify the action buttons we have
        self.assertNotContains(response, 'object-btn-unlabel')
        self.assertNotContains(response, 'object-btn-restore')
        self.assertNotContains(response, 'object-btn-archive')
        self.assertNotContains(response, 'object-btn-label')
        self.assertContains(response, 'object-btn-export')

        # can not label
        post_data = dict()
        post_data['action'] = 'label'
        post_data['objects'] = self.flow.pk
        post_data['label'] = flow_label.pk
        post_data['add'] = True

        response = self.client.post(flow_list_url, post_data, follow=True)
        self.assertEqual(1, response.context['object_list'].count())
        self.assertFalse(response.context['object_list'][0].labels.all())

        # can not archive
        post_data = dict()
        post_data['action'] = 'archive'
        post_data['objects'] = self.flow.pk
        response = self.client.post(flow_list_url, post_data, follow=True)
        self.assertEqual(1, response.context['object_list'].count())
        self.assertEqual(response.context['object_list'][0].pk, self.flow.pk)
        self.assertFalse(response.context['object_list'][0].is_archived)

        # inactive list shouldn't have any flows
        response = self.client.get(flow_archived_url)
        self.assertEqual(0, len(response.context['object_list']))

        response = self.client.get(reverse('flows.flow_editor', args=[self.flow.uuid]))
        self.assertEqual(200, response.status_code)
        self.assertFalse(response.context['mutable'])

        # we can fetch the json for the flow
        response = self.client.get(reverse('flows.flow_json', args=[self.flow.pk]))
        self.assertEqual(200, response.status_code)

        # but posting to it should redirect to a get
        response = self.client.post(reverse('flows.flow_json', args=[self.flow.pk]), post_data=response.content)
        self.assertEqual(302, response.status_code)

        self.flow.is_archived = True
        self.flow.save()

        response = self.client.get(flow_list_url)
        self.assertEqual(0, len(response.context['object_list']))

        # can not restore
        post_data = dict()
        post_data['action'] = 'archive'
        post_data['objects'] = self.flow.pk
        response = self.client.post(flow_archived_url, post_data, follow=True)
        self.assertEqual(1, response.context['object_list'].count())
        self.assertEqual(response.context['object_list'][0].pk, self.flow.pk)
        self.assertTrue(response.context['object_list'][0].is_archived)

        response = self.client.get(flow_archived_url)
        self.assertEqual(1, len(response.context['object_list']))

        # cannot create a flow
        response = self.client.get(flow_create_url)
        self.assertEqual(302, response.status_code)

        # cannot create a flowlabel
        response = self.client.get(flowlabel_create_url)
        self.assertEqual(302, response.status_code)

        # also shouldn't be able to view other flow
        response = self.client.get(reverse('flows.flow_editor', args=[flow2.uuid]))
        self.assertEqual(302, response.status_code)

    def test_flow_update_error(self):

        flow = self.get_flow('favorites')
        json_dict = flow.as_json()
        json_dict['action_sets'][0]['actions'].append(dict(type='add_label', labels=[dict(name='@badlabel')]))
        self.login(self.admin)
        response = self.client.post(reverse('flows.flow_json', args=[flow.pk]),
                                    json.dumps(json_dict),
                                    content_type="application/json")

        self.assertEqual(response.status_code, 400)
        self.assertEqual(response.json()['description'], 'Your flow could not be saved. Please refresh your browser.')

    def test_flow_start_with_start_msg(self):
        msg_in = self.create_msg(direction=INCOMING, contact=self.contact, text="I am coming")
        run, = self.flow.start([], [self.contact], start_msg=msg_in)

        msg_in.refresh_from_db()
        msg_out = Msg.objects.get(direction='O')

        # both msgs should be of type FLOW
        self.assertEqual(msg_in.msg_type, 'F')
        self.assertEqual(msg_out.msg_type, 'F')

        self.assertEqual({int(m) for m in run.message_ids}, {msg_in.id, msg_out.id})

        run_msgs = run.get_messages().order_by('created_on')
        self.assertEqual(list(run_msgs), [msg_in, msg_out])

        self.assertEqual(len(run.path), 2)

    @also_in_flowserver
    def test_quick_replies(self):
        flow = self.get_flow('quick_replies')
        run, = flow.start([], [self.contact4])

        run.refresh_from_db()
        self.assertEqual(len(run.path), 2)

        # check flow sent a message with quick replies
        msg = Msg.objects.get(direction='O')
        self.assertEqual(msg.metadata, {'quick_replies': ['Sim', 'No']})

    @also_in_flowserver
    def test_multiple(self):
        run1, = self.flow.start([], [self.contact])

        # create a second flow and start our same contact
        self.flow2 = self.flow.copy(self.flow, self.flow.created_by)
        run2, = self.flow2.start([], [self.contact])

        run1.refresh_from_db()
        run2.refresh_from_db()

        # only the second run should be active
        self.assertFalse(run1.is_active)
        self.assertEqual(len(run1.path), 2)

        self.assertTrue(run2.is_active)
        self.assertEqual(len(run2.path), 2)

        # send in a message
        incoming = self.create_msg(direction=INCOMING, contact=self.contact, text="Orange", created_on=timezone.now())
        self.assertTrue(Flow.find_and_handle(incoming)[0])

        run1.refresh_from_db()
        run2.refresh_from_db()

        # only the second flow should get it
        self.assertEqual(len(run1.path), 2)
        self.assertEqual(len(run2.path), 3)

        # start the flow again for our contact
        run3, = self.flow.start([], [self.contact], restart_participants=True)

        run1.refresh_from_db()
        run3.refresh_from_db()

        # should have two flow runs for this contact and flow
        self.assertFalse(run1.is_active)
        self.assertTrue(run3.is_active)

        self.assertEqual(len(run1.path), 2)
        self.assertEqual(len(run3.path), 2)

        # send in a message, this should be handled by our first flow, which has a more recent run active
        incoming = self.create_msg(direction=INCOMING, contact=self.contact, text="blue")
        self.assertTrue(Flow.find_and_handle(incoming)[0])

        run1.refresh_from_db()
        run3.refresh_from_db()

        self.assertEqual(len(run1.path), 2)
        self.assertEqual(len(run3.path), 3)

        # if we exclude existing and try starting again, nothing happens
        self.flow.start([], [self.contact], restart_participants=False)

        # no new runs
        self.assertEqual(self.flow.runs.count(), 2)

        # check our run results
        results = self.flow.runs.order_by('-id').first().results

        self.assertEqual(len(results), 1)
        self.assertEqual(results['color']['name'], 'color')
        self.assertEqual(results['color']['category'], 'Blue')
        self.assertEqual(results['color']['value'], 'blue')
        self.assertEqual(results['color']['input'], incoming.text)

    def test_ignore_keyword_triggers(self):
        self.flow.start([], [self.contact])

        # create a second flow
        self.flow2 = Flow.create(self.org, self.admin, "Kiva Flow")

        self.flow2 = self.flow.copy(self.flow, self.flow.created_by)

        # add a trigger on flow2
        Trigger.objects.create(org=self.org, keyword='kiva', flow=self.flow2,
                               created_by=self.admin, modified_by=self.admin)

        incoming = self.create_msg(direction=INCOMING, contact=self.contact, text="kiva")

        self.assertTrue(Trigger.find_and_handle(incoming))
        self.assertTrue(FlowRun.objects.filter(flow=self.flow2, contact=self.contact))

        self.flow.ignore_triggers = True
        self.flow.save()
        self.flow.start([], [self.contact], restart_participants=True)

        other_incoming = self.create_msg(direction=INCOMING, contact=self.contact, text="kiva")

        self.assertFalse(Trigger.find_and_handle(other_incoming))

        # complete the flow
        incoming = self.create_msg(direction=INCOMING, contact=self.contact, text="orange")
        self.assertTrue(Flow.find_and_handle(incoming)[0])

        # now we should trigger the other flow as we are at our terminal flow
        self.assertTrue(Trigger.find_and_handle(other_incoming))

    @patch('temba.flows.models.Flow.handle_ussd_ruleset_action',
           return_value=dict(handled=True, destination=None, step=None, msgs=[]))
    def test_ussd_ruleset_sends_message(self, handle_ussd_ruleset_action):
        definition = self.flow.as_json()

        # set flow to USSD and have a USSD ruleset
        definition['flow_type'] = 'U'
        definition['rule_sets'][0]['ruleset_type'] = "wait_menu"

        self.flow.update(definition)

        # start flow
        self.flow.start([], [self.contact])

        self.assertTrue(handle_ussd_ruleset_action.called)
        self.assertEqual(handle_ussd_ruleset_action.call_count, 1)

    @patch('temba.flows.models.Flow.handle_ussd_ruleset_action',
           return_value=dict(handled=True, destination=None, step=None, msgs=[]))
    def test_triggered_start_with_ussd(self, handle_ussd_ruleset_action):
        definition = self.flow.as_json()

        # set flow to USSD and have a USSD ruleset
        definition['flow_type'] = 'U'
        definition['rule_sets'][0]['ruleset_type'] = "wait_menu"

        self.flow.update(definition)

        # create a trigger
        Trigger.objects.create(org=self.org, keyword='derp', flow=self.flow,
                               created_by=self.admin, modified_by=self.admin)

        # create an incoming message
        incoming = self.create_msg(direction=INCOMING, contact=self.contact, text="derp")

        self.assertTrue(Trigger.find_and_handle(incoming))

        self.assertTrue(handle_ussd_ruleset_action.called)
        self.assertEqual(handle_ussd_ruleset_action.call_count, 1)


class ActionPackedTest(FlowFileTest):

    def setUp(self):
        super(ActionPackedTest, self).setUp()
        self.flow = self.get_flow('action_packed')

    def start_flow(self):
        self.flow.start([], [self.contact], restart_participants=True)

        # send a couple messages in the flow to trigger actions
        self.send("Trey Anastasio")
        self.send("Male")

    @also_in_flowserver
    def test_send_message(self):

        self.start_flow()

        # check our quick replies are there
        msgs = list(Msg.objects.filter(direction='O').order_by('id'))

        # first message has file attachment
        self.assertIn('4de254db-9d96-4420-8ba6-337d7f280010.png', msgs[0].attachments[0])

        # second one has quick replies
        self.assertEqual({"quick_replies": ["Male", "Female"]}, msgs[1].metadata)

        # third one has expression attachment
        self.assertEqual('image:http://textit.in/static?gender=Male', msgs[2].attachments[0])

        # to test the 'send all' option we need a telegram channel
        self.telegram = Channel.create(self.org, self.user, None, 'TG', name='Telegram')

        self.send("sendall")
        self.assertEqual(2, Msg.objects.filter(text='This is going to all urns', direction=OUTGOING).count())
        self.assertIsNotNone(Msg.objects.filter(text="Thanks Trey Anastasio, you are male.").first())

    @also_in_flowserver
    def test_add_remove_from_group(self):

        # convert the static groups created by import into dynamic ones
        groups = ContactGroup.user_groups.filter(name__in=('Males', 'Females'))
        for group in groups:
            group.query = 'gender="%s"' % group.name[0:-1]
            group.update_query(group.query)

        self.start_flow()

        # check that we are in (and only in) two groups including our dynamic one
        self.assertInUserGroups(self.contact, ('Males', 'Cat Facts'), only=True)

        # Send another contact down, but make them a female
        self.contact2 = self.create_contact('', '+250788383383')

        self.flow.start([], [self.contact2])
        self.send("Steph", self.contact2)
        self.send("Female", self.contact2)
        self.assertInUserGroups(self.contact2, ('Females', 'Cat Facts', 'Customers'), only=True)

        # can't create groups dynamically
        self.contact.refresh_from_db()
        group_name = self.contact.name
        action = self.get_action_json(self.flow, '948877da-64f5-4667-978a-3e3febcb4664')
        action['groups'][0] = '@step.contact'
        self.update_action_json(self.flow, action)
        self.start_flow()
        self.assertIsNone(ContactGroup.user_groups.filter(name=group_name).first())

        # but if that group exists already, we can add to it
        ContactGroup.get_or_create(self.org, self.admin, self.contact.name)
        self.start_flow()
        self.assertInUserGroups(self.contact, [group_name])

        # try matching with a trailing space
        group = ContactGroup.user_groups.filter(name=group_name).first()
        group.update_contacts(self.admin, [self.contact], False)
        self.contact.name += ' '
        self.contact.save()
        self.start_flow()
        self.assertInUserGroups(self.contact, [group_name])

        # try adding explicitly to a dynamic group, count should stay the same
        start_count = group.contacts.count()
        group = ContactGroup.user_groups.filter(name='Females').first()
        action['groups'][0] = {'name': group.name, 'uuid': group.uuid}
        self.update_action_json(self.flow, action)
        self.start_flow()
        self.assertEqual(start_count, group.contacts.count())

        # adding to inactive group
        customers = ContactGroup.user_groups.filter(name='Customers').first()
        customers.is_active = False
        customers.save()
        self.assertIsNone(ContactGroup.user_groups.filter(name='Customers', is_active=True).first())

        # updating with our inactive group will recreate it
        action['groups'][0] = {'name': 'Customers'}
        self.update_action_json(self.flow, action)
        self.assertIsNotNone(ContactGroup.user_groups.filter(name='Customers', is_active=True).first())

    @also_in_flowserver
    def test_labeling(self):
        self.start_flow()
        msg = Msg.objects.filter(direction=INCOMING, text='Male').order_by('-id').first()
        self.assertEqual('Friends', msg.labels.all().first().name)

    @also_in_flowserver
    def test_trigger_flow_action(self):

        self.create_contact('Oprah Winfrey', '+12065552121')

        self.start_flow()

        # we should have fired off a new flow run for a total of two
        self.assertEqual(2, Contact.objects.all().count())
        self.assertEqual(2, FlowRun.objects.all().count())

        # our newest flow run should be down the triggered flow
        triggered_run = FlowRun.objects.all().order_by('-id').first()
        self.assertEqual('Favorite Color', triggered_run.flow.name)

        msg = triggered_run.get_messages().first()
        self.assertEqual('Started by Trey Anastasio. What is your favorite color?', msg.text)

    @also_in_flowserver
    @override_settings(SEND_EMAILS=True)
    def test_email(self):
        self.start_flow()

        # trigger our email action
        self.send('email')
        self.assertOutbox(0, 'no-reply@temba.io', 'Message from Trey Anastasio',
                          'Hi there, my name is Trey Anastasio.', ['support@website.com'])

        # now try with a custom from address
        branding = copy.deepcopy(settings.BRANDING)
        branding['rapidpro.io']['flow_email'] = 'no-reply@mybrand.com'
        with override_settings(BRANDING=branding):
            self.start_flow()
            self.send('email')
            self.assertOutbox(1, 'no-reply@mybrand.com', 'Message from Trey Anastasio',
                              'Hi there, my name is Trey Anastasio.', ['support@website.com'])

        # same thing, but with a custom smtp server
        self.org.add_smtp_config('support@example.com', 'smtp.example.com', 'support@example.com', 'secret', '465', 'T', self.admin)
        self.start_flow()
        self.send('email')
        self.assertOutbox(2, 'support@example.com', 'Message from Trey Anastasio',
                          'Hi there, my name is Trey Anastasio.', ['support@website.com'])

        # test contacts should get log messages
        Contact.set_simulation(True)
        test_contact = Contact.get_test_contact(self.admin)
        self.flow.start([], [test_contact])

        self.send('Test Contact', test_contact)
        self.send('Female', test_contact)
        self.send('email', test_contact)

        log = ActionLog.objects.order_by('-id').first()
        self.assertEqual('&quot;Hi there, my name is Test Contact.&quot; would be sent to &quot;support@website.com&quot;', log.text)

        # empty recipient list should fail
        with self.assertRaises(FlowException):
            self.update_action_field(self.flow, '431b0c69-cc9f-4017-b667-0823e5017d3e', 'emails', [])

    def test_update_reserved_keys(self):
        """
        Reserved field names only applies to old engine
        """
        name_action_uuid = '0afb91da-9eb7-4e11-9cd8-ae01952c1153'
        # throw exception for other reserved words except name and first_name, and URN schemes
        for key in Contact.RESERVED_FIELD_KEYS:
            if key not in ['name', 'first_name', 'tel_e164'] + list(URN.VALID_SCHEMES):
                with self.assertRaises(ValueError):
                    action = self.get_action_json(self.flow, name_action_uuid)
                    action['label'] = key
                    action['field'] = key
                    action['value'] = ''
                    self.update_action_json(self.flow, action)

    @also_in_flowserver
    def test_update_contact(self):

        gender_action_uuid = '8492be2d-b6d1-4b1e-a15e-a7d1fa3a0671'
        name_action_uuid = '0afb91da-9eb7-4e11-9cd8-ae01952c1153'

        def update_save_fields(action, label, value):
            action['label'] = label
            action['field'] = ContactField.make_key(label)
            action['value'] = value
            return action

        # boring field updates
        self.start_flow()
        self.contact.refresh_from_db()
        self.assertEqual('Male', self.contact.get_field_display('gender'))
        self.assertEqual('Trey Anastasio', self.contact.name)

        # update action to instead clear the gender field
        self.update_action_field(self.flow, gender_action_uuid, 'value', '')
        self.start_flow()
        self.assertEqual(None, Contact.objects.get(id=self.contact.id).get_field_raw('gender'))

        # test setting just the first name
        action = update_save_fields(self.get_action_json(self.flow, name_action_uuid), 'First Name', 'Frank')
        self.update_action_json(self.flow, action)
        self.start_flow()
        self.contact.refresh_from_db()
        self.assertEqual("Frank Anastasio", self.contact.name)

        # we should strip whitespace
        self.update_action_field(self.flow, name_action_uuid, 'value', ' Jackson ')
        self.start_flow()
        self.contact.refresh_from_db()
        self.assertEqual('Jackson Anastasio', self.contact.name)

        # first name works starting with a single word
        self.contact.name = 'Percy'
        self.contact.save()
        self.update_action_field(self.flow, name_action_uuid, 'value', ' Cole')
        self.start_flow()
        self.contact.refresh_from_db()
        self.assertEqual('Cole', self.contact.name)

        # test saving something really long to a new field
        action = self.get_action_json(self.flow, gender_action_uuid)
        action = update_save_fields(action, 'Last Message',
                                    'This is a long message, longer than 160 characters, longer '
                                    'than 250 characters, all the way up to 500 some characters '
                                    'long because sometimes people save entire messages to their '
                                    'contact fields and we want to enable that for them so that '
                                    'they can do what they want with the platform.')

        self.update_action_json(self.flow, action)
        self.start_flow()
        self.assertEqual(action['value'], self.contact.get_field('last_message').string_value)

    @also_in_flowserver
    def test_add_phone_number(self):

        name_action_uuid = '0afb91da-9eb7-4e11-9cd8-ae01952c1153'

        # test saving a contact's phone number
        action = self.get_action_json(self.flow, name_action_uuid)
        action['label'] = 'Phone Number'
        action['field'] = 'tel_e164'
        action['value'] = '+12065551212'
        self.update_action_json(self.flow, action)

        # make sure they have a twitter urn first
        self.contact.urns.add(ContactURN.create(self.org, None, 'twitter:enewcomer'))
        self.assertIsNotNone(self.contact.urns.filter(path='enewcomer').first())

        # add another phone number to make sure it doesn't get removed too
        self.contact.urns.add(ContactURN.create(self.org, None, 'tel:+18005551212'))
        self.assertEqual(3, self.contact.urns.all().count())

        # create an inbound message on our original phone number
        self.create_msg(direction=INCOMING, contact=self.contact,
                        text="+12065551212", contact_urn=self.contact.urns.filter(path='+250788382382').first())

        # create another contact with that phone number, to test stealing
        robbed = self.create_contact("Robzor", "+12065551212")
        self.start_flow()

        # updating Phone Number should not create a contact field
        self.assertIsNone(ContactField.objects.filter(org=self.org, key='tel_e164').first())

        # instead it should update the tel urn for our contact
        self.contact = Contact.objects.get(id=self.contact.pk)
        self.assertEqual(4, self.contact.urns.all().count())
        self.assertIsNotNone(self.contact.urns.filter(path='+12065551212').first())

        # we should still have our twitter scheme
        self.assertIsNotNone(self.contact.urns.filter(path='enewcomer').first())

        # and our other phone number
        self.assertIsNotNone(self.contact.urns.filter(path='+18005551212').first())

        # and our original number too
        self.assertIsNotNone(self.contact.urns.filter(path='+12065552020').first())

        # robzor shouldn't have a number anymore
        self.assertFalse(robbed.urns.all())

    @also_in_flowserver
    def test_save_contact_simulator_messages(self):

        action = self.get_action_json(self.flow, '0afb91da-9eb7-4e11-9cd8-ae01952c1153')
        Contact.set_simulation(True)
        test_contact = Contact.get_test_contact(self.admin)
        test_contact_urn = test_contact.urns.all().first()

        def test_with_save(label, value):
            action['label'] = label
            action['field'] = ContactField.make_key(label)
            action['value'] = value
            self.update_action_json(self.flow, action)

            ActionLog.objects.all().delete()
            self.flow.start([], [test_contact], restart_participants=True)
            self.send('Trey Anastasio', test_contact)
            self.send('Male', test_contact)

        # valid email
        test_with_save('mailto', 'foo@bar.com')
        self.assertEqual(ActionLog.objects.all().order_by('id')[3].text,
                         'Added foo@bar.com as @contact.mailto - skipped in simulator')

        # invalid email
        test_with_save('mailto', 'foobar.com')
        self.assertEqual(ActionLog.objects.all().order_by('id')[3].text,
                         'Contact not updated, invalid connection for contact (mailto:foobar.com)')

        # URN should be unchanged on the simulator contact
        test_contact = Contact.objects.get(id=test_contact.id)
        self.assertEqual(test_contact_urn, test_contact.urns.all().first())

        # try saving some empty data into mailto
        test_with_save('mailto', '@contact.mailto')
        self.assertEqual(ActionLog.objects.all().order_by('id')[3].text,
                         'Contact not updated, missing connection for contact')

    @also_in_flowserver
    def test_set_language_action(self):

        self.org.set_languages(self.admin, ['eng', 'spa'], 'eng')
        self.start_flow()
        self.send('spanish')
        self.contact.refresh_from_db()
        self.assertEqual('spa', self.contact.language)

        # check that some messages come back in spanish
        self.send('startover')
        msg = Msg.objects.filter(direction='O').order_by('-id').first()
        self.assertEqual('Como te llamas?', msg.text)

        # setting the language to blank should clear language
        self.update_action_field(self.flow, 'bcfaa58c-e088-477a-933b-3a5bba01284d', 'lang', '')
        self.flow.start([], [self.contact], restart_participants=True)
        self.send("Trey Anastasio")
        self.send('niño')
        self.send('spanish')
        self.contact.refresh_from_db()
        self.assertIsNone(self.contact.language)


class ActionTest(TembaTest):

    def setUp(self):
        super(ActionTest, self).setUp()

        self.contact = self.create_contact('Eric', '+250788382382')
        self.contact2 = self.create_contact('Nic', '+250788383383')

        self.flow = self.get_flow('color')

        self.other_group = self.create_group("Other", [])

    def execute_action(self, action, run, msg, **kwargs):
        context = run.flow.build_expressions_context(run.contact, msg)
        return action.execute(run, context, None, msg, **kwargs)

    def test_reply_action(self):
        msg = self.create_msg(direction=INCOMING, contact=self.contact, text="Green is my favorite")
        run = FlowRun.create(self.flow, self.contact)

        with self.assertRaises(FlowException):
            ReplyAction.from_json(self.org, {'type': ReplyAction.TYPE})

        with self.assertRaises(FlowException):
            ReplyAction.from_json(self.org, {'type': ReplyAction.TYPE, ReplyAction.MESSAGE: dict()})

        with self.assertRaises(FlowException):
            ReplyAction.from_json(self.org, {'type': ReplyAction.TYPE, ReplyAction.MESSAGE: dict(base="")})

        action = ReplyAction(str(uuid4()), dict(base="We love green too!"))
        self.execute_action(action, run, msg)
        msg = Msg.objects.get(contact=self.contact, direction='O')
        self.assertEqual("We love green too!", msg.text)

        Broadcast.objects.all().delete()

        action_json = action.as_json()
        action = ReplyAction.from_json(self.org, action_json)
        self.assertEqual(dict(base="We love green too!"), action.msg)

        self.execute_action(action, run, msg)

        response = msg.responses.get()
        self.assertEqual("We love green too!", response.text)
        self.assertEqual(self.contact, response.contact)

    def test_send_all_action(self):
        contact = self.create_contact('Stephen', '+12078778899', twitter='stephen')
        msg = self.create_msg(direction=INCOMING, contact=contact, text="Green is my favorite")
        run = FlowRun.create(self.flow, self.contact)

        action = ReplyAction(str(uuid4()), dict(base="We love green too!"), None, send_all=True)
        action_replies = self.execute_action(action, run, msg)
        self.assertEqual(len(action_replies), 1)
        for action_reply in action_replies:
            self.assertIsInstance(action_reply, Msg)

        replies = Msg.objects.filter(contact=contact, direction='O')
        self.assertEqual(replies.count(), 1)
        self.assertIsNone(replies.filter(contact_urn__path='stephen').first())
        self.assertIsNotNone(replies.filter(contact_urn__path='+12078778899').first())

        Broadcast.objects.all().delete()
        Msg.objects.all().delete()

        msg = self.create_msg(direction=INCOMING, contact=contact, text="Green is my favorite")
        run = FlowRun.create(self.flow, self.contact)

        # create twitter channel
        Channel.create(self.org, self.user, None, 'TT')
        delattr(self.org, '__schemes__%s' % Channel.ROLE_SEND)

        action_json = action.as_json()
        action = ReplyAction.from_json(self.org, action_json)
        self.assertEqual(dict(base="We love green too!"), action.msg)
        self.assertTrue(action.send_all)

        action_replies = self.execute_action(action, run, msg)
        self.assertEqual(len(action_replies), 2)
        for action_reply in action_replies:
            self.assertIsInstance(action_reply, Msg)

        replies = Msg.objects.filter(contact=contact, direction='O')
        self.assertEqual(replies.count(), 2)
        self.assertIsNotNone(replies.filter(contact_urn__path='stephen').first())
        self.assertIsNotNone(replies.filter(contact_urn__path='+12078778899').first())

    def test_media_action(self):
        msg = self.create_msg(direction=INCOMING, contact=self.contact, text="Green is my favorite")
        run = FlowRun.create(self.flow, self.contact)

        action = ReplyAction(str(uuid4()), dict(base="We love green too!"), 'image/jpeg:path/to/media.jpg')
        self.execute_action(action, run, msg)
        reply_msg = Msg.objects.get(contact=self.contact, direction='O')
        self.assertEqual("We love green too!", reply_msg.text)
        self.assertEqual(reply_msg.attachments, ["image/jpeg:https://%s/%s" % (settings.AWS_BUCKET_DOMAIN, 'path/to/media.jpg')])

        Broadcast.objects.all().delete()
        Msg.objects.all().delete()
        msg = self.create_msg(direction=INCOMING, contact=self.contact, text="Green is my favorite")

        action_json = action.as_json()
        action = ReplyAction.from_json(self.org, action_json)
        self.assertEqual(dict(base="We love green too!"), action.msg)
        self.assertEqual('image/jpeg:path/to/media.jpg', action.media)

        self.execute_action(action, run, msg)

        response = msg.responses.get()
        self.assertEqual("We love green too!", response.text)
        self.assertEqual(response.attachments, ["image/jpeg:https://%s/%s" % (settings.AWS_BUCKET_DOMAIN, 'path/to/media.jpg')])
        self.assertEqual(self.contact, response.contact)

    def test_media_expression(self):
        msg = self.create_msg(direction=INCOMING, contact=self.contact, text="profile")
        run = FlowRun.create(self.flow, self.contact)

        action = ReplyAction(str(uuid4()), dict(base="Here is your profile pic."), 'image:/photos/contacts/@(contact.name).jpg')

        # export and import our json to make sure that works as well
        action_json = action.as_json()
        action = ReplyAction.from_json(self.org, action_json)

        # now execute it
        self.execute_action(action, run, msg)
        reply_msg = Msg.objects.get(contact=self.contact, direction='O')
        self.assertEqual("Here is your profile pic.", reply_msg.text)
        self.assertEqual(reply_msg.attachments, ["image:/photos/contacts/Eric.jpg"])

        response = msg.responses.get()
        self.assertEqual("Here is your profile pic.", response.text)
        self.assertEqual(self.contact, response.contact)

    def test_quick_replies_action(self):
        msg = self.create_msg(direction=INCOMING, contact=self.contact, text="Yes")
        run = FlowRun.create(self.flow, self.contact)

        payload = [dict(eng='Yes'), dict(eng='No')]

        action = ReplyAction(str(uuid4()), msg=dict(base="Are you fine?"), quick_replies=payload)
        action_json = action.as_json()
        action = ReplyAction.from_json(self.org, action_json)

        self.execute_action(action, run, msg)
        self.assertEqual(action.msg, dict(base="Are you fine?"))
        self.assertEqual(action.quick_replies, payload)

    def test_ussd_action(self):
        self.channel.delete()
        self.channel = Channel.create(self.org, self.user, 'RW', 'JNU', None, '+250788123123',
                                      role=Channel.ROLE_USSD)

        msg = self.create_msg(direction=INCOMING, contact=self.contact, text="Green is my favorite")
        run = FlowRun.create(self.flow, self.contact)

        menu_uuid = str(uuid4())

        ussd_ruleset = RuleSet.objects.create(flow=self.flow, uuid=str(uuid4()), x=0, y=0, ruleset_type=RuleSet.TYPE_WAIT_USSD_MENU)
        ussd_ruleset.rules = [Rule(str(uuid4()), dict(base="All Responses"), menu_uuid, 'R', TrueTest()).as_json()]
        ussd_ruleset.save()

        # without USSD config we only get an empty UssdAction
        action = UssdAction.from_ruleset(ussd_ruleset, run)
        execution = self.execute_action(action, run, msg)

        self.assertIsNone(action.msg)
        self.assertEqual(execution, [])

        # add menu rules
        ussd_ruleset.rules = [Rule(str(uuid4()), dict(base="All Responses"), menu_uuid, 'R', TrueTest()).as_json(),
                              Rule(str(uuid4()), dict(base="Test1"), None, 'R', EqTest(test="1"), dict(base="Test1")).as_json(),
                              Rule(str(uuid4()), dict(base="Test2"), None, 'R', EqTest(test="2"), dict(base="Test2")).as_json()]
        ussd_ruleset.save()

        # add ussd message
        config = {
            "ussd_message": {"base": "test"}
        }
        ussd_ruleset.config = config
        action = UssdAction.from_ruleset(ussd_ruleset, run)
        execution = self.execute_action(action, run, msg)

        self.assertIsNotNone(action.msg)
        self.assertEqual(action.msg, {u'base': u'test\n1: Test1\n2: Test2\n'})
        self.assertIsInstance(execution[0], Msg)
        self.assertEqual(execution[0].text, u'test\n1: Test1\n2: Test2')

        Broadcast.objects.all().delete()

    def test_multilanguage_ussd_menu_partly_translated(self):
        self.channel.delete()
        self.channel = Channel.create(self.org, self.user, 'RW', 'JNU', None, '+250788123123',
                                      role=Channel.ROLE_USSD)

        msg = self.create_msg(direction=INCOMING, contact=self.contact, text="Green is my favorite")
        run = FlowRun.create(self.flow, self.contact)

        menu_uuid = str(uuid4())

        ussd_ruleset = RuleSet.objects.create(flow=self.flow, uuid=str(uuid4()), x=0, y=0, ruleset_type=RuleSet.TYPE_WAIT_USSD_MENU)
        ussd_ruleset.rules = [Rule(str(uuid4()), dict(base="All Responses"), menu_uuid, 'R', TrueTest()).as_json()]
        ussd_ruleset.save()

        english = Language.create(self.org, self.admin, "English", 'eng')
        Language.create(self.org, self.admin, "Hungarian", 'hun')
        Language.create(self.org, self.admin, "Russian", 'rus')
        self.flow.org.primary_language = english

        # add menu rules
        ussd_ruleset.rules = [Rule(str(uuid4()), dict(base="All Responses"), menu_uuid, 'R', TrueTest()).as_json(),
                              Rule(str(uuid4()), dict(base="Test1"), None, 'R', EqTest(test="1"), dict(eng="labelENG", hun="labelHUN")).as_json(),
                              Rule(str(uuid4()), dict(base="Test2"), None, 'R', EqTest(test="2"), dict(eng="label2ENG")).as_json()]
        ussd_ruleset.save()

        # add ussd message
        config = {
            "ussd_message": {"eng": "testENG", "hun": "testHUN"}
        }

        ussd_ruleset.config = config
        action = UssdAction.from_ruleset(ussd_ruleset, run)
        execution = self.execute_action(action, run, msg)

        self.assertIsNotNone(action.msg)
        # we have three languages, although only 2 are (partly) translated
        self.assertEqual(len(action.msg.keys()), 3)
        self.assertEqual(list(action.msg.keys()), [u'rus', u'hun', u'eng'])

        # we don't have any translation for Russian, so it should be the same as eng
        self.assertEqual(action.msg['eng'], action.msg['rus'])

        # we have partly translated hungarian labels
        self.assertNotEqual(action.msg['eng'], action.msg['hun'])

        # the missing translation should be the same as the english label
        self.assertNotIn('labelENG', action.msg['hun'])
        self.assertIn('label2ENG', action.msg['hun'])

        self.assertEqual(action.msg['hun'], u'testHUN\n1: labelHUN\n2: label2ENG\n')

        # the msg sent out is in english
        self.assertIsInstance(execution[0], Msg)
        self.assertEqual(execution[0].text, u'testENG\n1: labelENG\n2: label2ENG')

        # now set contact's language to something we don't have in our org languages
        self.contact.language = 'fra'
        self.contact.save(update_fields=('language',))
        run = FlowRun.create(self.flow, self.contact)

        # resend the message to him
        execution = self.execute_action(action, run, msg)

        # he will still get the english (base language)
        self.assertIsInstance(execution[0], Msg)
        self.assertEqual(execution[0].text, u'testENG\n1: labelENG\n2: label2ENG')

        # now set contact's language to hungarian
        self.contact.language = 'hun'
        self.contact.save(update_fields=('language',))
        run = FlowRun.create(self.flow, self.contact)

        # resend the message to him
        execution = self.execute_action(action, run, msg)

        # he will get the partly translated hungarian version
        self.assertIsInstance(execution[0], Msg)
        self.assertEqual(execution[0].text, u'testHUN\n1: labelHUN\n2: label2ENG')

        Broadcast.objects.all().delete()

    def test_trigger_flow_action(self):
        flow = self.create_flow()
        run = FlowRun.create(self.flow, self.contact)

        # add a channel to make sure that country is ambiguous
        Channel.create(self.org, self.admin, 'US', 'EX', schemes=['tel'])
        delattr(self.org, '_country_code')
        self.org.country = None
        self.org.save()

        # set a contact field with another phone number
        self.contact.set_field(self.admin, "other_contact_tel", "+12065551212", "Other Contact Tel")

        action = TriggerFlowAction(str(uuid4()), flow, [], [self.contact], ["@contact.other_contact_tel"])
        self.execute_action(action, run, None)

        # should have created a new contact with the above variable
        self.assertIsNotNone(Contact.from_urn(self.org, "tel:+12065551212"))

        action_json = action.as_json()
        action = TriggerFlowAction.from_json(self.org, action_json)
        self.assertEqual(action.flow.pk, flow.pk)

        self.assertTrue(FlowRun.objects.filter(contact=self.contact, flow=flow))

        action = TriggerFlowAction(str(uuid4()), flow, [self.other_group], [], [])
        run = FlowRun.create(self.flow, self.contact)
        msgs = self.execute_action(action, run, None)

        self.assertFalse(msgs)

        self.other_group.update_contacts(self.user, [self.contact2], True)

        action = TriggerFlowAction(str(uuid4()), flow, [self.other_group], [self.contact], [])
        run = FlowRun.create(self.flow, self.contact)
        self.execute_action(action, run, None)

        self.assertTrue(FlowRun.objects.filter(contact=self.contact2, flow=flow))

        # delete the group
        self.other_group.is_active = False
        self.other_group.save()

        self.assertTrue(action.groups)
        self.assertTrue(self.other_group.pk in [g.pk for g in action.groups])
        # should create new group the next time the flow is read
        updated_action = TriggerFlowAction.from_json(self.org, action.as_json())
        self.assertTrue(updated_action.groups)
        self.assertFalse(self.other_group.pk in [g.pk for g in updated_action.groups])

    def test_send_action(self):
        # previously @step.contact was the run contact and @contact would become the recipient but that has been
        # changed so that both are the run contact
        msg_body = "Hi @contact.name (@contact.state). @step.contact (@step.contact.state) is in the flow"

        self.contact.set_field(self.user, 'state', "WA", label="State")
        self.contact2.set_field(self.user, 'state', "GA", label="State")
        run = FlowRun.create(self.flow, self.contact)

        action = SendAction(str(uuid4()), dict(base=msg_body), [], [self.contact2], [])
        self.execute_action(action, run, None)

        action_json = action.as_json()
        action = SendAction.from_json(self.org, action_json)
        self.assertEqual(action.msg['base'], msg_body)
        self.assertEqual(action.media, dict())

        broadcast = Broadcast.objects.get()
        self.assertEqual(broadcast.text, dict(base=msg_body))
        self.assertEqual(broadcast.base_language, 'base')
        self.assertEqual(broadcast.get_messages().count(), 1)
        msg = broadcast.get_messages().first()
        self.assertEqual(msg.contact, self.contact2)
        self.assertEqual(msg.text, "Hi Eric (WA). Eric (WA) is in the flow")

        # empty message should be a no-op
        action = SendAction(str(uuid4()), dict(base=""), [], [self.contact], [])
        self.execute_action(action, run, None)
        self.assertEqual(Broadcast.objects.all().count(), 1)

        # try with a test contact and a group
        test_contact = Contact.get_test_contact(self.user)
        test_contact.name = "Mr Test"
        test_contact.save()
        test_contact.set_field(self.user, 'state', "IN", label="State")

        self.other_group.update_contacts(self.user, [self.contact2], True)

        action = SendAction(str(uuid4()), dict(base=msg_body), [self.other_group], [test_contact], [])
        run = FlowRun.create(self.flow, test_contact)
        self.execute_action(action, run, None)

        # since we are test contact now, no new broadcasts
        self.assertEqual(Broadcast.objects.all().count(), 1)

        # but we should have logged instead
        logged = "Sending &#39;Hi Mr Test (IN). Mr Test (IN) is in the flow&#39; to 2 contacts"
        self.assertEqual(ActionLog.objects.all().first().text, logged)

        # delete the group
        self.other_group.is_active = False
        self.other_group.save()

        self.assertTrue(action.groups)
        self.assertTrue(self.other_group.pk in [g.pk for g in action.groups])
        # should create new group the next time the flow is read
        updated_action = SendAction.from_json(self.org, action.as_json())
        self.assertTrue(updated_action.groups)
        self.assertFalse(self.other_group.pk in [g.pk for g in updated_action.groups])

        # test send media to someone else
        run = FlowRun.create(self.flow, self.contact)
        msg_body = 'I am a media message message'

        action = SendAction(str(uuid4()), dict(base=msg_body), [], [self.contact2], [], dict(base='image/jpeg:attachments/picture.jpg'))
        self.execute_action(action, run, None)

        action_json = action.as_json()
        action = SendAction.from_json(self.org, action_json)
        self.assertEqual(action.msg['base'], msg_body)
        self.assertEqual(action.media['base'], 'image/jpeg:attachments/picture.jpg')

        self.assertEqual(Broadcast.objects.all().count(), 2)  # new broadcast with media

        broadcast = Broadcast.objects.order_by('-id').first()
        self.assertEqual(broadcast.media, dict(base='image/jpeg:attachments/picture.jpg'))
        self.assertEqual(broadcast.get_messages().count(), 1)
        msg = broadcast.get_messages().first()
        self.assertEqual(msg.contact, self.contact2)
        self.assertEqual(msg.text, msg_body)
        self.assertEqual(msg.attachments, ["image/jpeg:https://%s/%s" % (settings.AWS_BUCKET_DOMAIN, 'attachments/picture.jpg')])

        # also send if we have empty message but have an attachment
        action = SendAction(str(uuid4()), dict(base=""), [], [self.contact], [], dict(base='image/jpeg:attachments/picture.jpg'))
        self.execute_action(action, run, None)

        broadcast = Broadcast.objects.order_by('-id').first()
        self.assertEqual(broadcast.text, dict(base=""))
        self.assertEqual(broadcast.media, dict(base='image/jpeg:attachments/picture.jpg'))
        self.assertEqual(broadcast.base_language, 'base')

    def test_variable_contact_parsing(self):
        groups = dict(groups=[dict(id=-1)])
        groups = VariableContactAction.parse_groups(self.org, groups)
        self.assertTrue('Missing', groups[0].name)

    @override_settings(SEND_EMAILS=True)
    def test_email_action(self):
        msg = self.create_msg(direction=INCOMING, contact=self.contact, text="Green is my favorite")
        run = FlowRun.create(self.flow, self.contact)

        action = EmailAction(str(uuid4()), ["steve@apple.com"], "Subject", "Body")

        # check to and from JSON
        action_json = action.as_json()
        action = EmailAction.from_json(self.org, action_json)

        self.execute_action(action, run, msg)
        self.assertOutbox(0, 'no-reply@temba.io', 'Subject', 'Body', ['steve@apple.com'])

        try:
            EmailAction(str(uuid4()), [], "Subject", "Body")
            self.fail("Should have thrown due to empty recipient list")
        except FlowException:
            pass

        # check expression evaluation in action fields
        action = EmailAction(str(uuid4()), ["@contact.name", "xyz", "", '@(SUBSTITUTE(LOWER(contact), " ", "") & "@nyaruka.com")'],
                             "@contact.name added in subject",
                             "@contact.name uses phone @contact.tel")

        action_json = action.as_json()
        action = EmailAction.from_json(self.org, action_json)

        self.execute_action(action, run, msg)
        self.assertOutbox(1, 'no-reply@temba.io', 'Eric added in subject', 'Eric uses phone 0788 382 382', ['eric@nyaruka.com'])

        # check simulator reports invalid addresses
        test_contact = Contact.get_test_contact(self.user)
        test_run = FlowRun.create(self.flow, test_contact)

        self.execute_action(action, test_run, msg)

        logs = list(ActionLog.objects.order_by('pk'))
        self.assertEqual(logs[0].level, ActionLog.LEVEL_INFO)
        self.assertEqual(logs[0].text, "&quot;Test Contact uses phone (206) 555-0100&quot; would be sent to &quot;testcontact@nyaruka.com&quot;")
        self.assertEqual(logs[1].level, ActionLog.LEVEL_WARN)
        self.assertEqual(logs[1].text, 'Some email address appear to be invalid: &quot;Test Contact&quot;, &quot;xyz&quot;, &quot;&quot;')

        # check that all white space is replaced with single spaces in the subject
        test = EmailAction(str(uuid4()), ["steve@apple.com"], "Allo \n allo\tmessage", "Email notification for allo allo")
        self.execute_action(test, run, msg)

        self.assertOutbox(2, 'no-reply@temba.io', 'Allo allo message', 'Email notification for allo allo', ["steve@apple.com"])

        # now try with a custom from address
        branding = copy.deepcopy(settings.BRANDING)
        branding['rapidpro.io']['flow_email'] = 'no-reply@mybrand.com'
        with self.settings(BRANDING=branding):
            self.execute_action(action, run, msg)
            self.assertOutbox(3, 'no-reply@mybrand.com', 'Eric added in subject', 'Eric uses phone 0788 382 382', ['eric@nyaruka.com'])

        # same thing, but with a custom smtp server
        self.org.add_smtp_config('support@example.com', 'smtp.example.com', 'support@example.com', 'secret', '465', 'T', self.admin)
        action = EmailAction(str(uuid4()), ["steve@apple.com"], "Subject", "Body")
        self.execute_action(action, run, msg)
        self.assertOutbox(4, 'support@example.com', 'Subject', 'Body', ["steve@apple.com"])

    def test_save_to_contact_action(self):
        sms = self.create_msg(direction=INCOMING, contact=self.contact, text="batman")
        test = SaveToContactAction.from_json(self.org, dict(type='save', label="Superhero Name", value='@step'))
        run = FlowRun.create(self.flow, self.contact)

        field = ContactField.objects.get(org=self.org, key="superhero_name")
        self.assertEqual("Superhero Name", field.label)

        self.execute_action(test, run, sms)

        # user should now have a nickname field with a value of batman
        contact = Contact.objects.get(id=self.contact.pk)
        self.assertEqual("batman", contact.get_field_raw('superhero_name'))

        # test clearing our value
        test = SaveToContactAction.from_json(self.org, test.as_json())
        test.value = ""
        self.execute_action(test, run, sms)
        contact = Contact.objects.get(id=self.contact.pk)
        self.assertEqual(None, contact.get_field_raw('superhero_name'))

        # test setting our name
        test = SaveToContactAction.from_json(self.org, dict(type='save', label="Name", value='', field='name'))
        test.value = "Eric Newcomer"
        self.execute_action(test, run, sms)
        contact = Contact.objects.get(id=self.contact.pk)
        self.assertEqual("Eric Newcomer", contact.name)
        run.contact = contact

        # test setting just the first name
        test = SaveToContactAction.from_json(self.org, dict(type='save', label="First Name", value='', field='first_name'))
        test.value = "Jen"
        self.execute_action(test, run, sms)
        contact = Contact.objects.get(id=self.contact.pk)
        self.assertEqual("Jen Newcomer", contact.name)

        # throw exception for other reserved words except name, first_name and URN schemes
        for key in Contact.RESERVED_FIELD_KEYS:
            if key not in ['name', 'first_name', 'tel_e164'] + list(URN.VALID_SCHEMES):
                with self.assertRaises(Exception):
                    test = SaveToContactAction.from_json(self.org, dict(type='save', label=key, value='', field=key))
                    test.value = "Jen"
                    self.execute_action(test, run, sms)

        # we should strip whitespace
        run.contact = contact
        test = SaveToContactAction.from_json(self.org, dict(type='save', label="First Name", value='', field='first_name'))
        test.value = " Jackson "
        self.execute_action(test, run, sms)
        contact = Contact.objects.get(id=self.contact.pk)
        self.assertEqual("Jackson Newcomer", contact.name)

        # first name works with a single word
        run.contact = contact
        contact.name = "Percy"
        contact.save()

        test = SaveToContactAction.from_json(self.org, dict(type='save', label="First Name", value='', field='first_name'))
        test.value = " Cole"
        self.execute_action(test, run, sms)
        contact = Contact.objects.get(id=self.contact.pk)
        self.assertEqual("Cole", contact.name)

        # test saving something really long to another field
        test = SaveToContactAction.from_json(self.org, dict(type='save', label="Last Message", value='', field='last_message'))
        test.value = "This is a long message, longer than 160 characters, longer than 250 characters, all the way up "\
                     "to 500 some characters long because sometimes people save entire messages to their contact " \
                     "fields and we want to enable that for them so that they can do what they want with the platform."
        self.execute_action(test, run, sms)
        contact = Contact.objects.get(id=self.contact.pk)
        self.assertEqual(test.value, contact.get_field('last_message').string_value)

        # test saving a contact's phone number
        test = SaveToContactAction.from_json(self.org, dict(type='save', label='Phone Number', field='tel_e164', value='@step'))

        # make sure they have a twitter urn first
        contact.urns.add(ContactURN.create(self.org, None, 'twitter:enewcomer'))
        self.assertIsNotNone(contact.urns.filter(path='enewcomer').first())

        # add another phone number to make sure it doesn't get removed too
        contact.urns.add(ContactURN.create(self.org, None, 'tel:+18005551212'))
        self.assertEqual(3, contact.urns.all().count())

        # create an inbound message on our original phone number
        sms = self.create_msg(direction=INCOMING, contact=self.contact,
                              text="+12065551212", contact_urn=contact.urns.filter(path='+250788382382').first())

        # create another contact with that phone number, to test stealing
        robbed = self.create_contact("Robzor", "+12065551212")

        self.execute_action(test, run, sms)

        # updating Phone Number should not create a contact field
        self.assertIsNone(ContactField.objects.filter(org=self.org, key='tel_e164').first())

        # instead it should update the tel urn for our contact
        contact = Contact.objects.get(id=self.contact.pk)
        self.assertEqual(4, contact.urns.all().count())
        self.assertIsNotNone(contact.urns.filter(path='+12065551212').first())

        # we should still have our twitter scheme
        self.assertIsNotNone(contact.urns.filter(path='enewcomer').first())

        # and our other phone number
        self.assertIsNotNone(contact.urns.filter(path='+18005551212').first())

        # and our original number too
        self.assertIsNotNone(contact.urns.filter(path='+250788382382').first())

        # robzor shouldn't have a number anymore
        self.assertFalse(robbed.urns.all())

        # try the same with a simulator contact
        test_contact = Contact.get_test_contact(self.admin)
        test_contact_urn = test_contact.urns.all().first()
        run = FlowRun.create(self.flow, test_contact)
        self.execute_action(test, run, sms)

        ActionLog.objects.all().delete()
        action = SaveToContactAction.from_json(self.org, dict(type='save', label="mailto", value='foo@bar.com'))
        self.execute_action(action, run, None)
        self.assertEqual(ActionLog.objects.get().text, "Added foo@bar.com as @contact.mailto - skipped in simulator")

        # Invalid email
        ActionLog.objects.all().delete()
        action = SaveToContactAction.from_json(self.org, dict(type='save', label="mailto", value='foobar.com'))
        self.execute_action(action, run, None)
        self.assertEqual(ActionLog.objects.get().text, "Contact not updated, invalid connection for contact (mailto:foobar.com)")

        # URN should be unchanged on the simulator contact
        test_contact = Contact.objects.get(id=test_contact.id)
        self.assertEqual(test_contact_urn, test_contact.urns.all().first())

        self.assertFalse(ContactField.objects.filter(org=self.org, label='Ecole'))
        SaveToContactAction.from_json(self.org, dict(type='save', label="[_NEW_]Ecole", value='@step'))
        field = ContactField.objects.get(org=self.org, key="ecole")
        self.assertEqual("Ecole", field.label)

        # try saving some empty data into mailto
        ActionLog.objects.all().delete()
        action = SaveToContactAction.from_json(self.org, dict(type='save', label="mailto", value='@contact.mailto'))
        self.execute_action(action, run, None)
        self.assertEqual(ActionLog.objects.get().text, "Contact not updated, missing connection for contact")

    def test_set_language_action(self):
        action = SetLanguageAction(str(uuid4()), 'kli', 'Klingon')

        # check to and from JSON
        action_json = action.as_json()
        action = SetLanguageAction.from_json(self.org, action_json)

        self.assertEqual('kli', action.lang)
        self.assertEqual('Klingon', action.name)

        # execute our action and check we are Klingon now, eeektorp shnockahltip.
        run = FlowRun.create(self.flow, self.contact)
        self.execute_action(action, run, None)
        self.assertEqual('kli', Contact.objects.get(pk=self.contact.pk).language)

        # try setting the language to something thats not three characters
        action_json['lang'] = 'base'
        action_json['name'] = 'Default'
        action = SetLanguageAction.from_json(self.org, action_json)
        self.execute_action(action, run, None)

        # should clear the contacts language
        self.assertIsNone(Contact.objects.get(pk=self.contact.pk).language)

    def test_start_flow_action(self):
        self.flow.name = 'Parent'
        self.flow.save()

        self.flow.start([], [self.contact])

        sms = Msg.create_incoming(self.channel, "tel:+250788382382", "Blue is my favorite")

        run = FlowRun.objects.get()

        new_flow = Flow.create_single_message(self.org, self.user,
                                              {'base': "You chose @parent.color.category"}, base_language='base')
        action = StartFlowAction(str(uuid4()), new_flow)

        action_json = action.as_json()
        action = StartFlowAction.from_json(self.org, action_json)

        self.execute_action(action, run, sms, started_flows=[])

        # our contact should now be in the flow
        self.assertTrue(FlowRun.objects.filter(flow=new_flow, contact=self.contact))
        self.assertTrue(Msg.objects.filter(contact=self.contact, direction='O', text='You chose Blue'))

    def test_group_actions(self):
        msg = self.create_msg(direction=INCOMING, contact=self.contact, text="Green is my favorite")
        run = FlowRun.create(self.flow, self.contact)

        test_contact = Contact.get_test_contact(self.admin)
        test_msg = self.create_msg(direction=INCOMING, contact=self.contact, text="Blue")
        test_run = FlowRun.create(self.flow, test_contact)

        group = self.create_group("Flow Group", [])

        # check converting to and from json
        action = AddToGroupAction(str(uuid4()), [group, "@step.contact"])
        action_json = action.as_json()
        action = AddToGroupAction.from_json(self.org, action_json)

        self.execute_action(action, run, msg)

        # user should now be in the group
        self.assertEqual(set(group.contacts.all()), {self.contact})

        # we should never create a new group in the flow execution
        self.assertIsNone(ContactGroup.user_groups.filter(name=self.contact.name).first())

        # should match existing group for variables
        replace_group1 = ContactGroup.create_static(self.org, self.admin, self.contact.name)
        self.assertEqual(set(replace_group1.contacts.all()), set())

        # passing through twice doesn't change anything
        self.execute_action(action, run, msg)

        self.assertEqual(set(group.contacts.all()), {self.contact})
        self.assertEqual(self.contact.user_groups.all().count(), 2)

        # having the group name containing a space doesn't change anything
        self.contact.name += " "
        self.contact.save()
        run.contact = self.contact

        self.execute_action(action, run, msg)

        self.assertEqual(set(group.contacts.all()), {self.contact})
        self.assertEqual(set(replace_group1.contacts.all()), {self.contact})

        replace_group2 = ContactGroup.create_static(self.org, self.admin, test_contact.name)

        # with test contact, action logs are also created
        self.execute_action(action, test_run, test_msg)

        self.assertEqual(set(group.contacts.all()), {self.contact, test_contact})
        self.assertEqual(set(replace_group1.contacts.all()), {self.contact})
        self.assertEqual(set(replace_group2.contacts.all()), {test_contact})
        self.assertEqual(ActionLog.objects.filter(level='I').count(), 2)

        # now try remove action
        action = DeleteFromGroupAction(str(uuid4()), [group, "@step.contact"])
        action_json = action.as_json()
        action = DeleteFromGroupAction.from_json(self.org, action_json)

        self.execute_action(action, run, msg)

        # contact should be removed now
        self.assertEqual(set(group.contacts.all()), {test_contact})
        self.assertEqual(set(replace_group1.contacts.all()), set())

        # no change if we run again
        self.execute_action(action, run, msg)

        self.assertEqual(set(group.contacts.all()), {test_contact})
        self.assertEqual(set(replace_group1.contacts.all()), set())

        # with test contact, action logs are also created
        self.execute_action(action, test_run, test_msg)

        self.assertEqual(set(group.contacts.all()), set())
        self.assertEqual(set(replace_group2.contacts.all()), set())
        self.assertEqual(ActionLog.objects.filter(level='I').count(), 4)

        # try when group is inactive
        action = DeleteFromGroupAction(str(uuid4()), [group])
        group.is_active = False
        group.save()
        self.org.clear_cached_groups()

        self.assertIn(group, action.groups)

        # reading the action should create a new group
        updated_action = DeleteFromGroupAction.from_json(self.org, action.as_json())
        self.assertTrue(updated_action.groups)
        self.assertFalse(group.pk in [g.pk for g in updated_action.groups])

        # try adding a contact to a dynamic group
        self.create_field('isalive', "Is Alive")
        dynamic_group = self.create_group("Dynamic", query="isalive=YES")
        action = AddToGroupAction(str(uuid4()), [dynamic_group])

        self.execute_action(action, run, msg)

        # should do nothing
        self.assertEqual(dynamic_group.contacts.count(), 0)

        # tho if contact is a test contact, log as error
        self.execute_action(action, test_run, test_msg)

        self.assertEqual(dynamic_group.contacts.count(), 0)

        self.assertEqual(ActionLog.objects.filter(level='E').count(), 2)

        group1 = self.create_group("Flow Group 1", [])
        group2 = self.create_group("Flow Group 2", [])

        test = AddToGroupAction(str(uuid4()), [group1])
        action_json = test.as_json()
        test = AddToGroupAction.from_json(self.org, action_json)

        self.execute_action(test, run, test_msg)

        test = AddToGroupAction(str(uuid4()), [group2])
        action_json = test.as_json()
        test = AddToGroupAction.from_json(self.org, action_json)

        self.execute_action(test, run, test_msg)

        # user should be in both groups now
        self.assertTrue(group1.contacts.filter(id=self.contact.pk))
        self.assertEqual(1, group1.contacts.all().count())
        self.assertTrue(group2.contacts.filter(id=self.contact.pk))
        self.assertEqual(1, group2.contacts.all().count())

        test = DeleteFromGroupAction(str(uuid4()), [])
        action_json = test.as_json()
        test = DeleteFromGroupAction.from_json(self.org, action_json)

        self.execute_action(test, run, test_msg)

        # user should be gone from both groups now
        self.assertFalse(group1.contacts.filter(id=self.contact.pk))
        self.assertEqual(0, group1.contacts.all().count())
        self.assertFalse(group2.contacts.filter(id=self.contact.pk))
        self.assertEqual(0, group2.contacts.all().count())

    def test_set_channel_action(self):
        flow = self.flow
        run = FlowRun.create(flow, self.contact)

        tel1_channel = Channel.add_config_external_channel(self.org, self.admin, 'US', '+12061111111', 'KN', {})
        tel2_channel = Channel.add_config_external_channel(self.org, self.admin, 'US', '+12062222222', 'KN', {})

        fb_channel = Channel.create(self.org, self.user, None, 'FB', address="Page Id",
                                    config={'page_name': "Page Name", 'auth_token': "Page Token"})

        # create an incoming message on tel1, this should create an affinity to that channel
        Msg.create_incoming(tel1_channel, str(self.contact.urns.all().first()), "Incoming msg")
        urn = self.contact.urns.all().first()
        self.assertEqual(urn.channel, tel1_channel)

        action = SetChannelAction(str(uuid4()), tel2_channel)
        self.execute_action(action, run, None)

        # check the affinity on our urn again, should now be the second channel
        urn.refresh_from_db()
        self.assertEqual(urn.channel, tel2_channel)

        # try to set it to a channel that we don't have a URN for
        action = SetChannelAction(str(uuid4()), fb_channel)
        self.execute_action(action, run, None)

        # affinity is unchanged
        urn.refresh_from_db()
        self.assertEqual(urn.channel, tel2_channel)

        # add a FB urn for our contact
        fb_urn = ContactURN.get_or_create(self.org, self.contact, 'facebook:1001')

        # default URN should be FB now, as it has the highest priority
        contact, resolved_urn = Msg.resolve_recipient(self.org, self.admin, self.contact, None)
        self.assertEqual(resolved_urn, fb_urn)

        # but if we set our channel to tel, will override that
        run.contact.clear_urn_cache()
        action = SetChannelAction(str(uuid4()), tel1_channel)
        self.execute_action(action, run, None)

        contact.clear_urn_cache()
        contact, resolved_urn = Msg.resolve_recipient(self.org, self.admin, self.contact, None)
        self.assertEqual(resolved_urn, urn)
        self.assertEqual(resolved_urn.channel, tel1_channel)

        # test serializing
        action_json = action.as_json()
        action = SetChannelAction.from_json(self.org, action_json)
        self.assertEqual(tel1_channel, action.channel)

        # action shouldn't blow up without a channel
        action = SetChannelAction(str(uuid4()), None)
        self.execute_action(action, run, None)

        # incoming messages will still cause preference to switch
        Msg.create_incoming(tel2_channel, str(urn), "Incoming msg")
        urn.refresh_from_db()
        self.assertEqual(urn.channel, tel2_channel)

        # make sure that switch will work across schemes as well
        Msg.create_incoming(fb_channel, str(fb_urn), "Incoming FB message")
        self.contact.clear_urn_cache()
        contact, resolved_urn = Msg.resolve_recipient(self.org, self.admin, self.contact, None)
        self.assertEqual(resolved_urn, fb_urn)

    def test_add_label_action(self):
        flow = self.flow
        msg = self.create_msg(direction=INCOMING, contact=self.contact, text="Green is my favorite")
        run = FlowRun.create(flow, self.contact)

        label1 = Label.get_or_create(self.org, self.user, "green label")
        action = AddLabelAction(str(uuid4()), [label1, "@step.contact"])

        action_json = action.as_json()
        action = AddLabelAction.from_json(self.org, action_json)

        # no message yet; such Add Label action on entry Actionset. No error should be raised
        self.execute_action(action, run, None)

        self.assertFalse(label1.get_messages())
        self.assertEqual(label1.get_visible_count(), 0)

        self.execute_action(action, run, msg)

        # only label one was added to the message and no new label created
        self.assertEqual(set(label1.get_messages()), {msg})
        self.assertEqual(label1.get_visible_count(), 1)
        self.assertEqual(Label.label_objects.all().count(), 1)

        # make sure the expression variable label exists too
        label1 = Label.label_objects.get(pk=label1.pk)
        label2 = Label.label_objects.create(org=self.org, name=self.contact.name, created_by=self.admin,
                                            modified_by=self.admin)

        self.execute_action(action, run, msg)

        # and message should have been labeled with both labels
        msg = Msg.objects.get(pk=msg.pk)
        self.assertEqual(set(msg.labels.all()), {label1, label2})
        self.assertEqual(set(label1.get_messages()), {msg})
        self.assertEqual(label1.get_visible_count(), 1)
        self.assertTrue(set(label2.get_messages()), {msg})
        self.assertEqual(label2.get_visible_count(), 1)

        # passing through twice doesn't change anything
        self.execute_action(action, run, msg)

        self.assertEqual(set(Msg.objects.get(pk=msg.pk).labels.all()), {label1, label2})
        self.assertEqual(Label.label_objects.get(pk=label1.pk).get_visible_count(), 1)
        self.assertEqual(Label.label_objects.get(pk=label2.pk).get_visible_count(), 1)

    @override_settings(SEND_WEBHOOKS=True)
    def test_webhook_action_simulator(self):
        # check simulator warns of webhook URL errors
        action = WebhookAction(str(uuid4()), 'http://localhost:49999/token?xyz=@contact.xyz')
        test_contact = Contact.get_test_contact(self.user)
        test_run = FlowRun.create(self.flow, test_contact)

        self.mockRequest('POST', '/token?xyz=@contact.xyz', '{"coupon":"NEXUS4"}', content_type='application_json')
        self.execute_action(action, test_run, None)

        event = WebHookEvent.objects.order_by('-pk').first()

        logs = list(ActionLog.objects.order_by('pk'))
        self.assertEqual(logs[0].level, ActionLog.LEVEL_WARN)
        self.assertEqual(logs[0].text, "URL appears to contain errors: Undefined variable: contact.xyz")
        self.assertEqual(logs[1].level, ActionLog.LEVEL_INFO)
        self.assertEqual(logs[1].text, "Triggered <a href='/webhooks/log/%d/' target='_log'>webhook event</a> - 200" % event.pk)

        # check all our mocked requests were made
        self.assertAllRequestsMade()


class FlowRunTest(TembaTest):

    def setUp(self):
        super(FlowRunTest, self).setUp()

        self.flow = self.get_flow('color')
        self.contact = self.create_contact("Ben Haggerty", "+250788123123")

    def test_field_normalization(self):
        fields = dict(field1="value1", field2="value2")
        (normalized, count) = FlowRun.normalize_fields(fields)
        self.assertEqual(normalized, fields)

        # spaces in field keys
        fields = {'value 1': 'value1', 'value-2': 'value2'}
        (normalized, count) = FlowRun.normalize_fields(fields)
        self.assertEqual(normalized, dict(value_1='value1', value_2='value2'))

        # nulls should become empty strings
        (normalized, count) = FlowRun.normalize_fields({'value1': None})
        self.assertEqual(normalized, {'value1': ""})

        # numerics and booleans should stay as is
        (normalized, count) = FlowRun.normalize_fields({'value1': 12, 'value2': 123.45})
        self.assertEqual(normalized, {'value1': 12, 'value2': 123.45})

        (normalized, count) = FlowRun.normalize_fields({'value1': True, 'value2': False})
        self.assertEqual(normalized, {'value1': True, 'value2': False})

        # anything else blows up
        with self.assertRaises(ValueError):
            FlowRun.normalize_fields({'value1': lambda: "x"})

        # field text too long
        fields['field2'] = "*" * 650
        (normalized, count) = FlowRun.normalize_fields(fields)
        self.assertEqual(len(normalized['field2']), 640)

        # field name too long
        fields['field' + ("*" * 350)] = "short value"
        (normalized, count) = FlowRun.normalize_fields(fields)
        self.assertTrue('field' + ("_" * 250) in normalized)

        # too many fields
        for i in range(259):
            fields['field%d' % i] = 'value %d' % i
        (normalized, count) = FlowRun.normalize_fields(fields)
        self.assertEqual(count, 256)
        self.assertEqual(len(normalized), 256)

        # can manually keep more values
        (normalized, count) = FlowRun.normalize_fields(fields, 500)
        self.assertEqual(count, 262)
        self.assertEqual(len(normalized), 262)

        fields = dict(numbers=["zero", "one", "two", "three"])
        (normalized, count) = FlowRun.normalize_fields(fields)
        self.assertEqual(count, 5)
        self.assertEqual(normalized, dict(numbers={'0': "zero", '1': "one", '2': "two", '3': "three"}))

        fields = dict(united_states=dict(wa="Washington", nv="Nevada"), states=50)
        (normalized, count) = FlowRun.normalize_fields(fields)
        self.assertEqual(count, 4)
        self.assertEqual(normalized, fields)

    def test_update_fields(self):
        run = FlowRun.create(self.flow, self.contact)

        # set our fields from an empty state
        new_values = dict(Field1="value1", field_2="value2")
        run.update_fields(new_values)

        self.assertEqual(run.fields, new_values)

        run.update_fields(dict(field2="new value2", field3="value3"))
        new_values['field2'] = "new value2"
        new_values['field3'] = "value3"

        self.assertEqual(run.fields, new_values)

        run.update_fields(dict(field1=""))
        new_values['field1'] = ""

        self.assertEqual(run.fields, new_values)

        # clear our fields
        run.fields = None
        run.save(update_fields=('fields',))

        # set to a list instead
        run.update_fields(["zero", "one", "two"])
        self.assertEqual(run.fields, {"0": "zero", "1": "one", "2": "two"})

    @also_in_flowserver
    def test_is_completed(self):
        self.flow.start([], [self.contact])

        self.assertFalse(FlowRun.objects.get(contact=self.contact).is_completed())

        incoming = self.create_msg(direction=INCOMING, contact=self.contact, text="orange")
        Flow.find_and_handle(incoming)

        self.assertTrue(FlowRun.objects.get(contact=self.contact).is_completed())

    def test_is_interrupted(self):
        self.channel.delete()
        # Create a USSD channel type to test USSDSession.INTERRUPTED status
        self.channel = Channel.create(self.org, self.user, 'RW', 'JNU', None, '+250788123123',
                                      role=Channel.ROLE_USSD)

        flow = self.get_flow('ussd_example')
        flow.start([], [self.contact])

        self.assertFalse(FlowRun.objects.get(contact=self.contact).is_interrupted())

        USSDSession.handle_incoming(channel=self.channel, urn=self.contact.get_urn().path, date=timezone.now(),
                                    external_id="12341231", status=USSDSession.INTERRUPTED)

        self.assertTrue(FlowRun.objects.get(contact=self.contact).is_interrupted())


class FlowLabelTest(FlowFileTest):

    def test_label_model(self):
        # test a the creation of a unique label when we have a long word(more than 32 caracters)
        response = FlowLabel.create_unique("alongwordcomposedofmorethanthirtytwoletters",
                                           self.org,
                                           parent=None)
        self.assertEqual(response.name, "alongwordcomposedofmorethanthirt")

        # try to create another label which starts with the same 32 caracteres
        # the one we already have
        label = FlowLabel.create_unique("alongwordcomposedofmorethanthirtytwocaracteres",
                                        self.org, parent=None)

        self.assertEqual(label.name, "alongwordcomposedofmorethanthi 2")
        self.assertEqual(str(label), "alongwordcomposedofmorethanthi 2")
        label = FlowLabel.create_unique("child", self.org, parent=label)
        self.assertEqual(str(label), "alongwordcomposedofmorethanthi 2 > child")

        FlowLabel.create_unique("dog", self.org)
        FlowLabel.create_unique("dog", self.org)
        dog3 = FlowLabel.create_unique("dog", self.org)
        self.assertEqual("dog 3", dog3.name)

        dog4 = FlowLabel.create_unique("dog ", self.org)
        self.assertEqual("dog 4", dog4.name)

        # view the parent label, should see the child
        self.login(self.admin)
        favorites = self.get_flow('favorites')
        label.toggle_label([favorites], True)
        response = self.client.get(reverse('flows.flow_filter', args=[label.pk]))
        self.assertTrue(response.context['object_list'])
        # our child label
        self.assertContains(response, "child")

        # and the edit gear link
        self.assertContains(response, "Edit")

        favorites.is_active = False
        favorites.save()

        response = self.client.get(reverse('flows.flow_filter', args=[label.pk]))
        self.assertFalse(response.context['object_list'])

    def test_toggle_label(self):
        label = FlowLabel.create_unique('toggle me', self.org)
        flow = self.get_flow('favorites')

        changed = label.toggle_label([flow], True)
        self.assertEqual(1, len(changed))
        self.assertEqual(label.pk, flow.labels.all().first().pk)

        changed = label.toggle_label([flow], False)
        self.assertEqual(1, len(changed))
        self.assertIsNone(flow.labels.all().first())

    def test_create(self):
        create_url = reverse('flows.flowlabel_create')

        post_data = dict(name="label_one")

        self.login(self.admin)
        response = self.client.post(create_url, post_data, follow=True)
        self.assertEqual(FlowLabel.objects.all().count(), 1)
        self.assertEqual(FlowLabel.objects.all()[0].parent, None)

        label_one = FlowLabel.objects.all()[0]
        post_data = dict(name="sub_label", parent=label_one.pk)
        response = self.client.post(create_url, post_data, follow=True)

        self.assertEqual(FlowLabel.objects.all().count(), 2)
        self.assertEqual(FlowLabel.objects.filter(parent=None).count(), 1)

        post_data = dict(name="sub_label ", parent=label_one.pk)
        response = self.client.post(create_url, post_data, follow=True)
        self.assertIn('form', response.context)
        self.assertTrue(response.context['form'].errors)
        self.assertEqual('Name already used', response.context['form'].errors['name'][0])

        self.assertEqual(FlowLabel.objects.all().count(), 2)
        self.assertEqual(FlowLabel.objects.filter(parent=None).count(), 1)

        post_data = dict(name="label from modal")
        response = self.client.post("%s?format=modal" % create_url, post_data, follow=True)
        self.assertEqual(FlowLabel.objects.all().count(), 3)

    def test_delete(self):
        label_one = FlowLabel.create_unique("label1", self.org)

        delete_url = reverse('flows.flowlabel_delete', args=[label_one.pk])

        self.other_user = self.create_user("ironman")

        self.login(self.other_user)
        response = self.client.get(delete_url)
        self.assertEqual(response.status_code, 302)

        self.login(self.admin)
        response = self.client.get(delete_url)
        self.assertEqual(response.status_code, 200)

    def test_update(self):
        label_one = FlowLabel.create_unique("label1", self.org)
        update_url = reverse('flows.flowlabel_update', args=[label_one.pk])

        # not logged in, no dice
        response = self.client.get(update_url)
        self.assertLoginRedirect(response)

        # login
        self.login(self.admin)
        response = self.client.get(update_url)

        # change our name
        data = response.context['form'].initial
        data['name'] = "Label One"
        data['parent'] = ''
        self.client.post(update_url, data)

        label_one.refresh_from_db()
        self.assertEqual(label_one.name, "Label One")


class WebhookTest(TembaTest):

    @override_settings(SEND_WEBHOOKS=True)
    def test_webhook_subflow_extra(self):
        # import out flow that triggers another flow
        contact1 = self.create_contact("Marshawn", "+14255551212")
        substitutions = dict(contact_id=contact1.id)
        flow = self.get_flow('triggered', substitutions)

        self.mockRequest('GET', '/where', '{ "text": "(I came from a webhook)" }')
        flow.start(groups=[], contacts=[contact1], restart_participants=True)

        # first message from our trigger flow action
        msg = Msg.objects.all().order_by('-created_on')[0]
        self.assertEqual('Honey, I triggered the flow! (I came from a webhook)', msg.text)

        # second message from our start flow action
        msg = Msg.objects.all().order_by('-created_on')[1]
        self.assertEqual('Honey, I triggered the flow! (I came from a webhook)', msg.text)

        # check all our mocked requests were made
        self.assertAllRequestsMade()

    @override_settings(SEND_WEBHOOKS=True)
    def test_webhook(self):
        flow = self.get_flow('webhook')
        contact = self.create_contact("Ben Haggerty", '+250788383383')

        self.mockRequest('GET', '/check_order.php?phone=%2B250788383383', '{ "text": "Get", "blank": "" }')

        run1, = flow.start([], [contact])
        run1.refresh_from_db()
        self.assertEqual(run1.fields, {'text': "Get", 'blank': ""})
        self.assertEqual(run1.results, {
            'order_status': {
                'category': 'Other',
                'node_uuid': matchers.UUID4String(),
                'name': 'Order Status',
                'value': 'Get ',
                'created_on': matchers.ISODate(),
                'input': ''
            },
            'response_1': {
                'category': 'Success',
                'node_uuid': matchers.UUID4String(),
                'name': 'Response 1',
                'value': '{ "text": "Get", "blank": "" }',
                'created_on': matchers.ISODate(),
                'input': ''
            }
        })

        # change our webhook to a POST
        webhook = RuleSet.objects.get(flow=flow, label="Response 1")
        config = webhook.config
        config[RuleSet.CONFIG_WEBHOOK_ACTION] = 'POST'
        webhook.config = config
        webhook.save()

        self.mockRequest('POST', '/check_order.php?phone=%2B250788383383', '{ "text": "Post", "blank": "" }')

        run2, = flow.start([], [contact], restart_participants=True)
        run2.refresh_from_db()

        self.assertEqual(run2.results, {
            'order_status': {
                'category': 'Other',
                'node_uuid': matchers.UUID4String(),
                'name': 'Order Status',
                'value': 'Post ',
                'created_on': matchers.ISODate(),
                'input': ''
            },
            'response_1': {
                'category': 'Success',
                'node_uuid': matchers.UUID4String(),
                'name': 'Response 1',
                'value': '{ "text": "Post", "blank": "" }',
                'created_on': matchers.ISODate(),
                'input': ''
            }
        })

        # check parsing of a JSON array response from a webhook
        self.mockRequest('POST', '/check_order.php?phone=%2B250788383383', '["zero", "one", "two"]')

        run3, = flow.start([], [contact], restart_participants=True)
        run3.refresh_from_db()
        self.assertEqual(run3.fields, {'0': 'zero', '1': 'one', '2': 'two'})

        # which is also how it will appear in the expressions context
        message_context = flow.build_expressions_context(contact, None)
        self.assertEqual(message_context['extra'], {'0': 'zero', '1': 'one', '2': 'two'})

        # check that we limit JSON responses to 256 values
        self.mockRequest('POST', '/check_order.php?phone=%2B250788383383', json.dumps(['x'] * 300))

        run4, = flow.start([], [contact], restart_participants=True)
        run4.refresh_from_db()
        self.assertEqual(run4.fields, {str(n): 'x' for n in range(256)})

        # check we handle a non-dict or list response
        self.mockRequest('POST', '/check_order.php?phone=%2B250788383383', "12345")

        run5, = flow.start([], [contact], restart_participants=True)
        run5.refresh_from_db()
        self.assertEqual(run5.fields, {})

        # check we handle a non-JSON response
        self.mockRequest('POST', '/check_order.php?phone=%2B250788383383', "asdfasdfasdf")

        run6, = flow.start([], [contact], restart_participants=True)
        run6.refresh_from_db()
        self.assertEqual(run6.fields, {})

        results = run6.results
        self.assertEqual(len(results), 2)
        self.assertEqual(results['response_1']['name'], 'Response 1')
        self.assertEqual(results['response_1']['value'], 'asdfasdfasdf')
        self.assertEqual(results['response_1']['category'], 'Success')

        # check a webhook that responds with a 500 error
        self.mockRequest('POST', '/check_order.php?phone=%2B250788383383', "Server Error", status=500)

        run7, = flow.start([], [contact], restart_participants=True)
        run7.refresh_from_db()

        self.assertEqual(run7.fields, {})
        self.assertEqual(run7.results, {
            'response_1': {
                'category': 'Failure',
                'node_uuid': matchers.UUID4String(),
                'name': 'Response 1',
                'value': 'Server Error',
                'created_on': matchers.ISODate(),
                'input': ''
            }
        })

        # check a webhook that responds with a 400 error
        self.mockRequest('POST', '/check_order.php?phone=%2B250788383383', '{ "text": "Valid", "error": "400", "message": "Missing field in request" }', status=400)

        run8, = flow.start([], [contact], restart_participants=True)
        run8.refresh_from_db()
        self.assertEqual(run8.fields, {'text': "Valid", 'error': "400", 'message': "Missing field in request"})

        results = run8.results
        self.assertEqual(len(results), 1)
        self.assertEqual(results['response_1']['name'], 'Response 1')
        self.assertEqual(results['response_1']['value'], '{ "text": "Valid", "error": "400", "message": "Missing field in request" }')
        self.assertEqual(results['response_1']['category'], 'Failure')

        # check all our mocked requests were made
        self.assertAllRequestsMade()

    @override_settings(SEND_WEBHOOKS=True)
    def test_resthook(self):
        self.contact = self.create_contact("Macklemore", "+12067799294")
        webhook_flow = self.get_flow('resthooks')

        # we don't have the resthook registered yet, so this won't trigger any calls
        webhook_flow.start([], [self.contact])

        # should have two messages of failures
        msgs = list(self.contact.msgs.order_by('id'))
        self.assertEqual(msgs[0].text, "That was a success.")
        self.assertEqual(msgs[1].text, "The second succeeded.")

        # but we should have created a webhook event regardless
        self.assertTrue(WebHookEvent.objects.filter(resthook__slug='new-registration'))

        # ok, let's go add a listener for that event (should have been created automatically)
        resthook = Resthook.objects.get(org=self.org, slug='new-registration')
        resthook.subscribers.create(target_url='http://localhost:49999/foo', created_by=self.admin, modified_by=self.admin)
        resthook.subscribers.create(target_url='http://localhost:49999/bar', created_by=self.admin, modified_by=self.admin)

        # clear out our messages
        Msg.objects.filter(contact=self.contact).delete()

        self.mockRequest('POST', '/foo', '{ "code": "ABABUUDDLRS" }')
        self.mockRequest('POST', '/bar', "Failure", status=400)
        self.mockRequest('POST', '/foo', "Unsubscribe", status=410)
        self.mockRequest('POST', '/bar', "Failure", status=400)

        # start over, have our first webhook fail, check that routing still works with failure
        webhook_flow.start([], [self.contact], restart_participants=True)

        msgs = list(self.contact.msgs.order_by('id'))

        # first should be a success because we had at least one success
        self.assertEqual(msgs[0].text, "That was a success.")

        # second, both failed so should be a failure
        self.assertEqual(msgs[1].text, "The second failed.")

        # we should also have unsubscribed from one of our endpoints
        self.assertTrue(resthook.subscribers.filter(is_active=False, target_url='http://localhost:49999/foo'))
        self.assertTrue(resthook.subscribers.filter(is_active=True, target_url='http://localhost:49999/bar'))

        # check all our mocked requests were made
        self.assertAllRequestsMade()


class SimulationTest(FlowFileTest):

    @override_settings(FLOW_SERVER_AUTH_TOKEN='1234', FLOW_SERVER_FORCE=True)
    def test_simulation(self):
        flow = self.get_flow('favorites')

        client = get_client()

        payload = client.request_builder(int(time.time() * 1000000)).set_contact(self.contact).request

        # add a manual trigger
        payload['trigger'] = {
            'type': 'manual',
            'flow': {'uuid': str(flow.uuid), 'name': flow.name},
            'triggered_on': timezone.now().isoformat()
        }

        simulate_url = reverse('flows.flow_simulate', args=[flow.pk])
        self.login(self.admin)
        response = self.client.post(simulate_url, json.dumps(payload), content_type="application/json")

        # create a new payload based on the session we get back
        payload = client.request_builder(int(time.time() * 1000000)).set_contact(self.contact).request
        payload['session'] = response.json()['session']
        self.add_message(payload, 'blue')

        response = self.client.post(simulate_url, json.dumps(payload), content_type="application/json").json()
        replies = self.get_replies(response)
        self.assertEqual(1, len(replies))
        self.assertEqual('Good choice, I like Blue too! What is your favorite beer?', replies[0])

    def test_simulation_legacy(self):
        flow = self.get_flow('pick_a_number')

        # remove our channels
        self.org.channels.all().delete()

        simulate_url = reverse('flows.flow_simulate', args=[flow.pk])
        self.admin.first_name = "Ben"
        self.admin.last_name = "Haggerty"
        self.admin.save()

        post_data = dict(has_refresh=True, version="1")
        self.login(self.admin)
        response = self.client.post(simulate_url, json.dumps(post_data), content_type="application/json")
        json_dict = response.json()

        self.assertEqual(len(json_dict.keys()), 6)
        self.assertEqual(len(json_dict['messages']), 2)
        self.assertEqual('Ben Haggerty has entered the &quot;Pick a Number&quot; flow', json_dict['messages'][0]['text'])
        self.assertEqual("Pick a number between 1-10.", json_dict['messages'][1]['text'])

        post_data['new_message'] = "3"
        post_data['has_refresh'] = False

        response = self.client.post(simulate_url, json.dumps(post_data), content_type="application/json")
        self.assertEqual(200, response.status_code)
        json_dict = response.json()

        self.assertEqual(len(json_dict['messages']), 6)
        self.assertEqual("3", json_dict['messages'][2]['text'])
        self.assertEqual("Saved &#39;3&#39; as @flow.number", json_dict['messages'][3]['text'])
        self.assertEqual("You picked 3!", json_dict['messages'][4]['text'])
        self.assertEqual('Ben Haggerty has exited this flow', json_dict['messages'][5]['text'])

    @patch('temba.ussd.models.USSDSession.handle_incoming')
    def test_ussd_simulation(self, handle_incoming):
        self.channel.delete()
        self.channel = Channel.create(self.org, self.user, 'RW', 'JNU', None, '+250788123123',
                                      role=Channel.ROLE_USSD + Channel.DEFAULT_ROLE)
        flow = self.get_flow('ussd_example')

        simulate_url = reverse('flows.flow_simulate', args=[flow.pk])

        post_data = dict(has_refresh=True, new_message="derp", version="1")

        self.login(self.admin)
        response = self.client.post(simulate_url, json.dumps(post_data), content_type="application/json")

        self.assertEqual(response.status_code, 200)

        # session should have started now
        self.assertTrue(handle_incoming.called)
        self.assertEqual(handle_incoming.call_count, 1)

        self.assertIsNone(handle_incoming.call_args[1]['status'])

        self.channel.delete()
        response = self.client.post(simulate_url, json.dumps(post_data), content_type="application/json")
        self.assertEqual(response.status_code, 200)

    @patch('temba.ussd.models.USSDSession.handle_incoming')
    def test_ussd_simulation_interrupt(self, handle_incoming):
        self.channel.delete()
        self.channel = Channel.create(self.org, self.user, 'RW', 'JNU', None, '+250788123123',
                                      role=Channel.ROLE_USSD + Channel.DEFAULT_ROLE)
        flow = self.get_flow('ussd_example')

        simulate_url = reverse('flows.flow_simulate', args=[flow.pk])

        post_data = dict(has_refresh=True, new_message='__interrupt__', version='1')

        self.login(self.admin)
        response = self.client.post(simulate_url, json.dumps(post_data), content_type="application/json")

        self.assertEqual(response.status_code, 200)

        # session should have started now
        self.assertTrue(handle_incoming.called)
        self.assertEqual(handle_incoming.call_count, 1)

        self.assertEqual(handle_incoming.call_args[1]['status'], USSDSession.INTERRUPTED)

    def test_ussd_simulation_connection_end(self):
        self.ussd_channel = Channel.create(
            self.org, self.user, 'RW', 'JNU', None, '*123#',
            schemes=['tel'], uuid='00000000-0000-0000-0000-000000002222',
            role=Channel.ROLE_USSD)

        flow = self.get_flow('ussd_session_end')

        simulate_url = reverse('flows.flow_simulate', args=[flow.pk])

        post_data = dict(has_refresh=True, new_message='4', version='1')

        self.login(self.admin)
        response = self.client.post(simulate_url, json.dumps(post_data), content_type="application/json")

        self.assertEqual(response.status_code, 200)

        connection = USSDSession.objects.get()
        self.assertEqual(connection.status, USSDSession.COMPLETED)

    def test_ussd_simulation_without_channel_doesnt_run(self):
        Channel.objects.all().delete()

        flow = self.get_flow('ussd_session_end')

        simulate_url = reverse('flows.flow_simulate', args=[flow.pk])

        post_data = dict(has_refresh=True, new_message='4', version='1')

        self.login(self.admin)
        response = self.client.post(simulate_url, json.dumps(post_data), content_type="application/json")
        self.assertEqual(response.status_code, 400)
        self.assertEqual(response.json()['status'], 'error')

        self.assertEqual(flow.runs.count(), 0)


class FlowsTest(FlowFileTest):

    @also_in_flowserver
    def test_simple(self):
        favorites = self.get_flow('favorites')
        action_set1 = favorites.action_sets.order_by('y').first()
        rule_set1 = favorites.rule_sets.order_by('y').first()

        run, = favorites.start([], [self.contact])

        msg1 = Msg.objects.get()
        self.assertEqual(msg1.direction, 'O')
        self.assertEqual(msg1.text, "What is your favorite color?")
        self.assertEqual(msg1.contact, self.contact)

        self.assertEqual(run.contact, self.contact)
        self.assertIsNone(run.exit_type)
        self.assertIsNone(run.exited_on)
        self.assertFalse(run.responded)

        self.assertEqual(FlowNodeCount.get_totals(favorites), {rule_set1.uuid: 1})
        self.assertEqual(FlowPathCount.get_totals(favorites), {action_set1.exit_uuid + ':' + rule_set1.uuid: 1})
        self.assertEqual(FlowCategoryCount.objects.count(), 0)

        recent = FlowPathRecentRun.get_recent([action_set1.exit_uuid], rule_set1.uuid)
        self.assertEqual(len(recent), 1)
        self.assertEqual(recent[0]['run'], run)

        # TODO currently not working in new engine
        # self.assertEqual(recent[0]['text'], "What is your favorite color?")

        msg2 = Msg.create_incoming(self.channel, 'tel:+12065552020', "I like red",
                                   attachments=['image/jpeg:http://example.com/test.jpg'])

        run.refresh_from_db()
        self.assertIsNone(run.exit_type)
        self.assertIsNone(run.exited_on)
        self.assertTrue(run.responded)
        self.assertEqual(run.results, {
            'color': {
                'category': "Red",
                'node_uuid': str(rule_set1.uuid),
                'name': "Color",
                'value': "red",
                'created_on': matchers.ISODate(),
                'input': "I like red"
            }
        })

        cat_counts = list(FlowCategoryCount.objects.order_by('id'))
        self.assertEqual(len(cat_counts), 1)
        self.assertEqual(cat_counts[0].result_name, "Color")
        self.assertEqual(cat_counts[0].category_name, "Red")
        self.assertEqual(cat_counts[0].count, 1)

        msg3 = Msg.objects.get(id__gt=msg2.id)
        self.assertEqual(msg3.direction, 'O')
        self.assertEqual(msg3.text, "Good choice, I like Red too! What is your favorite beer?")

        msg4 = Msg.create_incoming(self.channel, 'tel:+12065552020', "primus")

        run.refresh_from_db()
        self.assertEqual(run.results, {
            'color': {
                'category': "Red",
                'node_uuid': str(rule_set1.uuid),
                'name': "Color",
                'value': "red",
                'created_on': matchers.ISODate(),
                'input': "I like red"
            },
            'beer': {
                'category': "Primus",
                'node_uuid': matchers.UUID4String(),
                'name': "Beer",
                'value': "primus",
                'created_on': matchers.ISODate(),
                'input': "primus"
            }
        })

        msg5 = Msg.objects.get(id__gt=msg4.id)
        self.assertEqual(msg5.direction, 'O')
        self.assertEqual(msg5.text,
                         "Mmmmm... delicious Primus. If only they made red Primus! Lastly, what is your name?")

        msg6 = Msg.create_incoming(self.channel, 'tel:+12065552020', "Ben")

        msg7 = Msg.objects.get(id__gt=msg6.id)
        self.assertEqual(msg7.direction, 'O')
        self.assertEqual(msg7.text, "Thanks Ben, we are all done!")

        run.refresh_from_db()
        self.assertEqual(run.exit_type, FlowRun.EXIT_TYPE_COMPLETED)
        self.assertIsNotNone(run.exited_on)

    @override_settings(SEND_WEBHOOKS=True)
    def test_webhook_payload(self):
        flow = self.get_flow('webhook_payload')

        # we call as an action, and then again as a ruleset
        ctype = 'application/json'
        ruleset_post = self.mockRequest('POST', '/send_results', '{"received":"ruleset"}', content_type=ctype)
        action_post = self.mockRequest('POST', '/send_results', '{"received":"action"}', content_type=ctype)
        action_get = self.mockRequest('GET', '/send_results', '{"received":"action"}', content_type=ctype)
        ruleset_get = self.mockRequest('GET', '/send_results', '{"received":"ruleset"}', content_type=ctype)

        self.assertEqual("What is your favorite natural disaster?", self.send_message(flow, "39"))
        self.assertEqual("Hey, so should I send it as a ruleset too?", self.send_message(flow, "tornado"))
        self.assertEqual("Great work.", self.send_message(flow, "yes"))

        msg = Msg.objects.all().order_by('-id').first()
        run = FlowRun.objects.all().order_by('id').first()

        # if there is no urn, it still works, but is omitted
        empty_post = self.mockRequest('POST', '/send_results', '{"received":"ruleset"}', content_type=ctype)
        empty = self.create_contact('Empty Contact')
        flow.start([], [empty])
        self.send('39', empty)
        self.send('tornado', empty)
        self.assertNotIn('urn', empty_post.data['contact'])

        # test fallback urn
        fallback_post = self.mockRequest('POST', '/send_results', '{"received":"ruleset"}', content_type=ctype)
        empty_flow = self.get_flow('empty_payload')
        empty_flow.start([], [self.contact], restart_participants=True)
        self.assertEqual('tel:+12065552020', fallback_post.data['contact']['urn'])

        def assert_payload(payload, path_length, result_count, results):
            self.assertEqual(dict(name='Ben Haggerty', uuid=self.contact.uuid, urn='tel:+12065552020'), payload['contact'])
            self.assertEqual(dict(name='Webhook Payload Test', uuid=flow.uuid), payload['flow'])
            self.assertEqual(dict(name='Test Channel', uuid=self.channel.uuid), payload['channel'])
            self.assertEqual(path_length, len(payload['path']))
            self.assertEqual(result_count, len(payload['results']))
            self.assertEqual(dict(uuid=six.text_type(run.uuid), created_on=run.created_on.isoformat()), payload['run'])

            # make sure things don't sneak into our path format unintentionally
            # first item in the path should have node, arrived, and exit
            self.assertEqual(3, len(payload['path'][0]))

            # last item has the same, but no exit
            self.assertEqual(2, len(payload['path'][-1]))

            for key, value in six.iteritems(results):
                result = payload['results'].get(key)
                self.assertEqual(value, result.get('value'))

                # make sure nothing sneaks into our result format unintentionally
                self.assertEqual(6, len(result))

        # we arrived at our ruleset webhook first
        assert_payload(ruleset_post.data, 5, 2, dict(age="39", disaster="tornado"))
        assert_payload(action_post.data, 7, 3, dict(send_action="yes"))

        # gets shouldn't have payloads
        self.assertIsNone(action_get.data)
        self.assertIsNone(ruleset_get.data)

        # make sure triggering without a url fails properly
        WebHookEvent.trigger_flow_webhook(FlowRun.objects.all().first(), None, '', msg)
        result = WebHookResult.objects.all().order_by('-id').first()
        self.assertIn('No webhook_url specified, skipping send', result.message)

    def test_validate_flow_definition(self):

        with self.assertRaises(ValueError):
            FlowRevision.validate_flow_definition(self.get_flow_json('not_fully_localized'))

        # base_language of null, but spec version 8
        with self.assertRaises(ValueError):
            FlowRevision.validate_flow_definition(self.get_flow_json('no_base_language_v8'))

        # base_language of 'eng' but non localized actions
        with self.assertRaises(ValueError):
            FlowRevision.validate_flow_definition(self.get_flow_json('non_localized_with_language'))

        with self.assertRaises(ValueError):
            FlowRevision.validate_flow_definition(self.get_flow_json('non_localized_ruleset'))

    def test_start_flow_queueing(self):
        self.get_flow('start_flow_queued')
        self.channel.channel_type = 'TG'
        self.channel.save()

        # trigger Flow A
        self.send('flowa')

        # make sure the message sent after our start flow action is never created
        self.assertIsNone(Msg.objects.filter(text='This message should never be sent').first())

        # the message sent by the flow started by our start action should have gotten queued
        msg = Msg.objects.filter(text='This message should be queued').first()
        self.assertIsNotNone(msg.queued_on)
        self.assertEqual(WIRED, msg.status)
        msg.delete()

        # now lets do the same test but with a flow that prompts first
        self.send('flowawait')
        self.send('yes')

        msg = Msg.objects.filter(text='This message should be queued').first()
        self.assertIsNotNone(msg.queued_on)
        self.assertEqual(WIRED, msg.status)

    def test_sms_forms(self):
        flow = self.get_flow('sms_form')

        def assert_response(message, response):
            self.assertEqual(response, self.send_message(flow, message, restart_participants=True))

        # invalid age
        assert_response("101 M Seattle", "Sorry, 101 doesn't look like a valid age, please try again.")

        # invalid gender
        assert_response("36 elephant Seattle", "Sorry, elephant doesn't look like a valid gender. Try again.")

        # invalid location
        assert_response("36 M Saturn", "I don't know the location Saturn. Please try again.")

        # some missing fields
        assert_response("36", "Sorry,  doesn't look like a valid gender. Try again.")
        assert_response("36 M", "I don't know the location . Please try again.")
        assert_response("36 M pequeño", "I don't know the location pequeño. Please try again.")

        # valid entry
        assert_response("36 M Seattle", "Thanks for your submission. We have that as:\n\n36 / M / Seattle")

        # valid entry with extra spaces
        assert_response("36   M  Seattle", "Thanks for your submission. We have that as:\n\n36 / M / Seattle")

        for delimiter in ['+', '.']:
            # now let's switch to pluses and make sure they do the right thing
            for ruleset in flow.rule_sets.filter(ruleset_type='form_field'):
                config = ruleset.config
                config['field_delimiter'] = delimiter
                ruleset.config = config
                ruleset.save()

            ctx = dict(delim=delimiter)

            assert_response("101%(delim)sM%(delim)sSeattle" % ctx, "Sorry, 101 doesn't look like a valid age, please try again.")
            assert_response("36%(delim)selephant%(delim)sSeattle" % ctx, "Sorry, elephant doesn't look like a valid gender. Try again.")
            assert_response("36%(delim)sM%(delim)sSaturn" % ctx, "I don't know the location Saturn. Please try again.")
            assert_response("36%(delim)sM%(delim)sSeattle" % ctx, "Thanks for your submission. We have that as:\n\n36 / M / Seattle")
            assert_response("15%(delim)sM%(delim)spequeño" % ctx, "I don't know the location pequeño. Please try again.")

    def test_write_protection(self):
        flow = self.get_flow('favorites')
        flow_json = flow.as_json()

        self.login(self.admin)

        # saving should work
        flow.update(flow_json, self.admin)

        # but if we save from in the past after our save it should fail
        with self.assertRaises(FlowUserConflictException):
            flow.update(flow_json, self.admin)

        # check view sends converts exception to error response
        response = self.client.post(reverse('flows.flow_json', args=[flow.id]), data=json.dumps(flow_json),
                                    content_type='application/json')

        self.assertEqual(response.status_code, 400)
        self.assertEqual(response.json(), {
            'description': 'Administrator is currently editing this Flow. '
                           'Your changes will not be saved until you refresh your browser.',
            'status': 'failure'
        })

        # we should also fail if we try saving an old spec version from the editor
        flow.refresh_from_db()
        flow_json = flow.as_json()

        with patch('temba.flows.models.get_current_export_version') as mock_version:
            mock_version.return_value = '1.234'

            with self.assertRaises(FlowVersionConflictException):
                flow.update(flow_json, self.admin)

            # check view sends converts exception to error response
            response = self.client.post(reverse('flows.flow_json', args=[flow.id]), data=json.dumps(flow_json),
                                        content_type='application/json')

            self.assertEqual(response.status_code, 400)
            self.assertEqual(response.json(), {
                'description': 'Your flow has been upgraded to the latest version. '
                               'In order to continue editing, please refresh your browser.',
                'status': 'failure'
            })

        # create an invalid loop in the flow definition
        flow_json['action_sets'][0]['destination'] = flow_json['action_sets'][0]['uuid']

        with self.assertRaises(FlowInvalidCycleException):
            flow.update(flow_json, self.admin)

        # check view sends converts exception to error response
        response = self.client.post(reverse('flows.flow_json', args=[flow.id]), data=json.dumps(flow_json),
                                    content_type='application/json')

        self.assertEqual(response.status_code, 400)
        self.assertEqual(response.json(), {
            'description': 'Your flow contains an invalid loop. Please refresh your browser.',
            'status': 'failure'
        })

    def test_flow_category_counts(self):

        def assertCount(counts, result_key, category_name, truth):
            found = False
            for count in counts['counts']:
                if count['key'] == result_key:
                    categories = count['categories']
                    for category in categories:
                        if category['name'] == category_name:
                            found = True
                            self.assertEqual(category['count'], truth)
            self.assertTrue(found)

        favorites = self.get_flow('favorites')

        # add in some fake data
        for i in range(0, 10):
            contact = self.create_contact('Contact %d' % i, '+120655530%d' % i)
            self.send_message(favorites, 'blue', contact=contact)
            self.send_message(favorites, 'primus', contact=contact)
            self.send_message(favorites, 'russell', contact=contact)

        for i in range(0, 5):
            contact = self.create_contact('Contact %d' % i, '+120655531%d' % i)
            self.send_message(favorites, 'red', contact=contact)
            self.send_message(favorites, 'primus', contact=contact)
            self.send_message(favorites, 'earl', contact=contact)

        # test update flow values
        for i in range(0, 5):
            contact = self.create_contact('Contact %d' % i, '+120655532%d' % i)
            self.send_message(favorites, 'orange', contact=contact)
            self.send_message(favorites, 'green', contact=contact)
            self.send_message(favorites, 'skol', contact=contact)
            self.send_message(favorites, 'bobby', contact=contact)

        counts = favorites.get_category_counts()

        assertCount(counts, 'color', 'Blue', 10)
        assertCount(counts, 'color', 'Red', 5)
        assertCount(counts, 'beer', 'Primus', 15)

        # name shouldn't be included since it's open ended
        self.assertNotIn('"name": "Name"', json.dumps(counts))

        # five oranges went back and became greens
        assertCount(counts, 'color', 'Other', 0)
        assertCount(counts, 'color', 'Green', 5)

        # now remap the uuid for our color node
        flow_json = favorites.as_json()
        color_ruleset = (flow_json['rule_sets'][0])
        flow_json = json.loads(json.dumps(flow_json).replace(color_ruleset['uuid'], str(uuid4())))
        favorites.update(flow_json)

        # send a few more runs through our updated flow
        for i in range(0, 3):
            contact = self.create_contact('Contact %d' % i, '+120655533%d' % i)
            self.send_message(favorites, 'red', contact=contact)
            self.send_message(favorites, 'turbo', contact=contact)

        # should now have three more reds
        counts = favorites.get_category_counts()
        assertCount(counts, 'color', 'Red', 8)
        assertCount(counts, 'beer', 'Turbo King', 3)

        # but if we ignore the ones from our deleted color node, should only have the three new ones
        counts = favorites.get_category_counts(deleted_nodes=False)
        assertCount(counts, 'color', 'Red', 3)

        # now erase the color key entirely
        flow_json['rule_sets'] = flow_json['rule_sets'][1:]
        favorites.update(flow_json)

        # now the color counts have been removed, but beer is still there
        counts = favorites.get_category_counts()
        self.assertNotIn('color', counts)
        assertCount(counts, 'beer', 'Turbo King', 3)

        # make sure it still works after ze squashings
        self.assertEqual(76, FlowCategoryCount.objects.all().count())
        FlowCategoryCount.squash()
        self.assertEqual(9, FlowCategoryCount.objects.all().count())
        counts = favorites.get_category_counts()
        assertCount(counts, 'beer', 'Turbo King', 3)

        # test tostring
        six.text_type(FlowCategoryCount.objects.all().first())

        # and if we delete our runs, things zero out
        FlowRun.objects.all().delete()
        counts = favorites.get_category_counts()
        assertCount(counts, 'beer', 'Turbo King', 0)

    def test_flow_results(self):
        favorites = self.get_flow('favorites')

        with patch('temba.flows.views.FlowCRUDL.RunTable.paginate_by', 1):

            pete = self.create_contact('Pete', '+12065553027')
            self.send_message(favorites, 'blue', contact=pete)

            jimmy = self.create_contact('Jimmy', '+12065553026')
            self.send_message(favorites, 'red', contact=jimmy)
            self.send_message(favorites, 'turbo', contact=jimmy)

            kobe = Contact.get_test_contact(self.admin)
            self.send_message(favorites, 'green', contact=kobe)
            self.send_message(favorites, 'skol', contact=kobe)

            self.login(self.admin)
            response = self.client.get(reverse('flows.flow_results', args=[favorites.uuid]))

            # the rulesets should be present as column headers
            self.assertContains(response, 'Beer')
            self.assertContains(response, 'Color')
            self.assertContains(response, 'Name')

            # fetch counts endpoint, should have 2 color results (one is a test contact)
            response = self.client.get(reverse('flows.flow_category_counts', args=[favorites.uuid]))
            counts = response.json()['counts']
            self.assertEqual("Color", counts[0]['name'])
            self.assertEqual(2, counts[0]['total'])

            # test a search on our runs
            response = self.client.get('%s?q=pete' % reverse('flows.flow_run_table', args=[favorites.pk]))
            self.assertEqual(len(response.context['runs']), 1)
            self.assertContains(response, 'Pete')
            self.assertNotContains(response, 'Jimmy')

            response = self.client.get('%s?q=555-3026' % reverse('flows.flow_run_table', args=[favorites.pk]))
            self.assertEqual(len(response.context['runs']), 1)
            self.assertContains(response, 'Jimmy')
            self.assertNotContains(response, 'Pete')

            # fetch our intercooler rows for the run table
            response = self.client.get(reverse('flows.flow_run_table', args=[favorites.pk]))
            self.assertEqual(len(response.context['runs']), 1)
            self.assertEqual(200, response.status_code)
            self.assertContains(response, 'Jimmy')
            self.assertContains(response, 'red')
            self.assertContains(response, 'Red')
            self.assertContains(response, 'turbo')
            self.assertContains(response, 'Turbo King')
            self.assertNotContains(response, 'skol')

            # one more row to add
            self.assertEqual(1, len(response.context['runs']))
            # self.assertNotContains(response, "ic-append-from")

            next_link = re.search('ic-append-from=\"(.*)\" ic-trigger-on', response.content).group(1)
            response = self.client.get(next_link)
            self.assertEqual(200, response.status_code)

            FlowCRUDL.ActivityChart.HISTOGRAM_MIN = 0
            FlowCRUDL.ActivityChart.PERIOD_MIN = 0

            # and some charts
            response = self.client.get(reverse('flows.flow_activity_chart', args=[favorites.pk]))

            # we have two active runs
            self.assertContains(response, "name: 'Active', y: 2")
            self.assertContains(response, "3 Responses")

            # now send another message
            self.send_message(favorites, 'primus', contact=pete)
            self.send_message(favorites, 'Pete', contact=pete)

            # now only one active, one completed, and 5 total responses
            response = self.client.get(reverse('flows.flow_activity_chart', args=[favorites.pk]))
            self.assertContains(response, "name: 'Active', y: 1")
            self.assertContains(response, "name: 'Completed', y: 1")
            self.assertContains(response, "5 Responses")

            # they all happened on the same day
            response = self.client.get(reverse('flows.flow_activity_chart', args=[favorites.pk]))
            points = response.context['histogram']
            self.assertEqual(1, len(points))

            # put one of our counts way in the past so we get a different histogram scale
            count = FlowPathCount.objects.filter(flow=favorites).order_by('id')[1]
            count.period = count.period - timedelta(days=25)
            count.save()
            response = self.client.get(reverse('flows.flow_activity_chart', args=[favorites.pk]))
            points = response.context['histogram']
            self.assertTrue(timedelta(days=24) < (points[1]['bucket'] - points[0]['bucket']))

            # pick another scale
            count.period = count.period - timedelta(days=600)
            count.save()
            response = self.client.get(reverse('flows.flow_activity_chart', args=[favorites.pk]))

            # this should give us a more compressed histogram
            points = response.context['histogram']
            self.assertTrue(timedelta(days=620) < (points[1]['bucket'] - points[0]['bucket']))

            self.assertEqual(24, len(response.context['hod']))
            self.assertEqual(7, len(response.context['dow']))

        # delete a run
        with patch('temba.flows.views.FlowCRUDL.RunTable.paginate_by', 100):
            response = self.client.get(reverse('flows.flow_run_table', args=[favorites.pk]))
            self.assertEqual(len(response.context['runs']), 2)

            self.client.post(reverse('flows.flowrun_delete', args=[response.context['runs'][0].id]))
            response = self.client.get(reverse('flows.flow_run_table', args=[favorites.pk]))
            self.assertEqual(len(response.context['runs']), 1)

        with patch('temba.flows.views.FlowCRUDL.RunTable.paginate_by', 1):

            # create one empty run
            FlowRun.objects.create(org=favorites.org, flow=favorites, contact=pete, responded=True)

            # fetch our intercooler rows for the run table
            response = self.client.get(reverse('flows.flow_run_table', args=[favorites.pk]))
            self.assertEqual(len(response.context['runs']), 1)
            self.assertEqual(200, response.status_code)

        # make sure we show results for flows with only expression splits
        RuleSet.objects.filter(flow=favorites).update(ruleset_type=RuleSet.TYPE_EXPRESSION)
        response = self.client.get(reverse('flows.flow_activity_chart', args=[favorites.pk]))

        self.assertEqual(24, len(response.context['hod']))
        self.assertEqual(7, len(response.context['dow']))

    def test_send_all_replies(self):
        flow = self.get_flow('send_all')

        contact = self.create_contact('Stephen', '+12078778899', twitter='stephen')
        flow.start(groups=[], contacts=[contact], restart_participants=True)

        replies = Msg.objects.filter(contact=contact, direction='O')
        self.assertEqual(replies.count(), 1)
        self.assertIsNone(replies.filter(contact_urn__path='stephen').first())
        self.assertIsNotNone(replies.filter(contact_urn__path='+12078778899').first())

        Broadcast.objects.all().delete()
        Msg.objects.all().delete()

        # create twitter channel
        Channel.create(self.org, self.user, None, 'TT')
        flow.org.clear_cached_schemes()

        flow.start(groups=[], contacts=[contact], restart_participants=True)

        replies = Msg.objects.filter(contact=contact, direction='O')
        self.assertEqual(replies.count(), 2)
        self.assertIsNotNone(replies.filter(contact_urn__path='stephen').first())
        self.assertIsNotNone(replies.filter(contact_urn__path='+12078778899').first())

        Broadcast.objects.all().delete()
        Msg.objects.all().delete()

        # For offline survey runs with send to all URN
        survey_url = reverse('api.v1.steps')
        definition = flow.as_json()
        node_uuid = definition['action_sets'][0]['uuid']

        flow.update(definition)

        self.login(self.surveyor)
        data = dict(flow=flow.uuid,
                    revision=2,
                    contact=contact.uuid,
                    submitted_by=self.admin.username,
                    started='2015-08-25T11:09:29.088Z',
                    steps=[
                        dict(node=node_uuid,
                             arrived_on='2015-08-25T11:09:30.088Z',
                             actions=[
                                 dict(type="reply", msg="What is your favorite color?", send_all=True)
                             ])
                    ],
                    completed=False)

        with patch.object(timezone, 'now', return_value=datetime.datetime(2015, 9, 15, 0, 0, 0, 0, pytz.UTC)):
            self.client.post(survey_url + ".json", json.dumps(data), content_type="application/json",
                             HTTP_X_FORWARDED_HTTPS='https')

        out_msgs = Msg.objects.filter(direction='O').order_by('pk')
        self.assertEqual(len(out_msgs), 2)
        self.assertIsNotNone(out_msgs.filter(contact_urn__path='stephen').first())
        self.assertIsNotNone(out_msgs.filter(contact_urn__path='+12078778899').first())

        Broadcast.objects.all().delete()
        Msg.objects.all().delete()

        flow = self.get_flow('two_to_all')
        flow.start(groups=[], contacts=[contact], restart_participants=True)

        replies = Msg.objects.filter(contact=contact, direction='O')
        self.assertEqual(replies.count(), 4)
        self.assertEqual(replies.filter(contact_urn__path='stephen').count(), 2)
        self.assertEqual(replies.filter(contact_urn__path='+12078778899').count(), 2)

    def test_recent_messages(self):
        flow = self.get_flow('favorites')

        self.login(self.admin)
        recent_messages_url = reverse('flows.flow_recent_messages', args=[flow.pk])

        color_prompt = ActionSet.objects.filter(flow=flow, y=0).first()
        color_ruleset = RuleSet.objects.filter(flow=flow, label='Color').first()
        blue_rule = color_ruleset.get_rules()[-4]
        navy_rule = color_ruleset.get_rules()[-3]
        other_rule = color_ruleset.get_rules()[-1]

        # URL params for different flow path segments
        entry_params = "?exits=%s,%s&to=%s" % (color_prompt.exit_uuid, color_prompt.uuid, color_ruleset.uuid)
        other_params = "?exits=%s&to=%s" % (other_rule.uuid, other_rule.destination)
        blue_params = "?exits=%s,%s&to=%s" % (blue_rule.uuid, navy_rule.uuid, blue_rule.destination)
        invalid_params = "?exits=%s&to=%s" % (color_ruleset.uuid, color_ruleset.uuid)

        def assert_recent(resp, msgs):
            self.assertEqual([r['text'] for r in resp.json()], msgs)

        # no params returns no results
        assert_recent(self.client.get(recent_messages_url), [])

        flow.start([], [self.contact])
        self.create_msg(direction=INCOMING, contact=self.contact, text='chartreuse').handle()

        response = self.client.get(recent_messages_url + entry_params)
        assert_recent(response, ["What is your favorite color?"])

        # one incoming message on the other segment
        response = self.client.get(recent_messages_url + other_params)
        assert_recent(response, ["chartreuse"])

        # nothing yet on the blue segment
        response = self.client.get(recent_messages_url + blue_params)
        assert_recent(response, [])

        # invalid segment
        response = self.client.get(recent_messages_url + invalid_params)
        assert_recent(response, [])

        self.create_msg(direction=INCOMING, contact=self.contact, text='mauve').handle()

        response = self.client.get(recent_messages_url + entry_params)
        assert_recent(response, ["What is your favorite color?"])

        response = self.client.get(recent_messages_url + other_params)
        assert_recent(response, ["mauve", "chartreuse"])

        response = self.client.get(recent_messages_url + blue_params)
        assert_recent(response, [])

        self.create_msg(direction=INCOMING, contact=self.contact, text='blue').handle()

        response = self.client.get(recent_messages_url + entry_params)
        assert_recent(response, ["What is your favorite color?"])

        response = self.client.get(recent_messages_url + other_params)
        assert_recent(response, ["mauve", "chartreuse"])

        response = self.client.get(recent_messages_url + blue_params)
        assert_recent(response, ["blue"])

    def test_completion(self):

        flow = self.get_flow('favorites')
        self.login(self.admin)

        response = self.client.get('%s?flow=%d' % (reverse('flows.flow_completion'), flow.pk))
        response = response.json()

        def assert_in_response(response, data_key, key):
            found = False
            for item in response[data_key]:
                if key == item['name']:
                    found = True
            self.assertTrue(found, 'Key %s not found in %s' % (key, response))

        assert_in_response(response, 'message_completions', 'contact')
        assert_in_response(response, 'message_completions', 'contact.first_name')
        assert_in_response(response, 'message_completions', 'contact.tel')
        assert_in_response(response, 'message_completions', 'contact.mailto')

        assert_in_response(response, 'message_completions', 'parent.contact.uuid')
        assert_in_response(response, 'message_completions', 'child.contact.uuid')

        assert_in_response(response, 'message_completions', 'flow.color')
        assert_in_response(response, 'message_completions', 'flow.color.category')
        assert_in_response(response, 'message_completions', 'flow.color.text')
        assert_in_response(response, 'message_completions', 'flow.color.time')

        assert_in_response(response, 'function_completions', 'SUM')
        assert_in_response(response, 'function_completions', 'ABS')
        assert_in_response(response, 'function_completions', 'YEAR')

        # a Twitter channel
        Channel.create(self.org, self.user, None, 'TT')

        response = self.client.get('%s?flow=%d' % (reverse('flows.flow_completion'), flow.pk))
        response = response.json()

        assert_in_response(response, 'message_completions', 'contact.twitter')

    def test_bulk_exit(self):
        flow = self.get_flow('favorites')
        color = RuleSet.objects.get(label='Color', flow=flow)
        contacts = [self.create_contact("Run Contact %d" % i, "+25078838338%d" % i) for i in range(6)]

        # add our contacts to the flow
        for contact in contacts:
            self.send_message(flow, 'chartreuse', contact=contact)

        # should have six active flowruns
        (active, visited) = flow.get_activity()
        self.assertEqual(FlowRun.objects.filter(is_active=True).count(), 6)
        self.assertEqual(FlowRun.objects.filter(is_active=False).count(), 0)
        self.assertEqual(active[color.uuid], 6)

        self.assertEqual(FlowRunCount.get_totals(flow), {'A': 6, 'C': 0, 'E': 0, 'I': 0})

        # expire them all
        FlowRun.bulk_exit(FlowRun.objects.filter(is_active=True), FlowRun.EXIT_TYPE_EXPIRED)

        # should all be expired
        (active, visited) = flow.get_activity()
        self.assertEqual(FlowRun.objects.filter(is_active=True).count(), 0)
        self.assertEqual(FlowRun.objects.filter(is_active=False, exit_type='E').exclude(exited_on=None).count(), 6)
        self.assertEqual(len(active), 0)

        # assert our flowrun counts
        self.assertEqual(FlowRunCount.get_totals(flow), {'A': 0, 'C': 0, 'E': 6, 'I': 0})

        # start all contacts in the flow again
        for contact in contacts:
            self.send_message(flow, 'chartreuse', contact=contact, restart_participants=True)

        self.assertEqual(6, FlowRun.objects.filter(is_active=True).count())
        self.assertEqual(FlowRunCount.get_totals(flow), {'A': 6, 'C': 0, 'E': 6, 'I': 0})

        # stop them all
        FlowRun.bulk_exit(FlowRun.objects.filter(is_active=True), FlowRun.EXIT_TYPE_INTERRUPTED)

        self.assertEqual(FlowRun.objects.filter(is_active=False, exit_type='I').exclude(exited_on=None).count(), 6)
        self.assertEqual(FlowRunCount.get_totals(flow), {'A': 0, 'C': 0, 'E': 6, 'I': 6})

        # squash our counts
        squash_flowruncounts()
        self.assertEqual(FlowRunCount.get_totals(flow), {'A': 0, 'C': 0, 'E': 6, 'I': 6})

    def test_squash_run_counts(self):
        flow = self.get_flow('favorites')
        flow2 = self.get_flow('pick_a_number')

        FlowRunCount.objects.create(flow=flow, count=2, exit_type=None)
        FlowRunCount.objects.create(flow=flow, count=1, exit_type=None)
        FlowRunCount.objects.create(flow=flow, count=3, exit_type='E')
        FlowRunCount.objects.create(flow=flow2, count=10, exit_type='I')
        FlowRunCount.objects.create(flow=flow2, count=-1, exit_type='I')

        squash_flowruncounts()
        self.assertEqual(FlowRunCount.objects.all().count(), 3)
        self.assertEqual(FlowRunCount.get_totals(flow2), {'A': 0, 'C': 0, 'E': 0, 'I': 9})
        self.assertEqual(FlowRunCount.get_totals(flow), {'A': 3, 'C': 0, 'E': 3, 'I': 0})

        max_id = FlowRunCount.objects.all().order_by('-id').first().id

        # no-op this time
        squash_flowruncounts()
        self.assertEqual(max_id, FlowRunCount.objects.all().order_by('-id').first().id)

    def test_activity(self):
        flow = self.get_flow('favorites')
        color_question = ActionSet.objects.get(y=0, flow=flow)
        other_action = ActionSet.objects.get(y=8, flow=flow)
        beer_question = ActionSet.objects.get(y=237, flow=flow)
        name_question = ActionSet.objects.get(y=535, flow=flow)
        end_prompt = ActionSet.objects.get(y=805, flow=flow)
        beer = RuleSet.objects.get(label='Beer', flow=flow)
        color = RuleSet.objects.get(label='Color', flow=flow)
        name = RuleSet.objects.get(label='Name', flow=flow)

        rules = color.get_rules()
        color_other_uuid = rules[-1].uuid
        color_blue_uuid = rules[-4].uuid

        # we don't know this shade of green, it should route us to the beginning again
        run1, = flow.start([], [self.contact])
        self.create_msg(direction=INCOMING, contact=self.contact, text='chartreuse').handle()

        (active, visited) = flow.get_activity()

        self.assertEqual(active, {color.uuid: 1})

        self.assertEqual(visited, {
            '%s:%s' % (color_question.exit_uuid, color.uuid): 1,
            '%s:%s' % (color_other_uuid, other_action.uuid): 1,
            '%s:%s' % (other_action.exit_uuid, color.uuid): 1,
        })
        self.assertEqual(flow.get_run_stats(),
                         {'total': 1, 'active': 1, 'completed': 0, 'expired': 0, 'interrupted': 0, 'completion': 0})

        # another unknown color, that'll route us right back again
        # the active stats will look the same, but there should be one more journey on the path
        self.create_msg(direction=INCOMING, contact=self.contact, text='mauve').handle()
        (active, visited) = flow.get_activity()

        self.assertEqual(active, {color.uuid: 1})
        self.assertEqual(visited, {
            '%s:%s' % (color_question.exit_uuid, color.uuid): 1,
            '%s:%s' % (color_other_uuid, other_action.uuid): 2,
            '%s:%s' % (other_action.exit_uuid, color.uuid): 2,
        })

        # this time a color we know takes us elsewhere, activity will move
        # to another node, but still just one entry
        self.create_msg(direction=INCOMING, contact=self.contact, text='blue').handle()
        (active, visited) = flow.get_activity()

        self.assertEqual(active, {beer.uuid: 1})
        self.assertEqual(visited, {
            '%s:%s' % (color_question.exit_uuid, color.uuid): 1,
            '%s:%s' % (color_other_uuid, other_action.uuid): 2,
            '%s:%s' % (other_action.exit_uuid, color.uuid): 2,
            '%s:%s' % (color_blue_uuid, beer_question.uuid): 1,
            '%s:%s' % (beer_question.exit_uuid, beer.uuid): 1,
        })

        # check recent runs
        recent = FlowPathRecentRun.get_recent([color_question.exit_uuid], color.uuid)
        self.assertEqual([r['text'] for r in recent], ["What is your favorite color?"])

        recent = FlowPathRecentRun.get_recent([color_other_uuid], other_action.uuid)
        self.assertEqual([r['text'] for r in recent], ["mauve", "chartreuse"])

        recent = FlowPathRecentRun.get_recent([other_action.exit_uuid], color.uuid)
        self.assertEqual([r['text'] for r in recent], ["I don't know that color. Try again.", "I don't know that color. Try again."])

        recent = FlowPathRecentRun.get_recent([color_blue_uuid], beer_question.uuid)
        self.assertEqual([r['text'] for r in recent], ["blue"])

        # a new participant, showing distinct active counts and incremented path
        ryan = self.create_contact('Ryan Lewis', '+12065550725')
        self.send_message(flow, 'burnt sienna', contact=ryan)
        (active, visited) = flow.get_activity()

        self.assertEqual(active, {color.uuid: 1, beer.uuid: 1})
        self.assertEqual(visited, {
            '%s:%s' % (color_question.exit_uuid, color.uuid): 2,
            '%s:%s' % (color_other_uuid, other_action.uuid): 3,
            '%s:%s' % (other_action.exit_uuid, color.uuid): 3,
            '%s:%s' % (color_blue_uuid, beer_question.uuid): 1,
            '%s:%s' % (beer_question.exit_uuid, beer.uuid): 1,
        })
        self.assertEqual(flow.get_run_stats(),
                         {'total': 2, 'active': 2, 'completed': 0, 'expired': 0, 'interrupted': 0, 'completion': 0})

        # now let's have them land in the same place
        self.send_message(flow, 'blue', contact=ryan)
        (active, visited) = flow.get_activity()
        self.assertEqual(active, {beer.uuid: 2})

        # now move our first contact forward to the end
        self.send_message(flow, 'Turbo King')
        self.send_message(flow, 'Ben Haggerty')
        (active, visited) = flow.get_activity()
        self.assertEqual(active, {beer.uuid: 1})

        # half of our flows are now complete
        self.assertEqual(flow.get_run_stats(),
                         {'total': 2, 'active': 1, 'completed': 1, 'expired': 0, 'interrupted': 0, 'completion': 50})

        # we are going to expire, but we want runs across two different flows
        # to make sure that our optimization for expiration is working properly
        cga_flow = self.get_flow('color_gender_age')
        self.assertEqual("What is your gender?", self.send_message(cga_flow, "Red"))
        self.assertEqual(1, len(cga_flow.get_activity()[0]))

        # expire the first contact's runs
        FlowRun.bulk_exit(FlowRun.objects.filter(contact=self.contact), FlowRun.EXIT_TYPE_EXPIRED)

        # no active runs for our contact
        self.assertEqual(0, FlowRun.objects.filter(contact=self.contact, is_active=True).count())

        # both of our flows should have reduced active contacts
        self.assertEqual(0, len(cga_flow.get_activity()[0]))

        # now we should only have one node with active runs, but the paths stay
        # the same since those are historical
        (active, visited) = flow.get_activity()
        self.assertEqual(active, {beer.uuid: 1})
        self.assertEqual(visited, {
            '%s:%s' % (color_question.exit_uuid, color.uuid): 2,
            '%s:%s' % (color_other_uuid, other_action.uuid): 3,
            '%s:%s' % (other_action.exit_uuid, color.uuid): 3,
            '%s:%s' % (color_blue_uuid, beer_question.uuid): 2,
            '%s:%s' % (beer_question.exit_uuid, beer.uuid): 2,
            '%s:%s' % (beer.get_rules()[2].uuid, name_question.uuid): 1,
            '%s:%s' % (name_question.exit_uuid, name.uuid): 1,
            '%s:%s' % (name.get_rules()[0].uuid, end_prompt.uuid): 1,
        })

        # no completed runs but one expired run
        self.assertEqual(flow.get_run_stats(),
                         {'total': 2, 'active': 1, 'completed': 0, 'expired': 1, 'interrupted': 0, 'completion': 0})

        # check that we have the right number of runs
        self.assertEqual(2, FlowRun.objects.filter(flow=flow).count())

        # now let's delete our contact, we'll still have one active node, but
        # our visit path counts will go down by two since he went there twice
        self.contact.release(self.user)
        (active, visited) = flow.get_activity()
        self.assertEqual(active, {beer.uuid: 1})
        self.assertEqual(visited, {
            '%s:%s' % (color_question.exit_uuid, color.uuid): 1,
            '%s:%s' % (color_other_uuid, other_action.uuid): 1,
            '%s:%s' % (other_action.exit_uuid, color.uuid): 1,
            '%s:%s' % (color_blue_uuid, beer_question.uuid): 1,
            '%s:%s' % (beer_question.exit_uuid, beer.uuid): 1,
            '%s:%s' % (beer.get_rules()[2].uuid, name_question.uuid): 0,
            '%s:%s' % (name_question.exit_uuid, name.uuid): 0,
            '%s:%s' % (name.get_rules()[0].uuid, end_prompt.uuid): 0,
        })

        # he was also accounting for our completion rate, back to nothing
        self.assertEqual(flow.get_run_stats(),
                         {'total': 1, 'active': 1, 'completed': 0, 'expired': 0, 'interrupted': 0, 'completion': 0})

        # advance ryan to the end to make sure our percentage accounts for one less contact
        self.send_message(flow, 'Turbo King', contact=ryan)
        self.send_message(flow, 'Ryan Lewis', contact=ryan)
        (active, visited) = flow.get_activity()
        self.assertEqual(active, {})
        self.assertEqual(visited, {
            '%s:%s' % (color_question.exit_uuid, color.uuid): 1,
            '%s:%s' % (color_other_uuid, other_action.uuid): 1,
            '%s:%s' % (other_action.exit_uuid, color.uuid): 1,
            '%s:%s' % (color_blue_uuid, beer_question.uuid): 1,
            '%s:%s' % (beer_question.exit_uuid, beer.uuid): 1,
            '%s:%s' % (beer.get_rules()[2].uuid, name_question.uuid): 1,
            '%s:%s' % (name_question.exit_uuid, name.uuid): 1,
            '%s:%s' % (name.get_rules()[0].uuid, end_prompt.uuid): 1,
        })
        self.assertEqual(flow.get_run_stats(),
                         {'total': 1, 'active': 0, 'completed': 1, 'expired': 0, 'interrupted': 0, 'completion': 100})

        # messages to/from deleted contacts shouldn't appear in the recent runs
        recent = FlowPathRecentRun.get_recent([color_other_uuid], other_action.uuid)
        self.assertEqual([r['text'] for r in recent], ["burnt sienna"])

        # test contacts should not affect the counts
        hammer = Contact.get_test_contact(self.admin)

        # please hammer, don't hurt em
        self.send_message(flow, 'Rose', contact=hammer)
        self.send_message(flow, 'Violet', contact=hammer)
        self.send_message(flow, 'Blue', contact=hammer)
        self.send_message(flow, 'Turbo King', contact=hammer)
        self.send_message(flow, 'MC Hammer', contact=hammer)

        # our flow stats should be unchanged
        (active, visited) = flow.get_activity()
        self.assertEqual(active, {})
        self.assertEqual(visited, {
            '%s:%s' % (color_question.exit_uuid, color.uuid): 1,
            '%s:%s' % (color_other_uuid, other_action.uuid): 1,
            '%s:%s' % (other_action.exit_uuid, color.uuid): 1,
            '%s:%s' % (color_blue_uuid, beer_question.uuid): 1,
            '%s:%s' % (beer_question.exit_uuid, beer.uuid): 1,
            '%s:%s' % (beer.get_rules()[2].uuid, name_question.uuid): 1,
            '%s:%s' % (name_question.exit_uuid, name.uuid): 1,
            '%s:%s' % (name.get_rules()[0].uuid, end_prompt.uuid): 1,
        })
        self.assertEqual(flow.get_run_stats(),
                         {'total': 1, 'active': 0, 'completed': 1, 'expired': 0, 'interrupted': 0, 'completion': 100})

        # and no recent message entries for this test contact
        recent = FlowPathRecentRun.get_recent([color_other_uuid], other_action.uuid)
        self.assertEqual([r['text'] for r in recent], ["burnt sienna"])

        # try the same thing after squashing
        squash_flowpathcounts()
        visited = flow.get_activity()[1]
        self.assertEqual(visited, {
            '%s:%s' % (color_question.exit_uuid, color.uuid): 1,
            '%s:%s' % (color_other_uuid, other_action.uuid): 1,
            '%s:%s' % (other_action.exit_uuid, color.uuid): 1,
            '%s:%s' % (color_blue_uuid, beer_question.uuid): 1,
            '%s:%s' % (beer_question.exit_uuid, beer.uuid): 1,
            '%s:%s' % (beer.get_rules()[2].uuid, name_question.uuid): 1,
            '%s:%s' % (name_question.exit_uuid, name.uuid): 1,
            '%s:%s' % (name.get_rules()[0].uuid, end_prompt.uuid): 1,
        })

        # but hammer should have created some simulation activity
        (active, visited) = flow.get_activity(simulation=True)
        self.assertEqual(active, {})
        self.assertEqual(visited, {
            '%s:%s' % (color_question.exit_uuid, color.uuid): 1,
            '%s:%s' % (color_other_uuid, other_action.uuid): 2,
            '%s:%s' % (other_action.exit_uuid, color.uuid): 2,
            '%s:%s' % (color_blue_uuid, beer_question.uuid): 1,
            '%s:%s' % (beer_question.exit_uuid, beer.uuid): 1,
            '%s:%s' % (beer.get_rules()[2].uuid, name_question.uuid): 1,
            '%s:%s' % (name_question.exit_uuid, name.uuid): 1,
            '%s:%s' % (name.get_rules()[0].uuid, end_prompt.uuid): 1,
        })

        # delete our last contact to make sure activity is gone without first expiring, zeros abound
        ryan.release(self.admin)
        (active, visited) = flow.get_activity()
        self.assertEqual(active, {})
        self.assertEqual(visited, {
            '%s:%s' % (color_question.exit_uuid, color.uuid): 0,
            '%s:%s' % (color_other_uuid, other_action.uuid): 0,
            '%s:%s' % (other_action.exit_uuid, color.uuid): 0,
            '%s:%s' % (color_blue_uuid, beer_question.uuid): 0,
            '%s:%s' % (beer_question.exit_uuid, beer.uuid): 0,
            '%s:%s' % (beer.get_rules()[2].uuid, name_question.uuid): 0,
            '%s:%s' % (name_question.exit_uuid, name.uuid): 0,
            '%s:%s' % (name.get_rules()[0].uuid, end_prompt.uuid): 0,
        })
        self.assertEqual(flow.get_run_stats(),
                         {'total': 0, 'active': 0, 'completed': 0, 'expired': 0, 'interrupted': 0, 'completion': 0})

        # runs all gone too
        self.assertEqual(0, FlowRun.objects.filter(flow=flow, contact__is_test=False).count())

        # test that expirations remove activity when triggered from the cron in the same way
        tupac = self.create_contact('Tupac Shakur', '+12065550725')
        self.send_message(flow, 'azul', contact=tupac)
        (active, visited) = flow.get_activity()
        self.assertEqual(active, {color.uuid: 1})
        self.assertEqual(visited, {
            '%s:%s' % (color_question.exit_uuid, color.uuid): 1,
            '%s:%s' % (color_other_uuid, other_action.uuid): 1,
            '%s:%s' % (other_action.exit_uuid, color.uuid): 1,
            '%s:%s' % (color_blue_uuid, beer_question.uuid): 0,
            '%s:%s' % (beer_question.exit_uuid, beer.uuid): 0,
            '%s:%s' % (beer.get_rules()[2].uuid, name_question.uuid): 0,
            '%s:%s' % (name_question.exit_uuid, name.uuid): 0,
            '%s:%s' % (name.get_rules()[0].uuid, end_prompt.uuid): 0,
        })
        self.assertEqual(flow.get_run_stats(),
                         {'total': 1, 'active': 1, 'completed': 0, 'expired': 0, 'interrupted': 0, 'completion': 0})

        # set the run to be ready for expiration
        run = tupac.runs.first()
        run.expires_on = timezone.now() - timedelta(days=1)
        run.save(update_fields=('expires_on',))

        # now trigger the checking task and make sure it is removed from our activity
        from .tasks import check_flows_task
        check_flows_task()
        (active, visited) = flow.get_activity()
        self.assertEqual(active, {})
        self.assertEqual(flow.get_run_stats(),
                         {'total': 1, 'active': 0, 'completed': 0, 'expired': 1, 'interrupted': 0, 'completion': 0})

        # choose a rule that is not wired up (end of flow)
        jimmy = self.create_contact('Jimmy Graham', '+12065558888')
        self.send_message(flow, 'cyan', contact=jimmy, assert_reply=False)

        tyler = self.create_contact('Tyler Lockett', '+12065559999')
        self.send_message(flow, 'cyan', contact=tyler, assert_reply=False)

        squash_flowpathcounts()
        (active, visited) = flow.get_activity()

        self.assertEqual(active, {})
        self.assertEqual(visited, {
            '%s:%s' % (color_question.exit_uuid, color.uuid): 3,
            '%s:%s' % (color_other_uuid, other_action.uuid): 1,
            '%s:%s' % (other_action.exit_uuid, color.uuid): 1,
            '%s:%s' % (color_blue_uuid, beer_question.uuid): 0,
            '%s:%s' % (beer_question.exit_uuid, beer.uuid): 0,
            '%s:%s' % (beer.get_rules()[2].uuid, name_question.uuid): 0,
            '%s:%s' % (name_question.exit_uuid, name.uuid): 0,
            '%s:%s' % (name.get_rules()[0].uuid, end_prompt.uuid): 0,
        })

        # check that flow interruption counts properly
        rawls = self.create_contact('Thomas Rawls', '+12065557777')
        self.send_message(flow, 'blue', contact=rawls)

        # but he's got other things on his mind
        random_word = self.get_flow('random_word')
        self.send_message(random_word, 'blerg', contact=rawls)

        (active, visited) = flow.get_activity()

        self.assertEqual(active, {})
        self.assertEqual(visited, {
            '%s:%s' % (color_question.exit_uuid, color.uuid): 4,
            '%s:%s' % (color_other_uuid, other_action.uuid): 1,
            '%s:%s' % (other_action.exit_uuid, color.uuid): 1,
            '%s:%s' % (color_blue_uuid, beer_question.uuid): 1,
            '%s:%s' % (beer_question.exit_uuid, beer.uuid): 1,
            '%s:%s' % (beer.get_rules()[2].uuid, name_question.uuid): 0,
            '%s:%s' % (name_question.exit_uuid, name.uuid): 0,
            '%s:%s' % (name.get_rules()[0].uuid, end_prompt.uuid): 0,
        })

    def test_prune_recentruns(self):
        flow = self.get_flow('favorites')

        other_action = ActionSet.objects.get(y=8, flow=flow)
        color_ruleset = RuleSet.objects.get(label='Color', flow=flow)
        other_rule = color_ruleset.get_rules()[-1]

        # send 12 invalid color responses (must be from different contacts to avoid loop detection at 10 messages)
        bob = self.create_contact("Bob", number="+260964151234")
        for m in range(12):
            contact = self.contact if m % 2 == 0 else bob
            self.send_message(flow, '%d' % (m + 1), contact=contact)

        # all 12 messages are stored for the other segment
        other_recent = FlowPathRecentRun.objects.filter(from_uuid=other_rule.uuid, to_uuid=other_action.uuid)
        self.assertEqual(len(other_recent), 12)

        # and these are returned with most-recent first
        other_recent = FlowPathRecentRun.get_recent([other_rule.uuid], other_action.uuid, limit=None)
        self.assertEqual([r['text'] for r in other_recent], ["12", "11", "10", "9", "8", "7", "6", "5", "4", "3", "2", "1"])

        # even when limit is applied
        other_recent = FlowPathRecentRun.get_recent([other_rule.uuid], other_action.uuid, limit=5)
        self.assertEqual([r['text'] for r in other_recent], ["12", "11", "10", "9", "8"])

        squash_flowruncounts()

        # now only 5 newest are stored
        other_recent = FlowPathRecentRun.objects.filter(from_uuid=other_rule.uuid, to_uuid=other_action.uuid)
        self.assertEqual(len(other_recent), 5)

        other_recent = FlowPathRecentRun.get_recent([other_rule.uuid], other_action.uuid)
        self.assertEqual([r['text'] for r in other_recent], ["12", "11", "10", "9", "8"])

        # send another message and prune again
        self.send_message(flow, "13", contact=bob)
        squash_flowruncounts()

        other_recent = FlowPathRecentRun.get_recent([other_rule.uuid], other_action.uuid)
        self.assertEqual([r['text'] for r in other_recent], ["13", "12", "11", "10", "9"])

    def test_destination_type(self):
        flow = self.get_flow('pick_a_number')

        # our start points to a ruleset
        start = ActionSet.objects.get(flow=flow, y=0)

        # assert our destination
        self.assertEqual(FlowStep.TYPE_RULE_SET, start.destination_type)

        # and that ruleset points to an actionset
        ruleset = RuleSet.objects.get(uuid=start.destination)
        rule = ruleset.get_rules()[0]
        self.assertEqual(FlowStep.TYPE_ACTION_SET, rule.destination_type)

        # point our rule to a ruleset
        passive = RuleSet.objects.get(flow=flow, label='passive')
        self.update_destination(flow, rule.uuid, passive.uuid)
        ruleset = RuleSet.objects.get(uuid=start.destination)
        self.assertEqual(FlowStep.TYPE_RULE_SET, ruleset.get_rules()[0].destination_type)

    def test_orphaned_action_to_action(self):
        """
        Orphaned at an action, then routed to an action
        """

        # run a flow that ends on an action
        flow = self.get_flow('pick_a_number')
        self.assertEqual("You picked 3!", self.send_message(flow, "3"))

        pick_a_number = ActionSet.objects.get(flow=flow, y=0)
        you_picked = ActionSet.objects.get(flow=flow, y=228)

        # send a message, no flow should handle us since we are done
        incoming = self.create_msg(direction=INCOMING, contact=self.contact, text="Unhandled")
        handled = Flow.find_and_handle(incoming)[0]
        self.assertFalse(handled)

        # now wire up our finished action to the start of our flow
        flow = self.update_destination(flow, you_picked.uuid, pick_a_number.uuid)
        self.send_message(flow, "next message please", assert_reply=False, assert_handle=False)

    def test_orphaned_action_to_input_rule(self):
        """
        Orphaned at an action, then routed to a rule that evaluates on input
        """
        flow = self.get_flow('pick_a_number')

        self.assertEqual("You picked 6!", self.send_message(flow, "6"))

        you_picked = ActionSet.objects.get(flow=flow, y=228)
        number = RuleSet.objects.get(flow=flow, label='number')

        flow = self.update_destination(flow, you_picked.uuid, number.uuid)
        self.send_message(flow, "9", assert_reply=False, assert_handle=False)

    def test_orphaned_action_to_passive_rule(self):
        """
        Orphaned at an action, then routed to a rule that doesn't require input which leads
        to a rule that evaluates on input
        """
        flow = self.get_flow('pick_a_number')

        you_picked = ActionSet.objects.get(flow=flow, y=228)
        passive_ruleset = RuleSet.objects.get(flow=flow, label='passive')
        self.assertEqual("You picked 6!", self.send_message(flow, "6"))

        flow = self.update_destination(flow, you_picked.uuid, passive_ruleset.uuid)
        self.send_message(flow, "9", assert_reply=False, assert_handle=False)

    def test_deleted_ruleset(self):
        flow = self.get_flow('favorites')
        self.send_message(flow, "RED", restart_participants=True)

        # one active run
        self.assertEqual(1, FlowRun.objects.filter(contact=self.contact, is_active=True).count())

        # at this point we are waiting for the response to the second question about beer, let's delete it
        RuleSet.objects.get(flow=flow, label='Beer').delete()

        # we still have one active run, though we are somewhat in limbo
        self.assertEqual(1, FlowRun.objects.filter(contact=self.contact, is_active=True).count())

        # sending a new message in shouldn't get a reply, and our run should be terminated
        responses = self.send_message(flow, "abandoned", assert_reply=False, assert_handle=True)
        self.assertIsNone(responses)
        self.assertEqual(0, FlowRun.objects.filter(contact=self.contact, is_active=True).count())

    def test_server_runtime_cycle(self):
        flow = self.get_flow('loop_detection')
        first_actionset = ActionSet.objects.get(flow=flow, y=0)
        group_ruleset = RuleSet.objects.get(flow=flow, label='Group Split A')
        group_one_rule = group_ruleset.get_rules()[0]
        name_ruleset = RuleSet.objects.get(flow=flow, label='Name Split')
        rowan_rule = name_ruleset.get_rules()[0]

        # rule turning back on ourselves
        with self.assertRaises(FlowException):
            self.update_destination(flow, group_one_rule.uuid, group_ruleset.uuid)

        # non-blocking rule to non-blocking rule and back
        with self.assertRaises(FlowException):
            self.update_destination(flow, rowan_rule.uuid, group_ruleset.uuid)

        # our non-blocking rule to an action and back to us again
        with self.assertRaises(FlowException):
            self.update_destination(flow, group_one_rule.uuid, first_actionset.uuid)

        # add our contact to Group A
        group_a = ContactGroup.user_groups.create(org=self.org, name="Group A",
                                                  created_by=self.admin, modified_by=self.admin)
        group_a.contacts.add(self.contact)

        # rule turning back on ourselves
        self.update_destination_no_check(flow, group_ruleset.uuid, group_ruleset.uuid, rule=group_one_rule.uuid)
        self.send_message(flow, "1", assert_reply=False, assert_handle=False)

        # should have an interrupted run
        self.assertEqual(1, FlowRun.objects.filter(contact=self.contact, exit_type=FlowRun.EXIT_TYPE_INTERRUPTED).count())

        flow.runs.all().delete()
        flow.delete()

        # non-blocking rule to non-blocking rule and back
        flow = self.get_flow('loop_detection')

        # need to get these again as we just reimported and UUIDs have changed
        group_ruleset = RuleSet.objects.get(flow=flow, label='Group Split A')
        name_ruleset = RuleSet.objects.get(flow=flow, label='Name Split')
        rowan_rule = name_ruleset.get_rules()[0]

        # update our name to rowan so we match the name rule
        self.contact.name = "Rowan"
        self.contact.save()

        # but remove ourselves from the group so we enter the loop
        group_a.contacts.remove(self.contact)

        self.update_destination_no_check(flow, name_ruleset.uuid, group_ruleset.uuid, rule=rowan_rule.uuid)
        self.send_message(flow, "2", assert_reply=False, assert_handle=False)

        # should have an interrupted run
        self.assertEqual(1, FlowRun.objects.filter(contact=self.contact, exit_type=FlowRun.EXIT_TYPE_INTERRUPTED).count())

    def test_decimal_substitution(self):
        flow = self.get_flow('pick_a_number')
        self.assertEqual("You picked 3!", self.send_message(flow, "3"))

    def test_rules_first(self):
        flow = self.get_flow('rules_first')
        self.assertEqual(Flow.RULES_ENTRY, flow.entry_type)
        self.assertEqual("You've got to be kitten me", self.send_message(flow, "cats"))

    def test_numeric_rule_allows_variables(self):
        flow = self.get_flow('numeric_rule_allows_variables')

        zinedine = self.create_contact('Zinedine', '+12065550100')
        zinedine.set_field(self.user, 'age', 25)

        self.assertEqual('Good count', self.send_message(flow, "35", contact=zinedine))

    def test_non_blocking_rule_first(self):

        flow = self.get_flow('non_blocking_rule_first')

        eminem = self.create_contact('Eminem', '+12065550100')
        flow.start(groups=[], contacts=[eminem])
        msg = Msg.objects.filter(direction='O', contact=eminem).first()
        self.assertEqual('Hi there Eminem', msg.text)

        # put a webhook on the rule first and make sure it executes
        ruleset = RuleSet.objects.get(uuid=flow.entry_uuid)
        ruleset.webhook_url = 'http://localhost'
        ruleset.save()

        tupac = self.create_contact('Tupac', '+12065550101')
        flow.start(groups=[], contacts=[tupac])
        msg = Msg.objects.filter(direction='O', contact=tupac).first()
        self.assertEqual('Hi there Tupac', msg.text)

    def test_webhook_rule_first(self):
        flow = self.get_flow('webhook_rule_first')
        tupac = self.create_contact('Tupac', '+12065550101')
        flow.start(groups=[], contacts=[tupac])

        # a message should have been sent
        msg = Msg.objects.filter(direction='O', contact=tupac).first()
        self.assertEqual('Testing this out', msg.text)

    def test_group_dependencies(self):
        self.get_flow('dependencies')
        flow = Flow.objects.filter(name='Dependencies').first()

        group_names = ['Dog Facts', 'Cat Facts', 'Fish Facts', 'Monkey Facts']
        for name in group_names:
            self.assertIsNotNone(flow.group_dependencies.filter(name=name).first(), 'Missing group %s' % name)

        # trim off our first action which is remove from Dog Facts
        update_json = flow.as_json()
        update_json['action_sets'][0]['actions'] = update_json['action_sets'][0]['actions'][1:]
        flow.update(update_json)

        # dog facts should be removed
        self.assertIsNone(flow.group_dependencies.filter(name='Dog Facts').first())

        # but others should still be there
        for name in group_names[1:]:
            self.assertIsNotNone(flow.group_dependencies.filter(name=name).first())

    def test_flow_dependencies(self):

        self.get_flow('dependencies')
        flow = Flow.objects.filter(name='Dependencies').first()

        # we should depend on our child flow
        self.assertIsNotNone(flow.flow_dependencies.filter(name='Child Flow').first())

        # remove our start flow action
        update_json = flow.as_json()
        actionsets = update_json['action_sets']
        actionsets[-1]['actions'] = actionsets[-1]['actions'][0:-1]
        update_json['action_sets'] = actionsets
        flow.update(update_json)

        # now we no longer depend on it
        self.assertIsNone(flow.flow_dependencies.filter(name='Child Flow').first())

    def test_group_uuid_mapping(self):
        flow = self.get_flow('group_split')

        # make sure the groups in our rules exist as expected
        ruleset = RuleSet.objects.filter(label="Member").first()
        rules = ruleset.get_rules_dict()
        group_count = 0
        for rule in rules:
            if rule['test']['type'] == 'in_group':
                group = ContactGroup.user_groups.filter(uuid=rule['test']['test']['uuid']).first()
                self.assertIsNotNone(group)
                group_count += 1
        self.assertEqual(2, group_count)

        self.get_flow('dependencies')
        flow = Flow.objects.filter(name='Dependencies').first()
        group_count = 0
        for actionset in flow.action_sets.all():
            for action in actionset.actions:
                if action['type'] in ('add_group', 'del_group'):
                    for group in action['groups']:
                        if isinstance(group, dict):
                            group_count += 1
                            self.assertIsNotNone(ContactGroup.user_groups.filter(uuid=group['uuid']).first())

        # make sure we found both our group actions
        self.assertEqual(2, group_count)

    def test_group_split(self):
        flow = self.get_flow('group_split')

        rulesets = RuleSet.objects.filter(flow=flow)
        group_count = 0
        for ruleset in rulesets:
            rules = ruleset.get_rules_dict()
            for rule in rules:
                if rule['test']['type'] == 'in_group':
                    group = ContactGroup.user_groups.filter(uuid=rule['test']['test']['uuid']).first()
                    self.assertIsNotNone(group)
                    group_count += 1
        self.assertEqual(2, group_count)

        flow.start_msg_flow([self.contact.id])

        # not in any group
        self.assertEqual(0, ContactGroup.user_groups.filter(contacts__in=[self.contact]).count())

        # add us to Group A
        self.send('add group a')

        self.assertEqual('Awaiting command.', Msg.objects.filter(direction='O').order_by('-created_on').first().text)
        groups = ContactGroup.user_groups.filter(contacts__in=[self.contact])
        self.assertEqual(1, groups.count())
        self.assertEqual('Group A', groups.first().name)

        # now split us on group membership
        self.send('split')
        self.assertEqual('You are in Group A', Msg.objects.filter(direction='O').order_by('-created_on')[1].text)

        # now add us to group b and remove from group a
        self.send("remove group a")
        self.send("add group b")
        self.send('split')
        self.assertEqual('You are in Group B', Msg.objects.filter(direction='O').order_by('-created_on')[1].text)

    def test_media_first_action(self):
        flow = self.get_flow('media_first_action')

        runs = flow.start_msg_flow([self.contact.id])
        self.assertEqual(1, len(runs))

        msg = self.contact.msgs.get()
        self.assertEqual(msg.text, 'Hey')
        self.assertEqual(msg.attachments, [
            "image/jpeg:https://%s/%s" % (settings.AWS_BUCKET_DOMAIN, "attachments/2/53/steps/87d34837-491c-4541-98a1-fa75b52ebccc.jpg")
        ])

    def test_substitution(self):
        flow = self.get_flow('substitution')
        self.contact.name = "Ben Haggerty"
        self.contact.save()

        runs = flow.start_msg_flow([self.contact.id])
        self.assertEqual(1, len(runs))
        self.assertEqual(self.contact.msgs.get().text, 'Hi Ben Haggerty, what is your phone number?')

        self.assertEqual("Thanks, you typed +250788123123", self.send_message(flow, "0788123123"))
        sms = Msg.objects.get(org=flow.org, contact__urns__path="+250788123123")
        self.assertEqual("Hi from Ben Haggerty! Your phone is (206) 555-2020.", sms.text)

    def test_group_send(self):
        # create an inactive group with the same name, to test that this doesn't blow up our import
        group = ContactGroup.get_or_create(self.org, self.admin, "Survey Audience")
        group.is_active = False
        group.save()

        # and create another as well
        ContactGroup.get_or_create(self.org, self.admin, "Survey Audience")

        # this could blow up due to illegal lookup for more than one contact group
        self.get_flow('group_send_flow')

    def test_new_contact(self):
        mother_flow = self.get_flow('mama_mother_registration')
        registration_flow = self.get_flow('mama_registration', dict(NEW_MOTHER_FLOW_ID=mother_flow.pk))

        self.assertEqual("Enter the expected delivery date.", self.send_message(registration_flow, "Judy Pottier"))
        self.assertEqual("Great, thanks for registering the new mother", self.send_message(registration_flow, "31.1.2015"))

        mother = Contact.objects.get(org=self.org, name="Judy Pottier")
        self.assertTrue(mother.get_field_raw('edd').startswith('2015-01-31T'))
        self.assertEqual(mother.get_field_raw('chw_phone'), self.contact.get_urn(TEL_SCHEME).path)
        self.assertEqual(mother.get_field_raw('chw_name'), self.contact.name)

    def test_group_rule_first(self):
        rule_flow = self.get_flow('group_rule_first')

        # start our contact down it
        rule_flow.start([], [self.contact], restart_participants=True)

        # contact should get a message that they didn't match either group
        self.assertLastResponse("You are something else.")

        # add them to the father's group
        self.create_group("Fathers", [self.contact])

        rule_flow.start([], [self.contact], restart_participants=True)
        self.assertLastResponse("You are a father.")

    def test_mother_registration(self):
        mother_flow = self.get_flow('new_mother')
        registration_flow = self.get_flow('mother_registration', dict(NEW_MOTHER_FLOW_ID=mother_flow.pk))
        self.assertEqual(mother_flow.runs.count(), 0)

        self.assertEqual("What is her expected delivery date?", self.send_message(registration_flow, "Judy Pottier"))
        self.assertEqual("What is her phone number?", self.send_message(registration_flow, "31.1.2014"))
        self.assertEqual("Great, you've registered the new mother!", self.send_message(registration_flow, "0788 383 383"))

        # we start both the new mother by @flow.phone and the current contact by its uuid @contact.uuid
        self.assertEqual(mother_flow.runs.count(), 2)

        mother = Contact.from_urn(self.org, "tel:+250788383383")
        self.assertEqual("Judy Pottier", mother.name)
        self.assertTrue(mother.get_field_raw('expected_delivery_date').startswith('2014-01-31T'))
        self.assertEqual("+12065552020", mother.get_field_raw('chw'))
        self.assertTrue(mother.user_groups.filter(name="Expecting Mothers"))

        pain_flow = self.get_flow('pain_flow')
        self.assertEqual("Your CHW will be in contact soon!", self.send_message(pain_flow, "yes", contact=mother))

        chw = self.contact
        sms = Msg.objects.filter(contact=chw).order_by('-created_on')[0]
        self.assertEqual("Please follow up with Judy Pottier, she has reported she is in pain.", sms.text)

    def test_flow_delete(self):
        from temba.campaigns.models import Campaign, CampaignEvent
        flow = self.get_flow('favorites')

        # create a campaign that contains this flow
        friends = self.create_group("Friends", [])
        poll_date = ContactField.get_or_create(self.org, self.admin, 'poll_date', "Poll Date")

        campaign = Campaign.create(self.org, self.admin, Campaign.get_unique_name(self.org, "Favorite Poll"), friends)
        event1 = CampaignEvent.create_flow_event(self.org, self.admin, campaign, poll_date,
                                                 offset=0, unit='D', flow=flow, delivery_hour='13')

        # create a trigger that contains this flow
        trigger = Trigger.objects.create(org=self.org, keyword='poll', flow=flow, trigger_type=Trigger.TYPE_KEYWORD,
                                         created_by=self.admin, modified_by=self.admin)

        # run the flow
        self.assertEqual("Good choice, I like Red too! What is your favorite beer?", self.send_message(flow, "RED"))

        # run it again to completion
        joe = self.create_contact('Joe', '1234')
        self.send_message(flow, "green", contact=joe)
        self.send_message(flow, "primus", contact=joe)
        self.send_message(flow, "Joe", contact=joe)

        # try to remove the flow, not logged in, no dice
        response = self.client.post(reverse('flows.flow_delete', args=[flow.pk]))
        self.assertLoginRedirect(response)

        # login as admin
        self.login(self.admin)
        response = self.client.post(reverse('flows.flow_delete', args=[flow.pk]))
        self.assertEqual(200, response.status_code)

        # flow should no longer be active
        flow.refresh_from_db()
        self.assertFalse(flow.is_active)

        # should still have runs though
        self.assertEqual(flow.runs.count(), 2)

        # but they should all be inactive
        self.assertEqual(flow.runs.filter(is_active=True).count(), 0)

        # one is completed, the other interrupted
        self.assertEqual(flow.runs.filter(exit_type=FlowRun.EXIT_TYPE_INTERRUPTED).count(), 1)
        self.assertEqual(flow.runs.filter(exit_type=FlowRun.EXIT_TYPE_COMPLETED).count(), 1)

        # our campaign event should no longer be active
        event1.refresh_from_db()
        self.assertFalse(event1.is_active)

        # nor should our trigger
        trigger.refresh_from_db()
        self.assertFalse(trigger.is_active)

    def test_flow_delete_with_dependencies(self):
        self.login(self.admin)

        self.get_flow('dependencies')
        self.get_flow('dependencies_voice')
        parent = Flow.objects.filter(name='Dependencies').first()
        child = Flow.objects.filter(name='Child Flow').first()
        voice = Flow.objects.filter(name='Voice Dependencies').first()

        contact_fields = (
            {'key': 'contact_age', 'label': 'Contact Age'},

            # fields based on parent and child references
            {'key': 'top'},
            {'key': 'bottom'},

            # replies
            {'key': 'chw'},

            # url attachemnts
            {'key': 'attachment'},

            # dynamic groups
            {'key': 'cat_breed', 'label': 'Cat Breed'},
            {'key': 'organization'},

            # sending messages
            {'key': 'recipient'},
            {'key': 'message'},

            # sending emails
            {'key': 'email_message', 'label': 'Email Message'},
            {'key': 'subject'},

            # trigger someone else
            {'key': 'other_phone', 'label': 'Other Phone'},

            # rules and localizations
            {'key': 'rule'},
            {'key': 'french_rule', 'label': 'French Rule'},
            {'key': 'french_age', 'label': 'French Age'},
            {'key': 'french_fries', 'label': 'French Fries'},

            # updating contacts
            {'key': 'favorite_cat', 'label': 'Favorite Cat'},
            {'key': 'next_cat_fact', 'label': 'Next Cat Fact'},
            {'key': 'last_cat_fact', 'label': 'Last Cat Fact'},

            # webhook urls
            {'key': 'webhook'},

            # expression splits
            {'key': 'expression_split', 'label': 'Expression Split'},

            # voice says
            {'key': 'play_message', 'label': 'Play Message', 'flow': voice},
            {'key': 'voice_rule', 'label': 'Voice Rule', 'flow': voice},

            # voice plays (recordings)
            {'key': 'voice_recording', 'label': 'Voice Recording', 'flow': voice}
        )

        for field_spec in contact_fields:
            key = field_spec.get('key')
            label = field_spec.get('label', key.capitalize())
            flow = field_spec.get('flow', parent)

            # make sure our field exists after import
            field = ContactField.objects.filter(key=key, label=label).first()
            self.assertIsNotNone(field, "Couldn't find field %s (%s)" % (key, label))

            # and our flow is dependent on us
            self.assertIsNotNone(flow.field_dependencies.filter(key__in=[key]).first(), "Flow is missing dependency on %s (%s)" % (key, label))

        # deleting should fail since the 'Dependencies' flow depends on us
        self.client.post(reverse('flows.flow_delete', args=[child.id]))
        self.assertIsNotNone(Flow.objects.filter(id=child.id, is_active=True).first())

        # remove our child dependency
        parent = Flow.objects.filter(name='Dependencies').first()
        parent.flow_dependencies.remove(child)

        # now the child can be deleted
        self.client.post(reverse('flows.flow_delete', args=[child.id]))
        self.assertIsNotNone(Flow.objects.filter(id=child.id, is_active=False).first())

        # deleting our parent flow should work
        self.client.post(reverse('flows.flow_delete', args=[parent.id]))
        self.assertIsNotNone(Flow.objects.filter(id=parent.id, is_active=False).first())

        # our parent should no longer have any dependencies
        parent.refresh_from_db()
        self.assertEqual(0, parent.field_dependencies.all().count())
        self.assertEqual(0, parent.flow_dependencies.all().count())
        self.assertEqual(0, parent.group_dependencies.all().count())

    def test_start_flow_action(self):
        self.import_file('flow_starts')
        parent = Flow.objects.get(name='Parent Flow')
        child = Flow.objects.get(name='Child Flow')

        contacts = []
        for i in range(10):
            contacts.append(self.create_contact("Fred", '+25078812312%d' % i))

        # start the flow for our contacts
        start = FlowStart.objects.create(flow=parent, created_by=self.admin, modified_by=self.admin)
        for contact in contacts:
            start.contacts.add(contact)
        start.start()

        # all our contacts should have a name of Greg now (set in the child flow)
        for contact in contacts:
            self.assertTrue(FlowRun.objects.filter(flow=parent, contact=contact))
            self.assertTrue(FlowRun.objects.filter(flow=child, contact=contact))
            self.assertEqual("Greg", Contact.objects.get(pk=contact.pk).name)

        # 10 child flow runs should be active waiting for input
        self.assertEqual(FlowRun.objects.filter(flow=child, is_active=True).count(), 10)

        # send some input to complete the child flows
        for contact in contacts:
            msg = self.create_msg(contact=contact, direction='I', text="OK", channel=self.channel)
            msg.handle()

        # all of the runs should now be completed
        self.assertEqual(FlowRun.objects.filter(is_active=False, exit_type=FlowRun.EXIT_TYPE_COMPLETED).count(), 20)

    def test_cross_language_import(self):
        spanish = Language.create(self.org, self.admin, "Spanish", 'spa')
        Language.create(self.org, self.admin, "English", 'eng')

        # import our localized flow into an org with no languages
        self.import_file('multi_language_flow')
        flow = Flow.objects.get(name='Multi Language Flow')

        # even tho we don't have a language, our flow has enough info to function
        self.assertEqual('eng', flow.base_language)

        # now try executing this flow on our org, should use the flow base language
        self.assertEqual('Hello friend! What is your favorite color?',
                         self.send_message(flow, 'start flow', restart_participants=True, initiate_flow=True))

        replies = self.send_message(flow, 'blue')
        self.assertEqual('Thank you! I like blue.', replies[0])
        self.assertEqual('This message was not translated.', replies[1])

        # now add a primary language to our org
        self.org.primary_language = spanish
        self.org.save()

        flow = Flow.objects.get(pk=flow.pk)

        # with our org in spanish, we should get the spanish version
        self.assertEqual('\xa1Hola amigo! \xbfCu\xe1l es tu color favorito?',
                         self.send_message(flow, 'start flow', restart_participants=True, initiate_flow=True))

        self.org.primary_language = None
        self.org.save()
        flow = Flow.objects.get(pk=flow.pk)

        # no longer spanish on our org
        self.assertEqual('Hello friend! What is your favorite color?',
                         self.send_message(flow, 'start flow', restart_participants=True, initiate_flow=True))

        # back to spanish
        self.org.primary_language = spanish
        self.org.save()
        flow = Flow.objects.get(pk=flow.pk)

        # but set our contact's language explicitly should keep us at english
        self.contact.language = 'eng'
        self.contact.save()
        self.assertEqual('Hello friend! What is your favorite color?',
                         self.send_message(flow, 'start flow', restart_participants=True, initiate_flow=True))

    def test_different_expiration(self):
        flow = self.get_flow('favorites')
        self.send_message(flow, "RED", restart_participants=True)

        # get the latest run
        first_run = flow.runs.all()[0]
        first_expires = first_run.expires_on

        # make sure __str__ works
        six.text_type(first_run)

        time.sleep(1)

        # start it again
        self.send_message(flow, "RED", restart_participants=True)

        # previous run should no longer be active
        first_run = FlowRun.objects.get(pk=first_run.pk)
        self.assertFalse(first_run.is_active)

        # expires on shouldn't have changed on it though
        self.assertEqual(first_expires, first_run.expires_on)

        # new run should have a different expires on
        new_run = flow.runs.all().order_by('-expires_on').first()
        self.assertTrue(new_run.expires_on > first_expires)

    def test_flow_expiration_updates(self):
        flow = self.get_flow('favorites')
        self.assertEqual("Good choice, I like Red too! What is your favorite beer?", self.send_message(flow, "RED"))

        # get our current expiration
        run = flow.runs.get()
        self.assertEqual(flow.org, run.org)

        starting_expiration = run.expires_on
        starting_modified = run.modified_on

        time.sleep(1)

        # now fire another messages
        self.assertEqual("Mmmmm... delicious Turbo King. If only they made red Turbo King! Lastly, what is your name?",
                         self.send_message(flow, "turbo"))

        # our new expiration should be later
        run.refresh_from_db()
        self.assertTrue(run.expires_on > starting_expiration)
        self.assertTrue(run.modified_on > starting_modified)

    @also_in_flowserver
    def test_initial_expiration(self):
        flow = self.get_flow('favorites')
        flow.start(groups=[], contacts=[self.contact])

        run = FlowRun.objects.get()
        self.assertTrue(run.expires_on)

    def test_flow_expiration(self):
        flow = self.get_flow('favorites')

        # run our flow like it was 10 mins ago
        with patch.object(timezone, 'now') as mock_now:
            mock_now.side_effect = lambda: datetime.datetime.now(tz=timezone.utc) - timedelta(minutes=10)

            self.assertEqual("Good choice, I like Red too! What is your favorite beer?", self.send_message(flow, "RED"))
            self.assertEqual("Mmmmm... delicious Turbo King. If only they made red Turbo King! Lastly, what is your name?", self.send_message(flow, "turbo"))
            self.assertEqual(1, flow.runs.count())

        # now let's expire them out of the flow prematurely
        flow.expires_after_minutes = 5
        flow.save()

        # this normally gets run on FlowCRUDL.Update
        update_run_expirations_task(flow.id)

        # check that our run is expired
        run = flow.runs.all()[0]
        self.assertFalse(run.is_active)

        # we will be starting a new run now, since the other expired
        self.assertEqual("I don't know that color. Try again.",
                         self.send_message(flow, "Michael Jordan", restart_participants=True))
        self.assertEqual(2, flow.runs.count())

        previous_expiration = run.expires_on
        run.update_expiration(None)
        self.assertTrue(run.expires_on > previous_expiration)

    def test_parsing(self):
        # test a preprocess url
        flow = self.get_flow('preprocess')
        self.assertEqual('http://preprocessor.com/endpoint.php', flow.rule_sets.all().order_by('y')[0].config[RuleSet.CONFIG_WEBHOOK])

    def test_flow_loops(self):
        self.get_flow('flow_loop')
        # this tests two flows that start each other
        flow1 = Flow.objects.get(name='First Flow')
        flow2 = Flow.objects.get(name='Second Flow')

        # start the flow, shouldn't get into a loop, but both should get started
        flow1.start([], [self.contact])

        self.assertTrue(FlowRun.objects.get(flow=flow1, contact=self.contact))
        self.assertTrue(FlowRun.objects.get(flow=flow2, contact=self.contact))

    def test_ruleset_loops(self):
        self.import_file('ruleset_loop')

        flow1 = Flow.objects.all()[1]
        flow2 = Flow.objects.all()[0]

        # start the flow, should not get into a loop
        flow1.start([], [self.contact])

        self.assertTrue(FlowRun.objects.get(flow=flow1, contact=self.contact))
        self.assertTrue(FlowRun.objects.get(flow=flow2, contact=self.contact))

    def test_parent_child(self):
        from temba.campaigns.models import Campaign, CampaignEvent, EventFire

        favorites = self.get_flow('favorites')

        # do a dry run once so that the groups and fields get created
        group = self.create_group("Campaign", [])
        field = ContactField.get_or_create(self.org, self.admin, "campaign_date", "Campaign Date")

        # tests that a contact is properly updated when a child flow is called
        child = self.get_flow('child')
        parent = self.get_flow('parent', substitutions=dict(CHILD_ID=child.id))

        # create a campaign with a single event
        campaign = Campaign.create(self.org, self.admin, "Test Campaign", group)
        CampaignEvent.create_flow_event(self.org, self.admin, campaign, relative_to=field,
                                        offset=10, unit='W', flow=favorites)

        self.assertEqual("Added to campaign.", self.send_message(parent, "start", initiate_flow=True))

        # should have one event scheduled for this contact
        self.assertTrue(EventFire.objects.filter(contact=self.contact))

    def test_priority(self):
        self.get_flow('priorities')
        joe = self.create_contact("joe", "112233")

        parent = Flow.objects.get(name='Priority Parent')
        parent.start([], [self.contact, joe])

        self.assertEqual(8, Msg.objects.filter(direction='O').count())
        self.assertEqual(2, Broadcast.objects.all().count())

        # all messages so far are low prioirty as well because of no inbound
        self.assertEqual(8, Msg.objects.filter(direction='O', high_priority=False).count())

        # send a message in to become high priority
        self.send("make me high priority por favor")

        # each flow sends one message to cleanup
        self.assertEqual(11, Msg.objects.filter(direction='O').count())
        self.assertEqual(3, Msg.objects.filter(high_priority=True).count())

        # we've completed three flows, but joe is still at it
        self.assertEqual(5, FlowRun.objects.all().count())
        self.assertEqual(3, FlowRun.objects.filter(contact=self.contact, exit_type=FlowRun.EXIT_TYPE_COMPLETED).count())
        self.assertEqual(2, FlowRun.objects.filter(contact=joe, exit_type=None).count())

    def test_priority_single_contact(self):
        # try running with a single contact, we dont create broadcasts for a single
        # contact, but the messages should still be low prioirty
        self.get_flow('priorities')
        parent = Flow.objects.get(name='Priority Parent')
        parent.start([], [self.contact], restart_participants=True)

        self.assertEqual(4, Msg.objects.count())
        self.assertEqual(0, Broadcast.objects.count())
        self.assertEqual(4, Msg.objects.filter(high_priority=False).count())

    def test_priority_keyword_trigger(self):
        self.get_flow('priorities')

        # now lets kick a flow off with a message trigger
        self.send("priority")

        # now we should have two runs
        self.assertEqual(2, FlowRun.objects.count())

        # since the contact started us, all our messages should be high priority
        self.assertEqual(0, Msg.objects.filter(high_priority=False).count())
        self.assertEqual(4, Msg.objects.filter(direction='O', high_priority=True).count())

    @also_in_flowserver
    def test_subflow(self):
        """
        Tests that a subflow can be called and the flow is handed back to the parent
        """
        self.get_flow('subflow')
        parent = Flow.objects.get(org=self.org, name='Parent Flow')
        parent_prompt = ActionSet.objects.get(flow=parent, y=0)
        kind_ruleset = RuleSet.objects.get(flow=parent, label='kind')
        subflow_ruleset = RuleSet.objects.get(flow=parent, ruleset_type='subflow')
        subflow_reply = ActionSet.objects.get(flow=parent, y=386, x=341)

        parent.start(groups=[], contacts=[self.contact, self.create_contact("joe", "001122")], restart_participants=True)

        msg = Msg.objects.filter(contact=self.contact).first()
        self.assertEqual("This is a parent flow. What would you like to do?", msg.text)
        self.assertFalse(msg.high_priority)

        # this should launch the child flow
        self.send_message(parent, "color", assert_reply=False)

        msg = Msg.objects.filter(contact=self.contact).order_by('-created_on').first()
        self.assertEqual("What color do you like?", msg.text)
        self.assertTrue(msg.high_priority)

        # should have a run for each flow
        parent_run, child_run = FlowRun.objects.filter(contact=self.contact, is_active=True).order_by('created_on')

        # should have made it to the subflow ruleset on the parent flow
        parent_path = parent_run.path
        self.assertEqual(len(parent_path), 3)
        self.assertEqual(parent_path[0]['node_uuid'], parent_prompt.uuid)
        self.assertEqual(parent_path[0]['exit_uuid'], parent_prompt.exit_uuid)
        self.assertEqual(parent_path[1]['node_uuid'], kind_ruleset.uuid)
        self.assertEqual(parent_path[1]['exit_uuid'], kind_ruleset.get_rules()[0].uuid)
        self.assertEqual(parent_path[2]['node_uuid'], subflow_ruleset.uuid)
        self.assertNotIn('exit_uuid', parent_path[2])

        # complete the child flow
        self.send('Red')

        child_run.refresh_from_db()
        self.assertFalse(child_run.is_active)

        # now we are back to a single active flow, the parent
        parent_run.refresh_from_db()
        self.assertTrue(parent_run.is_active)

        parent_path = parent_run.path
        self.assertEqual(len(parent_path), 5)
        self.assertEqual(parent_path[2]['node_uuid'], subflow_ruleset.uuid)
        self.assertEqual(parent_path[2]['exit_uuid'], subflow_ruleset.get_rules()[0].uuid)
        self.assertEqual(parent_path[3]['node_uuid'], subflow_reply.uuid)
        self.assertEqual(parent_path[3]['exit_uuid'], subflow_reply.exit_uuid)
        self.assertEqual(parent_path[4]['node_uuid'], kind_ruleset.uuid)
        self.assertNotIn('exit_uuid', parent_path[4])

        # we should have a new outbound message from the the parent flow
        msg = Msg.objects.filter(contact=self.contact, direction='O').order_by('-created_on').first()
        self.assertEqual("Complete: You picked Red.", msg.text)

        # should only have one response msg
        self.assertEqual(1, Msg.objects.filter(text='Complete: You picked Red.', contact=self.contact, direction='O').count())

    def test_subflow_interrupted(self):
        self.get_flow('subflow')
        parent = Flow.objects.get(org=self.org, name='Parent Flow')

        parent.start(groups=[], contacts=[self.contact], restart_participants=True)
        self.send_message(parent, "color", assert_reply=False)

        # we should now have two active flows
        runs = FlowRun.objects.filter(contact=self.contact, is_active=True).order_by('-created_on')
        self.assertEqual(2, runs.count())

        # now interrupt the child flow
        run = FlowRun.objects.filter(contact=self.contact, is_active=True).order_by('-created_on').first()
        FlowRun.bulk_exit(FlowRun.objects.filter(id=run.id), FlowRun.EXIT_TYPE_INTERRUPTED)

        # all flows should have finished
        self.assertEqual(0, FlowRun.objects.filter(contact=self.contact, is_active=True).count())

        # and the parent should not have resumed, so our last message was from our subflow
        msg = Msg.objects.all().order_by('-created_on').first()
        self.assertEqual('What color do you like?', msg.text)

    def test_subflow_expired(self):
        self.get_flow('subflow')
        parent = Flow.objects.get(org=self.org, name='Parent Flow')

        parent.start(groups=[], contacts=[self.contact], restart_participants=True)
        self.send_message(parent, "color", assert_reply=False)

        # we should now have two active flows
        runs = FlowRun.objects.filter(contact=self.contact, is_active=True).order_by('-created_on')
        self.assertEqual(2, runs.count())

        # make sure the parent run expires later than the child
        child_run = runs[0]
        parent_run = runs[1]
        self.assertTrue(parent_run.expires_on > child_run.expires_on)

        # now expire out of the child flow
        run = FlowRun.objects.filter(contact=self.contact, is_active=True).order_by('-created_on').first()
        FlowRun.bulk_exit(FlowRun.objects.filter(id=run.id), FlowRun.EXIT_TYPE_EXPIRED)

        # all flows should have finished
        self.assertEqual(0, FlowRun.objects.filter(contact=self.contact, is_active=True).count())

        # and should follow the expiration route
        msg = Msg.objects.all().order_by('-created_on').first()
        self.assertEqual("You expired out of the subflow", msg.text)

    def test_subflow_updates(self):

        self.get_flow('subflow')
        parent = Flow.objects.get(org=self.org, name='Parent Flow')

        parent.start(groups=[], contacts=[self.contact], restart_participants=True)
        self.send_message(parent, "color", assert_reply=False)

        # we should now have two active flows
        self.assertEqual(2, FlowRun.objects.filter(contact=self.contact, is_active=True).count())

        run = FlowRun.objects.filter(flow=parent).first()
        starting_expiration = run.expires_on
        starting_modified = run.modified_on

        time.sleep(1)

        # send a message that will keep us in the child flow
        self.send('no match')

        # our new expiration should be later
        run.refresh_from_db()
        self.assertTrue(run.expires_on > starting_expiration)
        self.assertTrue(run.modified_on > starting_modified)

    def test_subflow_no_interaction(self):
        self.get_flow('subflow_no_pause')
        parent = Flow.objects.get(org=self.org, name='Flow A')
        parent.start(groups=[], contacts=[self.contact], restart_participants=True)

        # check we got our three messages, the third populated by the child, but sent form the parent
        msgs = Msg.objects.order_by('created_on')
        self.assertEqual(5, msgs.count())
        self.assertEqual(msgs[0].text, "Message 1")
        self.assertEqual(msgs[1].text, "Message 2/4")
        self.assertEqual(msgs[2].text, "Message 3 (FLOW B)")
        self.assertEqual(msgs[3].text, "Message 2/4")
        self.assertEqual(msgs[4].text, "Message 5 (FLOW B)")

    def test_subflow_resumes(self):
        self.get_flow('subflow_resumes')

        self.send("radio")

        # upon starting, we see our starting message, then our language subflow question
        msgs = Msg.objects.order_by('created_on')
        self.assertEqual(3, msgs.count())
        self.assertEqual('radio', msgs[0].text)
        self.assertEqual('Welcome message.', msgs[1].text)
        self.assertEqual('What language? English or French?', msgs[2].text)

        runs = FlowRun.objects.filter(is_active=True).order_by('created_on')
        self.assertEqual(2, runs.count())
        self.assertEqual('Radio Show Poll', runs[0].flow.name)
        self.assertEqual('Ask Language', runs[1].flow.name)

        # choose english as our language
        self.send('english')

        # we bounce back to the parent flow, and then into the gender flow
        msgs = Msg.objects.order_by('created_on')
        self.assertEqual(5, msgs.count())
        self.assertEqual('english', msgs[3].text)
        self.assertEqual('Are you Male or Female?', msgs[4].text)

        # still two runs, except a different subflow is active now
        runs = FlowRun.objects.filter(is_active=True).order_by('created_on')
        self.assertEqual(2, runs.count())
        self.assertEqual('Radio Show Poll', runs[0].flow.name)
        self.assertEqual('Ask Gender', runs[1].flow.name)

        # choose our gender
        self.send('male')

        # back in the parent flow, asking our first parent question
        msgs = Msg.objects.order_by('created_on')
        self.assertEqual(7, msgs.count())
        self.assertEqual('male', msgs[5].text)
        self.assertEqual('Have you heard of show X? Yes or No?', msgs[6].text)

        # now only one run should be active, our parent
        runs = FlowRun.objects.filter(is_active=True).order_by('created_on')
        self.assertEqual(1, runs.count())
        self.assertEqual('Radio Show Poll', runs[0].flow.name)

        # let's start over, we should pass right through language and gender
        self.send("radio")

        msgs = Msg.objects.order_by('created_on')
        self.assertEqual(10, msgs.count())
        self.assertEqual('radio', msgs[7].text)
        self.assertEqual('Welcome message.', msgs[8].text)
        self.assertEqual('Have you heard of show X? Yes or No?', msgs[9].text)

    def test_subflow_with_startflow(self):
        self.get_flow('subflow_with_startflow')

        parent = Flow.objects.get(name='Subflow 1')
        parent.start(groups=[], contacts=[self.contact])

    def test_trigger_flow_complete(self):
        contact2 = self.create_contact(name='Jason Tatum', number='+250788123123')

        self.get_flow('trigger_flow_complete', dict(contact2_uuid=contact2.uuid))

        parent = Flow.objects.get(org=self.org, name='Flow A')

        parent.start(groups=[], contacts=[self.contact], restart_participants=True)

        self.assertEqual(1, FlowRun.objects.filter(contact=self.contact).count())
        self.assertEqual(1, FlowRun.objects.filter(contact=contact2).count())

        run1 = FlowRun.objects.filter(contact=self.contact).first()
        run2 = FlowRun.objects.filter(contact=contact2).first()

        self.assertEqual(run1.exit_type, FlowRun.EXIT_TYPE_COMPLETED)
        self.assertFalse(run1.is_active)

        self.assertEqual(run2.parent.id, run1.id)

    def test_translations_rule_first(self):

        # import a rule first flow that already has language dicts
        # this rule first does not depend on @step.value for the first rule, so
        # it can be evaluated right away
        flow = self.get_flow('group_membership')

        # create the language for our org
        language = Language.create(self.org, flow.created_by, "English", 'eng')
        self.org.primary_language = language
        self.org.save()

        # start our flow without a message (simulating it being fired by a trigger or the simulator)
        # this will evaluate requires_step() to make sure it handles localized flows
        runs = flow.start_msg_flow([self.contact.id])
        self.assertEqual(1, len(runs))
        self.assertEqual(self.contact.msgs.get().text, 'You are not in the enrolled group.')

        enrolled_group = ContactGroup.create_static(self.org, self.user, "Enrolled")
        enrolled_group.update_contacts(self.user, [self.contact], True)

        runs_started = flow.start_msg_flow([self.contact.id])
        self.assertEqual(1, len(runs_started))

        msgs = list(self.contact.msgs.order_by('id'))
        self.assertEqual(len(msgs), 2)
        self.assertEqual(msgs[1].text, 'You are in the enrolled group.')

    def test_translations(self):

        favorites = self.get_flow('favorites')

        # create a new language on the org
        self.org.set_languages(self.admin, ['eng'], 'eng')

        # everything should work as normal with our flow
        self.assertEqual("What is your favorite color?", self.send_message(favorites, "favorites", initiate_flow=True))
        json_dict = favorites.as_json()
        reply = json_dict['action_sets'][0]['actions'][0]

        # we should be a normal unicode response
        self.assertTrue(isinstance(reply['msg'], dict))
        self.assertTrue(isinstance(reply['msg']['base'], six.text_type))

        # now our replies are language dicts
        json_dict = favorites.as_json()
        reply = json_dict['action_sets'][1]['actions'][0]
        self.assertEqual('Good choice, I like @flow.color.category too! What is your favorite beer?', reply['msg']['base'])

        # now interact with the flow and make sure we get an appropriate response
        FlowRun.objects.all().delete()

        self.assertEqual("What is your favorite color?", self.send_message(favorites, "favorites", initiate_flow=True))
        self.assertEqual("Good choice, I like Red too! What is your favorite beer?", self.send_message(favorites, "RED"))

        # now let's add a second language
        self.org.set_languages(self.admin, ['eng', 'tlh'], 'eng')

        # update our initial message
        initial_message = json_dict['action_sets'][0]['actions'][0]
        initial_message['msg']['tlh'] = 'Kikshtik derklop?'
        json_dict['action_sets'][0]['actions'][0] = initial_message

        # and the first response
        reply['msg']['tlh'] = 'Katishklick Shnik @flow.color.category Errrrrrrrklop'
        json_dict['action_sets'][1]['actions'][0] = reply

        # save the changes
        favorites.update(json_dict, self.admin)

        # should get org primary language (english) since our contact has no preferred language
        FlowRun.objects.all().delete()
        self.assertEqual("What is your favorite color?", self.send_message(favorites, "favorite", initiate_flow=True))
        self.assertEqual("Good choice, I like Red too! What is your favorite beer?", self.send_message(favorites, "RED"))

        # now set our contact's preferred language to klingon
        FlowRun.objects.all().delete()
        self.contact.language = 'tlh'
        self.contact.save()

        self.assertEqual("Kikshtik derklop?", self.send_message(favorites, "favorite", initiate_flow=True))
        self.assertEqual("Katishklick Shnik Red Errrrrrrrklop", self.send_message(favorites, "RED"))

        # we support localized rules and categories as well
        json_dict = favorites.as_json()
        rule = json_dict['rule_sets'][0]['rules'][0]
        self.assertTrue(isinstance(rule['test']['test'], dict))
        rule['test']['test']['tlh'] = 'klerk'
        rule['category']['tlh'] = 'Klerkistikloperopikshtop'
        json_dict['rule_sets'][0]['rules'][0] = rule
        favorites.update(json_dict, self.admin)

        FlowRun.objects.all().delete()
        self.assertEqual("Katishklick Shnik Klerkistikloperopikshtop Errrrrrrrklop", self.send_message(favorites, "klerk"))

        # test the send action as well
        json_dict = favorites.as_json()
        action = json_dict['action_sets'][1]['actions'][0]
        action['type'] = 'send'
        action['contacts'] = [dict(uuid=self.contact.uuid)]
        action['groups'] = []
        action['variables'] = []
        json_dict['action_sets'][1]['actions'][0] = action
        favorites.update(json_dict, self.admin)

        FlowRun.objects.all().delete()
        self.send_message(favorites, "klerk", assert_reply=False)
        sms = Msg.objects.filter(contact=self.contact).order_by('-pk')[0]
        self.assertEqual("Katishklick Shnik Klerkistikloperopikshtop Errrrrrrrklop", sms.text)

        # test dirty json
        json_dict = favorites.as_json()

        # boolean values in our language dict shouldn't blow up
        json_dict['action_sets'][0]['actions'][0]['msg']['updated'] = True
        json_dict['action_sets'][0]['actions'][0]['msg']['tlh'] = 'Bleck'

        # boolean values in our rule dict shouldn't blow up
        rule = json_dict['rule_sets'][0]['rules'][0]
        rule['category']['updated'] = True

        favorites.update(json_dict)

        favorites = Flow.objects.get(pk=favorites.pk)
        json_dict = favorites.as_json()
        action = self.assertEqual('Bleck', json_dict['action_sets'][0]['actions'][0]['msg']['tlh'])

        # test that simulation takes language into account
        self.login(self.admin)
        simulate_url = reverse('flows.flow_simulate', args=[favorites.pk])
<<<<<<< HEAD
        response = json.loads(self.client.post(simulate_url, json.dumps(dict(has_refresh=True, version="1")), content_type="application/json").content)
=======
        response = self.client.post(simulate_url, json.dumps(dict(has_refresh=True)), content_type="application/json").json()
>>>>>>> c2954d37
        self.assertEqual('What is your favorite color?', response['messages'][1]['text'])

        # now lets toggle the UI to Klingon and try the same thing
        simulate_url = "%s?lang=tlh" % reverse('flows.flow_simulate', args=[favorites.pk])
<<<<<<< HEAD
        response = json.loads(self.client.post(simulate_url, json.dumps(dict(has_refresh=True, version="1")), content_type="application/json").content)
=======
        response = self.client.post(simulate_url, json.dumps(dict(has_refresh=True)), content_type="application/json").json()
>>>>>>> c2954d37
        self.assertEqual('Bleck', response['messages'][1]['text'])

    def test_interrupted_state(self):
        self.channel.delete()
        # Create a USSD channel type to test USSDSession.INTERRUPTED status
        self.channel = Channel.create(self.org, self.user, 'RW', 'JNU', None, '+250788123123',
                                      role=Channel.ROLE_USSD)

        flow = self.get_flow('ussd_interrupt_example')

        # start the flow, check if we are interrupted yet
        flow.start([], [self.contact])
        self.assertFalse(FlowRun.objects.get(contact=self.contact).is_interrupted())

        USSDSession.handle_incoming(channel=self.channel, urn=self.contact.get_urn().path, date=timezone.now(),
                                    external_id="12341231", status=USSDSession.INTERRUPTED)

        run = FlowRun.objects.get(contact=self.contact)

        # as the example flow has an interrupt state connected to a valid destination,
        # the flow will go on and reach the destination
        self.assertFalse(run.is_interrupted())

        # the contact should have been added to the "Interrupted" group as flow step describes
        interrupted_group = ContactGroup.user_groups.get(name='Interrupted')
        self.assertTrue(interrupted_group.contacts.filter(id=run.contact.id).exists())

    def test_empty_interrupt_state(self):
        self.channel.delete()
        # Create a USSD channel type to test USSDSession.INTERRUPTED status
        self.channel = Channel.create(self.org, self.user, 'RW', 'JNU', None, '+250788123123',
                                      role=Channel.ROLE_USSD)

        flow = self.get_flow('ussd_interrupt_example')

        # disconnect action from interrupt state
        ruleset = flow.rule_sets.first()
        rules = ruleset.get_rules()
        interrupt_rule = filter(lambda rule: isinstance(rule.test, InterruptTest), rules)[0]
        interrupt_rule.destination = None
        interrupt_rule.destination_type = None
        ruleset.set_rules(rules)
        ruleset.save()

        # start the flow, check if we are interrupted yet
        flow.start([], [self.contact])

        self.assertFalse(FlowRun.objects.get(contact=self.contact).is_interrupted())

        USSDSession.handle_incoming(channel=self.channel, urn=self.contact.get_urn().path, date=timezone.now(),
                                    external_id="12341231", status=USSDSession.INTERRUPTED)

        run = FlowRun.objects.get(contact=self.contact)

        # the interrupt state is empty, it should interrupt the flow
        self.assertTrue(run.is_interrupted())

        # double check that the disconnected action wasn't run
        interrupted_group = ContactGroup.user_groups.get(name='Interrupted')
        self.assertFalse(interrupted_group.contacts.filter(id=run.contact.id).exists())

    def test_airtime_flow(self):
        flow = self.get_flow('airtime')

        contact_urn = self.contact.get_urn(TEL_SCHEME)

        airtime_event = AirtimeTransfer.objects.create(org=self.org, status=AirtimeTransfer.SUCCESS, amount=10, contact=self.contact,
                                                       recipient=contact_urn.path, created_by=self.admin, modified_by=self.admin)

        with patch('temba.flows.models.AirtimeTransfer.trigger_airtime_event') as mock_trigger_event:
            mock_trigger_event.return_value = airtime_event

            runs = flow.start_msg_flow([self.contact.id])
            self.assertEqual(1, len(runs))
            self.assertEqual(self.contact.msgs.get().text, 'Message complete')

            airtime_event.status = AirtimeTransfer.FAILED
            airtime_event.save()

            mock_trigger_event.return_value = airtime_event

            runs = flow.start_msg_flow([self.contact.id])
            self.assertEqual(1, len(runs))

            msgs = list(self.contact.msgs.order_by('id'))
            self.assertEqual(len(msgs), 2)
            self.assertEqual(msgs[1].text, 'Message failed')

    @patch('temba.airtime.models.AirtimeTransfer.post_transferto_api_response')
    def test_airtime_trigger_event(self, mock_post_transferto):
        mock_post_transferto.side_effect = [MockResponse(200, "error_code=0\r\ncurrency=USD\r\n"),
                                            MockResponse(200, "error_code=0\r\nerror_txt=\r\ncountry=United States\r\n"
                                                              "product_list=0.25,0.5,1,1.5\r\n"
                                                              "local_info_value_list=5,10,20,30\r\n"),
                                            MockResponse(200, "error_code=0\r\nerror_txt=\r\nreserved_id=234\r\n"),
                                            MockResponse(200, "error_code=0\r\nerror_txt=\r\n")]

        self.org.connect_transferto('mylogin', 'api_token', self.admin)
        self.org.refresh_transferto_account_currency()

        flow = self.get_flow('airtime')
        runs = flow.start_msg_flow([self.contact.id])
        self.assertEqual(1, len(runs))
        self.assertEqual(self.contact.msgs.get().text, 'Message complete')

        self.assertEqual(1, AirtimeTransfer.objects.all().count())
        airtime = AirtimeTransfer.objects.all().first()
        self.assertEqual(airtime.status, AirtimeTransfer.SUCCESS)
        self.assertEqual(airtime.contact, self.contact)
        self.assertEqual(airtime.message, "Airtime Transferred Successfully")
        self.assertEqual(mock_post_transferto.call_count, 4)
        mock_post_transferto.reset_mock()

        mock_post_transferto.side_effect = [MockResponse(200, "error_code=0\r\nerror_txt=\r\ncountry=Rwanda\r\n"
                                                              "product_list=0.25,0.5,1,1.5\r\n"
                                                              "local_info_value_list=5,10,20,30\r\n"),
                                            MockResponse(200, "error_code=0\r\nerror_txt=\r\nreserved_id=234\r\n"),
                                            MockResponse(200, "error_code=0\r\nerror_txt=\r\n")]

        runs = flow.start_msg_flow([self.contact.id])
        self.assertEqual(1, len(runs))
        msgs = list(self.contact.msgs.order_by('id'))
        self.assertEqual(msgs[1].text, 'Message failed')

        self.assertEqual(2, AirtimeTransfer.objects.all().count())
        airtime = AirtimeTransfer.objects.all().last()
        self.assertEqual(airtime.status, AirtimeTransfer.FAILED)
        self.assertEqual(airtime.message, "Error transferring airtime: Failed by invalid amount "
                                          "configuration or missing amount configuration for Rwanda")

        self.assertEqual(mock_post_transferto.call_count, 1)
        mock_post_transferto.reset_mock()

        mock_post_transferto.side_effect = [MockResponse(200, "error_code=0\r\nerror_txt=\r\ncountry=United States\r\n"
                                                              "product_list=0.25,0.5,1,1.5\r\n"
                                                              "local_info_value_list=5,10,20,30\r\n"),
                                            MockResponse(200, "error_code=0\r\nerror_txt=\r\nreserved_id=234\r\n"),
                                            MockResponse(200, "error_code=0\r\nerror_txt=\r\n")]

        test_contact = Contact.get_test_contact(self.admin)

        runs = flow.start_msg_flow([test_contact.id])
        self.assertEqual(1, len(runs))

        # no saved airtime event in DB
        self.assertEqual(2, AirtimeTransfer.objects.all().count())
        self.assertEqual(mock_post_transferto.call_count, 0)

        contact2 = self.create_contact(name='Bismack Biyombo', number='+250788123123', twitter='biyombo')
        self.assertEqual(contact2.get_urn().path, 'biyombo')

        runs = flow.start_msg_flow([contact2.id])
        self.assertEqual(1, len(runs))
        self.assertEqual(1, contact2.msgs.all().count())
        self.assertEqual('Message complete', contact2.msgs.all()[0].text)

        self.assertEqual(3, AirtimeTransfer.objects.all().count())
        airtime = AirtimeTransfer.objects.all().last()
        self.assertEqual(airtime.status, AirtimeTransfer.SUCCESS)
        self.assertEqual(airtime.recipient, '+250788123123')
        self.assertNotEqual(airtime.recipient, 'biyombo')
        self.assertEqual(mock_post_transferto.call_count, 3)
        mock_post_transferto.reset_mock()

        self.org.remove_transferto_account(self.admin)

        mock_post_transferto.side_effect = [MockResponse(200, "error_code=0\r\nerror_txt=\r\ncountry=United States\r\n"
                                                              "product_list=0.25,0.5,1,1.5\r\n"
                                                              "local_info_value_list=5,10,20,30\r\n"),
                                            MockResponse(200, "error_code=0\r\nerror_txt=\r\nreserved_id=234\r\n"),
                                            MockResponse(200, "error_code=0\r\nerror_txt=\r\n")]

        runs = flow.start_msg_flow([self.contact.id])
        self.assertEqual(1, len(runs))

        msgs = list(self.contact.msgs.order_by('id'))
        self.assertEqual(msgs[2].text, 'Message failed')

        self.assertEqual(4, AirtimeTransfer.objects.all().count())
        airtime = AirtimeTransfer.objects.all().last()
        self.assertEqual(airtime.status, AirtimeTransfer.FAILED)
        self.assertEqual(airtime.contact, self.contact)
        self.assertEqual(airtime.message, "Error transferring airtime: No transferTo Account connected to "
                                          "this organization")

        # we never call TransferTo API if no accoutnis connected
        self.assertEqual(mock_post_transferto.call_count, 0)
        mock_post_transferto.reset_mock()

    @patch('temba.flows.models.FlowRun.PATH_MAX_STEPS', 8)
    def test_run_path(self):
        flow = self.get_flow('favorites')
        colorPrompt = ActionSet.objects.get(uuid=flow.entry_uuid)
        colorRuleSet = RuleSet.objects.get(uuid=colorPrompt.destination)
        redRule = colorRuleSet.get_rules()[0]
        otherRule = colorRuleSet.get_rules()[-1]
        tryAgainPrompt = ActionSet.objects.get(uuid=otherRule.destination)
        beerPrompt = ActionSet.objects.get(uuid=redRule.destination)
        beerRuleSet = RuleSet.objects.get(uuid=beerPrompt.destination)

        # send an invalid response several times til we hit the path length limit
        for m in range(3):
            self.send_message(flow, "beige")

        run = FlowRun.objects.get()
        path = run.path

        self.assertEqual([(p['node_uuid'], p.get('exit_uuid')) for p in path], [
            (colorPrompt.uuid, colorPrompt.exit_uuid),
            (colorRuleSet.uuid, otherRule.uuid),
            (tryAgainPrompt.uuid, tryAgainPrompt.exit_uuid),
            (colorRuleSet.uuid, otherRule.uuid),
            (tryAgainPrompt.uuid, tryAgainPrompt.exit_uuid),
            (colorRuleSet.uuid, otherRule.uuid),
            (tryAgainPrompt.uuid, tryAgainPrompt.exit_uuid),
            (colorRuleSet.uuid, None),
        ])
        self.assertEqual(str(run.current_node_uuid), colorRuleSet.uuid)

        self.send_message(flow, "red")

        run.refresh_from_db()
        path = run.path

        self.assertEqual([(p['node_uuid'], p.get('exit_uuid')) for p in path], [
            (tryAgainPrompt.uuid, tryAgainPrompt.exit_uuid),
            (colorRuleSet.uuid, otherRule.uuid),
            (tryAgainPrompt.uuid, tryAgainPrompt.exit_uuid),
            (colorRuleSet.uuid, otherRule.uuid),
            (tryAgainPrompt.uuid, tryAgainPrompt.exit_uuid),
            (colorRuleSet.uuid, redRule.uuid),
            (beerPrompt.uuid, beerPrompt.exit_uuid),
            (beerRuleSet.uuid, None),
        ])
        self.assertEqual(str(run.current_node_uuid), beerRuleSet.uuid)


class FlowMigrationTest(FlowFileTest):

    def test_is_before_version(self):

        # works with numbers
        self.assertTrue(Flow.is_before_version(5, 6))

        self.assertTrue(Flow.is_before_version("10", "10.1"))
        self.assertFalse(Flow.is_before_version("10", "9"))

        # unknown versions return false
        self.assertFalse(Flow.is_before_version("3.1", "5"))
        self.assertFalse(Flow.is_before_version("200", "5"))
        self.assertFalse(Flow.is_before_version("3.1", "3.5"))

        self.assertFalse(Flow.is_before_version(get_current_export_version(), 10))

    def migrate_flow(self, flow, to_version=None):

        if not to_version:
            to_version = get_current_export_version()

        flow_json = flow.as_json()
        if Flow.is_before_version(flow.version_number, "6"):
            revision = flow.revisions.all().order_by('-revision').first()
            flow_json = dict(definition=flow_json, flow_type=flow.flow_type,
                             expires=flow.expires_after_minutes, id=flow.pk,
                             revision=revision.revision if revision else 1)

        flow_json = FlowRevision.migrate_definition(flow_json, flow, to_version=to_version)
        if 'definition' in flow_json:
            flow_json = flow_json['definition']

        flow.update(flow_json)
        return Flow.objects.get(pk=flow.pk)

    def test_migrate_with_flow_user(self):
        flow = Flow.create_instance(dict(name='Favorites', org=self.org,
                                         created_by=self.admin, modified_by=self.admin,
                                         saved_by=self.admin, version_number=7))

        flow_json = self.get_flow_json('favorites')
        FlowRevision.create_instance(dict(flow=flow, definition=flow_json,
                                          spec_version=7, revision=1,
                                          created_by=self.admin, modified_by=self.admin))

        old_json = flow.as_json()

        saved_on = flow.saved_on
        modified_on = flow.modified_on
        flow.ensure_current_version()
        flow.refresh_from_db()

        # system migration should not affect our saved_on even tho we are modified
        self.assertNotEqual(modified_on, flow.modified_on)
        self.assertEqual(saved_on, flow.saved_on)

        # but should still create a revision using the flow user
        self.assertEqual(1, flow.revisions.filter(created_by=get_flow_user(self.org)).count())

        # should see the system user on our revision json
        self.login(self.admin)
        response = self.client.get(reverse('flows.flow_revisions', args=[flow.id]))
        self.assertContains(response, 'System Update')
        self.assertEqual(2, len(response.json()))

        # attempt to save with old json, no bueno
        response = self.client.post(reverse('flows.flow_json', args=[flow.id]), data=json.dumps(old_json), content_type='application/json')

        self.assertEqual(response.status_code, 400)
        self.assertEqual(response.json(), {
            'description': 'rapidpro_flow is currently editing this Flow. Your changes will not be saved until you refresh your browser.',
            'status': u'failure'
        })

        # now refresh and save a new version
        flow.update(flow.as_json(), user=self.admin)
        self.assertEqual(3, flow.revisions.all().count())
        self.assertEqual(1, flow.revisions.filter(created_by=get_flow_user(self.org)).count())

    def test_migrate_malformed_single_message_flow(self):

        flow = Flow.create_instance(dict(name='Single Message Flow', org=self.org,
                                         created_by=self.admin, modified_by=self.admin,
                                         saved_by=self.admin, version_number=3))

        flow_json = self.get_flow_json('malformed_single_message')['definition']

        FlowRevision.create_instance(dict(flow=flow, definition=flow_json,
                                          spec_version=3, revision=1,
                                          created_by=self.admin, modified_by=self.admin))

        flow.ensure_current_version()
        flow_json = flow.as_json()

        self.assertEqual(len(flow_json['action_sets']), 1)
        self.assertEqual(len(flow_json['rule_sets']), 0)
        self.assertEqual(flow_json['version'], get_current_export_version())
        self.assertEqual(flow_json['metadata']['revision'], 2)

    def test_migration_string_group(self):
        flow = Flow.create_instance(dict(name='String group', org=self.org,
                                         created_by=self.admin, modified_by=self.admin,
                                         saved_by=self.admin, version_number=3))

        flow_json = self.get_flow_json('string_group')['definition']

        FlowRevision.create_instance(dict(flow=flow, definition=flow_json,
                                          spec_version=3, revision=1,
                                          created_by=self.admin, modified_by=self.admin))

        flow.ensure_current_version()
        flow_json = flow.as_json()

        self.assertEqual(len(flow_json['action_sets']), 1)
        self.assertEqual("The Funky Bunch", flow_json['action_sets'][0]['actions'][0]['groups'][0]['name'])
        self.assertTrue("The Funky Bunch", flow_json['action_sets'][0]['actions'][0]['groups'][0]['uuid'])
        self.assertEqual("@contact.name", flow_json['action_sets'][0]['actions'][0]['groups'][1])

    def test_update_dependencies_on_old_version(self):
        flow_json = self.get_flow_json('call_me_maybe')['definition']
        flow = Flow.create_instance(dict(name='Call Me Maybe', org=self.org,
                                         created_by=self.admin, modified_by=self.admin,
                                         saved_by=self.admin, version_number=3))

        FlowRevision.create_instance(dict(flow=flow, definition=flow_json,
                                          spec_version=3, revision=1,
                                          created_by=self.admin, modified_by=self.admin))

        # updating our dependencies should ensure the current version
        flow.update_dependencies()

        self.assertEqual(flow.version_number, get_current_export_version())

    def test_ensure_current_version(self):
        flow_json = self.get_flow_json('call_me_maybe')['definition']
        flow = Flow.create_instance(dict(name='Call Me Maybe', org=self.org,
                                         created_by=self.admin, modified_by=self.admin,
                                         saved_by=self.admin, version_number=3))

        FlowRevision.create_instance(dict(flow=flow, definition=flow_json,
                                          spec_version=3, revision=1,
                                          created_by=self.admin, modified_by=self.admin))

        # now make sure we are on the latest version
        flow.ensure_current_version()

        # and that the format looks correct
        flow_json = flow.as_json()
        self.assertEqual(flow_json['metadata']['name'], 'Call Me Maybe')
        self.assertEqual(flow_json['metadata']['revision'], 2)
        self.assertEqual(flow_json['metadata']['expires'], 720)
        self.assertEqual(flow_json['base_language'], 'base')
        self.assertEqual(5, len(flow_json['action_sets']))
        self.assertEqual(1, len(flow_json['rule_sets']))

    def test_migrate_to_11_2(self):
        fre_definition = {
            'base_language': 'fre',
            'action_sets': [
                {
                    'uuid': '9468bbce-0df6-4d86-ae14-f26525ddda1d',
                    'destination': 'cc904a60-9de1-4f0b-9b55-a42b4ea6c434',
                    'actions': [
                        {
                            'msg': {
                                'base': 'What is your favorite color?',
                                'eng': 'What is your favorite color?',
                                'fra': 'Quelle est votre couleur préférée?'
                            },
                            'type': 'reply',
                            'uuid': '335eb13d-5167-48ba-90c6-eb116656247c'
                        }
                    ],
                    'exit_uuid': 'a9904153-c831-4b95-aa20-13f84fed0841',
                    'y': 0,
                    'x': 100
                }
            ]
        }

        base_definition = {
            'base_language': 'base',
            'action_sets': [
                {
                    'uuid': '9468bbce-0df6-4d86-ae14-f26525ddda1d',
                    'destination': 'cc904a60-9de1-4f0b-9b55-a42b4ea6c434',
                    'actions': [
                        {
                            'msg': {
                                'base': 'What is your favorite color?',
                                'eng': 'What is your favorite color?',
                                'fra': 'Quelle est votre couleur préférée?'
                            },
                            'type': 'reply',
                            'uuid': '335eb13d-5167-48ba-90c6-eb116656247c'
                        }
                    ],
                    'exit_uuid': 'a9904153-c831-4b95-aa20-13f84fed0841',
                    'y': 0,
                    'x': 100
                }
            ]
        }

        flow1 = Flow.create_instance(dict(
            name='base lang test', org=self.org, created_by=self.admin, modified_by=self.admin, saved_by=self.admin,
            version_number=1)
        )
        flow2 = Flow.create_instance(dict(
            name='Base lang test', org=self.org, created_by=self.admin, modified_by=self.admin, saved_by=self.admin,
            version_number=1)
        )
        FlowRevision.create_instance(dict(
            flow=flow1, definition=fre_definition, spec_version=1, revision=1, created_by=self.admin,
            modified_by=self.admin)
        )
        FlowRevision.create_instance(dict(
            flow=flow2, definition=fre_definition, spec_version=1, revision=1, created_by=self.admin,
            modified_by=self.admin)
        )

        new_definition = migrate_to_version_11_2(fre_definition, flow=flow1)

        fre_lang_value = new_definition['base_language']
        self.assertEqual(fre_lang_value, 'fra')

        new_definition = migrate_to_version_11_2(base_definition, flow=flow2)

        base_lang_value = new_definition['base_language']
        self.assertEqual(base_lang_value, 'base')

    def test_migrate_to_11_1(self):
        definition = {
            'base_language': 'base',
            'action_sets': [
                {
                    'uuid': '9468bbce-0df6-4d86-ae14-f26525ddda1d',
                    'destination': 'cc904a60-9de1-4f0b-9b55-a42b4ea6c434',
                    'actions': [
                        {
                            'msg': {
                                'base': 'What is your favorite color?',
                                'eng': 'What is your favorite color?',
                                'fre': 'Quelle est votre couleur préférée?'
                            },
                            'type': 'reply',
                            'uuid': '335eb13d-5167-48ba-90c6-eb116656247c'
                        }
                    ],
                    'exit_uuid': 'a9904153-c831-4b95-aa20-13f84fed0841',
                    'y': 0,
                    'x': 100
                }, {
                    'y': 1214,
                    'x': 284,
                    'destination': '498b1953-02f1-47dd-b9cb-1b51913e348f',
                    'uuid': '9769918c-8ca4-4ec5-8b5b-bf94cc6746a9',
                    'actions': [{
                        'lang': 'fre',
                        'type': 'lang',
                        'name': 'French',
                        'uuid': '56a4bca5-b9e5-4d04-883c-ca65d7c4d538'
                    }]
                }, {
                    'uuid': '9468bbce-0df6-4d86-ae14-f26525ddda1d',
                    'destination': 'cc904a60-9de1-4f0b-9b55-a42b4ea6c434',
                    'actions': [
                        {
                            'msg': {
                                'base': 'What is your favorite color?',
                                'eng': 'What is your favorite color?',
                                'fre': 'Quelle est votre couleur préférée?',
                                'newl': 'Bogus translation'
                            },
                            'type': 'reply',
                            'uuid': '335eb13d-5167-48ba-90c6-eb116656247c'
                        }
                    ],
                    'exit_uuid': 'a9904153-c831-4b95-aa20-13f84fed0841',
                    'y': 0,
                    'x': 100
                }
            ]
        }

        flow = Flow.create_instance(dict(
            name='String group', org=self.org, created_by=self.admin, modified_by=self.admin, saved_by=self.admin,
            version_number=1)
        )

        FlowRevision.create_instance(dict(
            flow=flow, definition=definition, spec_version=1, revision=1, created_by=self.admin,
            modified_by=self.admin)
        )

        new_definition = migrate_to_version_11_1(definition, flow=flow)

        lang_path = new_definition['action_sets'][0]['actions'][0]['msg']

        self.assertIn('fra', lang_path)
        self.assertEqual(len(lang_path), 3)

        lang_key_value = new_definition['action_sets'][1]['actions'][0]['lang']

        self.assertEqual(lang_key_value, 'fra')

        should_not_be_migrated_path = new_definition['action_sets'][2]['actions'][0]['msg']
        self.assertIn('fre', should_not_be_migrated_path)

        # we cannot migrate flows to version 11 without flow object (languages depend on flow.org)
        self.assertRaises(ValueError, migrate_to_version_11_1, definition)

    def test_migrate_to_11_0(self):
        self.create_field('nickname', "Nickname", Value.TYPE_TEXT)
        self.create_field('district', "District", Value.TYPE_DISTRICT)
        self.create_field('joined_on', "Joined On", Value.TYPE_DATETIME)

        flow = self.get_flow("type_flow")
        flow_json = flow.as_json()

        # gather up replies to check expressions were migrated
        replies = []
        for action_set in flow_json['action_sets']:
            for action in action_set['actions']:
                if action['type'] == 'reply':
                    for text in sorted(action['msg'].values()):
                        replies.append(text)

        self.assertEqual(replies, [
            "Hey @contact.nickname, you joined on @(format_date(contact.joined_on)) in @(format_location(contact.district)).",
            "It's @(format_date(date)). The time is @(format_date(date.now)) on @date.today.",
            "Send text",
            "You said @flow.text at @(format_date(flow.text.time)). Send date",
            "You said @(format_date(flow.date)) which was in category @flow.date.category Send number",
            "You said @flow.number. Send state",
            "You said @(format_location(flow.state)) which was in category @flow.state.category. Send district",
            "You said @(format_location(flow.district)). Send ward",
            "Tu as dit @(format_location(flow.ward))",  # flow var followed by end of input
            "You said @(format_location(flow.ward))."   # flow var followed by period then end of input
        ])

    def test_migrate_to_10_4(self):
        definition = {
            'action_sets': [
                {
                    "y": 0, "x": 100,
                    "destination": "0ecf7914-05e0-4b71-8816-495d2c0921b5",
                    "uuid": "a6676605-332a-4309-a8b8-79b33e73adcd",
                    "actions": [
                        {
                            "type": "reply",
                            "msg": {"base": "What is your favorite color?"}
                        }
                    ]
                },
            ]
        }

        definition = migrate_to_version_10_4(definition)

        # make sure all of our action sets have an exit uuid and all of our actions have uuids set
        for actionset in definition['action_sets']:
            self.assertIsNotNone(actionset['exit_uuid'])
            for action in actionset['actions']:
                self.assertIsNotNone(action['uuid'])

    def test_migrate_to_10_3(self):
        favorites = self.get_flow('favorites')

        # make sure all of our action sets have an exit uuid
        for actionset in favorites.action_sets.all():
            self.assertIsNotNone(actionset.exit_uuid)

    def test_migrate_to_10_2(self):
        flow_json = self.get_flow_json('single_message_bad_localization')
        flow_json = migrate_to_version_10_2(flow_json)
        self.assertEqual('Campaign Message 12', flow_json['action_sets'][0]['actions'][0]['msg']['eng'])

    def test_migrate_to_10_1(self):
        favorites = self.get_flow('favorites')

        # make sure all of our actions have uuids set
        for actionset in favorites.action_sets.all():
            for action in actionset.get_actions():
                self.assertIsNotNone(action.uuid)

        # since actions can generate their own uuids, lets make sure fetching from the databse yields the same uuids
        exported = favorites.as_json()
        flow = Flow.objects.filter(name='Favorites').first()
        self.assertEqual(exported, flow.as_json())
        self.assertEqual(flow.version_number, get_current_export_version())

    @override_settings(SEND_WEBHOOKS=True)
    def test_migrate_to_10(self):
        # this is really just testing our rewriting of webhook rulesets
        webhook_flow = self.get_flow('dual_webhook')
        self.assertNotEqual(webhook_flow.modified_on, webhook_flow.saved_on)

        # get our definition out
        flow_def = webhook_flow.as_json()

        # make sure our rulesets no longer have 'webhook' or 'webhook_action'
        for ruleset in flow_def['rule_sets']:
            self.assertNotIn('webhook', ruleset)
            self.assertNotIn('webhook_action', ruleset)

        self.mockRequest('POST', '/code', '{"code": "ABABUUDDLRS"}', content_type='application/json')

        run, = webhook_flow.start([], [self.contact])

        # assert the code we received was right
        msg = Msg.objects.filter(direction='O', contact=self.contact).order_by('id').last()
        self.assertEqual(msg.text, "Great, your code is ABABUUDDLRS. Enter your name")

        self.mockRequest('GET', '/success', "Success")

        self.send_message(webhook_flow, "Ryan Lewis", assert_reply=False)

        # startover have our first webhook fail, check that routing still works with failure
        flow_def['rule_sets'][0]['config']['webhook'] = 'http://localhost:49999/error'
        webhook_flow.update(flow_def)

        self.mockRequest('POST', '/error', 'BOOM', status=400)

        webhook_flow.start([], [self.contact], restart_participants=True)

        # assert the code we received was right
        msg = Msg.objects.filter(direction='O', contact=self.contact).order_by('id').last()
        self.assertEqual("Great, your code is @extra.code. Enter your name", msg.text)

        # check all our mocked requests were made
        self.assertAllRequestsMade()

    def test_migrate_to_9(self):

        # our group and flow to move to uuids
        group = self.create_group("Phans", [])
        previous_flow = self.create_flow()
        start_flow = self.create_flow()
        label = Label.get_or_create(self.org, self.admin, 'My label')

        substitutions = dict(group_id=group.pk,
                             contact_id=self.contact.pk,
                             start_flow_id=start_flow.pk,
                             previous_flow_id=previous_flow.pk,
                             label_id=label.pk)

        exported_json = json.loads(self.get_import_json('migrate_to_9', substitutions))
        exported_json = migrate_export_to_version_9(exported_json, self.org, True)

        # our campaign events shouldn't have ids
        campaign = exported_json['campaigns'][0]
        event = campaign['events'][0]

        # campaigns should have uuids
        self.assertIn('uuid', campaign)
        self.assertNotIn('id', campaign)

        # our event flow should be a uuid
        self.assertIn('flow', event)
        self.assertIn('uuid', event['flow'])
        self.assertNotIn('id', event['flow'])

        # our relative field should not have an id
        self.assertNotIn('id', event['relative_to'])

        # evaluate that the flow json is migrated properly
        flow_json = exported_json['flows'][0]

        # check that contacts migrated properly
        send_action = flow_json['action_sets'][0]['actions'][1]
        self.assertEqual(1, len(send_action['contacts']))
        self.assertEqual(1, len(send_action['groups']))

        for contact in send_action['contacts']:
            self.assertIn('uuid', contact)
            self.assertNotIn('id', contact)

        for group in send_action['groups']:
            self.assertIn('uuid', group)
            self.assertNotIn('id', contact)

        label_action = flow_json['action_sets'][0]['actions'][2]
        for label in label_action.get('labels'):
            self.assertNotIn('id', label)
            self.assertIn('uuid', label)

        action_set = flow_json['action_sets'][1]
        actions = action_set['actions']

        for action in actions[0:2]:
            self.assertIn(action['type'], ('del_group', 'add_group'))
            self.assertIn('uuid', action['groups'][0])
            self.assertNotIn('id', action['groups'][0])

        for action in actions[2:4]:
            self.assertIn(action['type'], ('trigger-flow', 'flow'))
            self.assertIn('flow', action)
            self.assertIn('uuid', action['flow'])
            self.assertIn('name', action['flow'])
            self.assertNotIn('id', action)
            self.assertNotIn('name', action)

        # we also switch flow ids to uuids in the metadata
        self.assertIn('uuid', flow_json['metadata'])
        self.assertNotIn('id', flow_json['metadata'])

        # import the same thing again, should have the same uuids
        new_exported_json = json.loads(self.get_import_json('migrate_to_9', substitutions))
        new_exported_json = migrate_export_to_version_9(new_exported_json, self.org, True)
        self.assertEqual(flow_json['metadata']['uuid'], new_exported_json['flows'][0]['metadata']['uuid'])

        # but when done as a different site, it should be unique
        new_exported_json = json.loads(self.get_import_json('migrate_to_9', substitutions))
        new_exported_json = migrate_export_to_version_9(new_exported_json, self.org, False)
        self.assertNotEqual(flow_json['metadata']['uuid'], new_exported_json['flows'][0]['metadata']['uuid'])

        # check we can update a flow with the migrated definition
        flow = Flow.objects.create(name='test flow', created_by=self.admin, modified_by=self.admin, org=self.org, saved_by=self.admin)
        flow.update(FlowRevision.migrate_definition(exported_json['flows'][0], flow))

        # can also just import a single flow
        exported_json = json.loads(self.get_import_json('migrate_to_9', substitutions))
        flow_json = migrate_to_version_9(exported_json['flows'][0], flow)
        self.assertIn('uuid', flow_json['metadata'])
        self.assertNotIn('id', flow_json['metadata'])

        # try it with missing metadata
        flow_json = json.loads(self.get_import_json('migrate_to_9', substitutions))['flows'][0]
        del flow_json['metadata']
        flow_json = migrate_to_version_9(flow_json, flow)
        self.assertEqual(1, flow_json['metadata']['revision'])
        self.assertEqual('test flow', flow_json['metadata']['name'])
        self.assertEqual(720, flow_json['metadata']['expires'])
        self.assertIn('uuid', flow_json['metadata'])
        self.assertIn('saved_on', flow_json['metadata'])

        # check that our replacements work
        self.assertEqual('@(CONCAT(parent.divided, parent.sky))', flow_json['action_sets'][0]['actions'][3]['value'])
        self.assertEqual('@parent.contact.name', flow_json['action_sets'][0]['actions'][4]['value'])

    def test_migrate_to_8(self):
        # file uses old style expressions
        flow_json = self.get_flow_json('old_expressions')

        # migrate to the version right before us first
        flow_json = migrate_to_version_7(flow_json)
        flow_json = migrate_to_version_8(flow_json)

        self.assertEqual(flow_json['action_sets'][0]['actions'][0]['msg']['eng'], "Hi @(UPPER(contact.name)). Today is @(date.now)")
        self.assertEqual(flow_json['action_sets'][1]['actions'][0]['groups'][0], "@flow.response_1.category")
        self.assertEqual(flow_json['action_sets'][1]['actions'][1]['msg']['eng'], "Was @(PROPER(LOWER(contact.name))).")
        self.assertEqual(flow_json['action_sets'][1]['actions'][1]['variables'][0]['id'], "@flow.response_1.category")
        self.assertEqual(flow_json['rule_sets'][0]['webhook'], "http://example.com/query.php?contact=@(UPPER(contact.name))")
        self.assertEqual(flow_json['rule_sets'][0]['operand'], "@(step.value)")
        self.assertEqual(flow_json['rule_sets'][1]['operand'], "@(step.value + 3)")

    def test_migrate_to_7(self):
        flow_json = self.get_flow_json('call_me_maybe')

        # migrate to the version right before us first
        flow_json = migrate_to_version_5(flow_json)
        flow_json = migrate_to_version_6(flow_json)

        self.assertIsNotNone(flow_json.get('definition'))
        self.assertEqual('Call me maybe', flow_json.get('name'))
        self.assertEqual(100, flow_json.get('id'))
        self.assertEqual('V', flow_json.get('flow_type'))

        flow_json = migrate_to_version_7(flow_json)
        self.assertIsNone(flow_json.get('definition', None))
        self.assertIsNotNone(flow_json.get('metadata', None))

        metadata = flow_json.get('metadata')
        self.assertEqual('Call me maybe', metadata['name'])
        self.assertEqual(100, metadata['id'])
        self.assertEqual('V', flow_json.get('flow_type'))

    def test_migrate_to_6(self):

        # file format is old non-localized format
        voice_json = self.get_flow_json('call_me_maybe')
        definition = voice_json.get('definition')

        # no language set
        self.assertIsNone(definition.get('base_language', None))
        self.assertEqual('Yes', definition['rule_sets'][0]['rules'][0]['category'])
        self.assertEqual('Press one, two, or three. Thanks.', definition['action_sets'][0]['actions'][0]['msg'])

        # add a recording to make sure that gets migrated properly too
        definition['action_sets'][0]['actions'][0]['recording'] = '/recording.mp3'

        voice_json = migrate_to_version_5(voice_json)
        voice_json = migrate_to_version_6(voice_json)
        definition = voice_json.get('definition')

        # now we should have a language
        self.assertEqual('base', definition.get('base_language', None))
        self.assertEqual('Yes', definition['rule_sets'][0]['rules'][0]['category']['base'])
        self.assertEqual('Press one, two, or three. Thanks.', definition['action_sets'][0]['actions'][0]['msg']['base'])
        self.assertEqual('/recording.mp3', definition['action_sets'][0]['actions'][0]['recording']['base'])

        # now try one that doesn't have a recording set
        voice_json = self.get_flow_json('call_me_maybe')
        definition = voice_json.get('definition')
        del definition['action_sets'][0]['actions'][0]['recording']
        voice_json = migrate_to_version_5(voice_json)
        voice_json = migrate_to_version_6(voice_json)
        definition = voice_json.get('definition')
        self.assertNotIn('recording', definition['action_sets'][0]['actions'][0])

    def test_migrate_to_5_language(self):

        flow_json = self.get_flow_json('multi_language_flow')
        ruleset = flow_json['definition']['rule_sets'][0]
        ruleset['operand'] = '@step.value|lower_case'

        # now migrate us forward
        flow_json = migrate_to_version_5(flow_json)

        wait_ruleset = None
        rules = None
        for ruleset in flow_json.get('definition').get('rule_sets'):
            if ruleset['ruleset_type'] == 'wait_message':
                rules = ruleset['rules']
                wait_ruleset = ruleset
                break

        self.assertIsNotNone(wait_ruleset)
        self.assertIsNotNone(rules)

        self.assertEqual(1, len(rules))
        self.assertEqual('All Responses', rules[0]['category']['eng'])
        self.assertEqual('Otro', rules[0]['category']['spa'])

    @override_settings(SEND_WEBHOOKS=True)
    def test_migrate_to_5(self):
        flow = self.get_flow('favorites_v4')

        # first node should be a wait node
        ruleset = RuleSet.objects.filter(label='Color Response').first()
        self.assertEqual('wait_message', ruleset.ruleset_type)
        self.assertEqual('@step.value', ruleset.operand)

        # we should now be pointing to a newly created webhook rule
        webhook = RuleSet.objects.get(flow=flow, uuid=ruleset.get_rules()[0].destination)
        self.assertEqual('webhook', webhook.ruleset_type)
        self.assertEqual('http://localhost:49999/status', webhook.config[RuleSet.CONFIG_WEBHOOK])
        self.assertEqual('POST', webhook.config[RuleSet.CONFIG_WEBHOOK_ACTION])
        self.assertEqual('@step.value', webhook.operand)
        self.assertEqual('Color Webhook', webhook.label)

        # which should in turn point to a new expression split on @extra.value
        expression = RuleSet.objects.get(flow=flow, uuid=webhook.get_rules()[0].destination)
        self.assertEqual('expression', expression.ruleset_type)
        self.assertEqual('@extra.value', expression.operand)

        # takes us to the next question
        beer_question = ActionSet.objects.get(flow=flow, uuid=expression.get_rules()[0].destination)

        # which should pause for the response
        wait_beer = RuleSet.objects.get(flow=flow, uuid=beer_question.destination)
        self.assertEqual('wait_message', wait_beer.ruleset_type)
        self.assertEqual('@step.value', wait_beer.operand)
        self.assertEqual(1, len(wait_beer.get_rules()))
        self.assertEqual('All Responses', wait_beer.get_rules()[0].category[flow.base_language])

        # and then split on the expression for various beer choices
        beer_expression = RuleSet.objects.get(flow=flow, uuid=wait_beer.get_rules()[0].destination)
        self.assertEqual('expression', beer_expression.ruleset_type)
        self.assertEqual('@(LOWER(step.value))', beer_expression.operand)
        self.assertEqual(5, len(beer_expression.get_rules()))

        # set our expression to operate on the last inbound message
        expression.operand = '@step.value'
        expression.save()

        # now try executing our migrated flow
        first_response = ActionSet.objects.get(flow=flow, x=131)
        actions = first_response.actions
        actions[0]['msg'][flow.base_language] = 'I like @flow.color.category too! What is your favorite beer? @flow.color_webhook'
        first_response.actions = actions
        first_response.save()

        self.mockRequest('POST', '/status', '{ "status": "valid" }')

        reply = self.send_message(flow, 'red')
        self.assertEqual('I like Red too! What is your favorite beer? { "status": "valid" }', reply)

        reply = self.send_message(flow, 'Turbo King')
        self.assertEqual('Mmmmm... delicious Turbo King. If only they made red Turbo King! Lastly, what is your name?', reply)

        # check all our mocked requests were made
        self.assertAllRequestsMade()

    def test_migrate_revisions(self):
        flow = self.get_flow('favorites_v4')
        rev = flow.revisions.all().first()
        json_flow = rev.get_definition_json()

        # remove our flow version from the flow
        del json_flow[Flow.VERSION]
        rev.definition = json_flow
        rev.spec_version = '10'
        rev.save()

        new_rev = flow.update(rev.get_definition_json())
        self.assertEqual(new_rev.spec_version, get_current_export_version())

        flow.refresh_from_db()
        self.assertEqual(flow.revisions.all().count(), 2)
        self.assertEqual(flow.version_number, get_current_export_version())

    def test_migrate_sample_flows(self):
        self.org.create_sample_flows('https://app.rapidpro.io')
        self.assertEqual(3, self.org.flows.filter(name__icontains='Sample Flow').count())

        # make sure it is localized
        poll = self.org.flows.filter(name='Sample Flow - Simple Poll').first()
        self.assertIn('base', poll.action_sets.all().order_by('y').first().get_actions()[0].msg)
        self.assertEqual('base', poll.base_language)

        # check replacement
        order_checker = self.org.flows.filter(name='Sample Flow - Order Status Checker').first()
        ruleset = order_checker.rule_sets.filter(y=298).first()
        self.assertEqual('https://app.rapidpro.io/demo/status/', ruleset.config[RuleSet.CONFIG_WEBHOOK])

        # our test user doesn't use an email address, check for Administrator for the email
        actionset = order_checker.action_sets.filter(y=991).first()
        self.assertEqual('Administrator', actionset.get_actions()[1].emails[0])

    def test_migrate_bad_group_names(self):
        # This test makes sure that bad contact groups (< 25, etc) are migrated forward properly.
        # However, since it was a missed migration, now we need to apply it for any current version
        # at the time of this fix
        for v in ('4', '5', '6', '7', '8', '9', '10'):
            error = 'Failure migrating group names "%s" forward from v%s'
            flow = self.get_flow('favorites_bad_group_name_v%s' % v)
            self.assertIsNotNone(flow, "Failure importing favorites from v%s" % v)
            self.assertTrue(ContactGroup.user_groups.filter(name='Contacts < 25').exists(), error % ("< 25", v))
            self.assertTrue(ContactGroup.user_groups.filter(name='Contacts > 100').exists(), error % ("> 100", v))

            ContactGroup.user_groups.all().delete()
            self.assertEqual(get_current_export_version(), flow.version_number)
            flow.delete()

    def test_migrate_malformed_groups(self):
        flow = self.get_flow('malformed_groups')
        self.assertIsNotNone(flow)
        self.assertTrue(ContactGroup.user_groups.filter(name='Contacts < 25').exists())
        self.assertTrue(ContactGroup.user_groups.filter(name='Unknown').exists())


class DuplicateResultTest(FlowFileTest):

    def test_duplicate_value_test(self):
        flow = self.get_flow('favorites')
        self.assertEqual("I don't know that color. Try again.", self.send_message(flow, "carpet"))

        # get the run for our contact
        run = FlowRun.objects.get(contact=self.contact, flow=flow)

        # we should have one result for this run, "Other"
        results = run.results

        self.assertEqual(len(results), 1)
        self.assertEqual(results['color']['category'], "Other")

        # retry with "red" as an aswer
        self.assertEqual("Good choice, I like Red too! What is your favorite beer?", self.send_message(flow, "red"))

        # we should now still have only one value, but the category should be Red now
        run.refresh_from_db()
        results = run.results
        self.assertEqual(len(results), 1)
        self.assertEqual(results['color']['category'], "Red")


class ChannelSplitTest(FlowFileTest):

    def setUp(self):
        super(ChannelSplitTest, self).setUp()

        # update our channel to have a 206 address
        self.channel.address = '+12065551212'
        self.channel.save()

    def test_initial_channel_split(self):
        flow = self.get_flow('channel_split')

        # start our contact down the flow
        flow.start([], [self.contact])

        # check the message sent to them
        msgs = list(self.contact.msgs.order_by('id'))
        self.assertEqual(len(msgs), 2)
        self.assertEqual(msgs[0].text, "Your channel is +12065551212")
        self.assertEqual(msgs[1].text, "206 Channel")

    def test_no_urn_channel_split(self):
        flow = self.get_flow('channel_split')

        # ok, remove the URN on our contact
        self.contact.urns.all().update(contact=None)

        # run the flow again
        flow.start([], [self.contact])

        # shouldn't have any messages sent, as they have no URN
        self.assertFalse(self.contact.msgs.all())

        # should have completed the flow though
        run = FlowRun.objects.get(contact=self.contact)
        self.assertFalse(run.is_active)

    def test_no_urn_channel_split_first(self):
        flow = self.get_flow('channel_split_rule_first')

        # start our contact down the flow
        flow.start([], [self.contact])

        # check that the split was successful
        msg = self.contact.msgs.first()
        self.assertEqual("206 Channel", msg.text)


class WebhookLoopTest(FlowFileTest):

    @override_settings(SEND_WEBHOOKS=True)
    def test_webhook_loop(self):
        flow = self.get_flow('webhook_loop')

        self.mockRequest('GET', '/msg', '{ "text": "first message" }')
        self.assertEqual("first message", self.send_message(flow, "first", initiate_flow=True))

        self.mockRequest('GET', '/msg', '{ "text": "second message" }')
        self.assertEqual("second message", self.send_message(flow, "second"))

        # check all our mocked requests were made
        self.assertAllRequestsMade()


class MissedCallChannelTest(FlowFileTest):

    def test_missed_call_channel(self):
        flow = self.get_flow('call_channel_split')

        # trigger a missed call on our channel
        call = ChannelEvent.create(self.channel, 'tel:+250788111222', ChannelEvent.TYPE_CALL_IN_MISSED,
                                   timezone.now(), {})

        # we aren't in the group, so no run should be started
        run = FlowRun.objects.filter(flow=flow).first()
        self.assertIsNone(run)

        # but if we add our contact to the group..
        group = ContactGroup.user_groups.filter(name='Trigger Group').first()
        group.update_contacts(self.admin, [self.create_contact(number='+250788111222')], True)

        # now create another missed call which should fire our trigger
        call = ChannelEvent.create(self.channel, 'tel:+250788111222', ChannelEvent.TYPE_CALL_IN_MISSED,
                                   timezone.now(), {})

        # should have triggered our flow
        FlowRun.objects.get(flow=flow)

        # should have sent a message to the user
        msg = Msg.objects.get(contact=call.contact, channel=self.channel)
        self.assertEqual(msg.text, "Matched +250785551212")

        # try the same thing with a contact trigger (same as missed calls via twilio)
        Trigger.catch_triggers(msg.contact, Trigger.TYPE_MISSED_CALL, msg.channel)

        self.assertEqual(2, Msg.objects.filter(contact=call.contact, channel=self.channel).count())
        last = Msg.objects.filter(contact=call.contact, channel=self.channel).order_by('-pk').first()
        self.assertEqual(last.text, "Matched +250785551212")


class GhostActionNodeTest(FlowFileTest):

    def test_ghost_action_node_test(self):
        # load our flows
        self.get_flow('parent_child_flow')
        flow = Flow.objects.get(name="Parent Flow")

        # start the flow
        flow.start([], [self.contact])

        # at this point, our contact has to active flow runs:
        # one for our parent flow at an action set (the start flow action), one in our child flow at the send message action

        # let's remove the actionset we are stuck at
        ActionSet.objects.filter(flow=flow).delete()

        # create a new message and get it handled
        msg = self.create_msg(contact=self.contact, direction='I', text="yes")
        Flow.find_and_handle(msg)

        # we should have gotten a response from our child flow
        self.assertEqual("I like butter too.",
                         Msg.objects.filter(direction=OUTGOING).order_by('-created_on').first().text)


class TriggerStartTest(FlowFileTest):

    def test_trigger_start(self):
        """
        Test case for a flow starting with a split on a contact field, sending an action, THEN waiting for a message.
        Having this flow start from a trigger should NOT advance the contact past the first wait.
        """
        flow = self.get_flow('trigger_start')

        # create our message that will start our flow
        incoming = self.create_msg(direction=INCOMING, contact=self.contact, text="trigger")

        self.assertTrue(Trigger.find_and_handle(incoming))

        # flow should have started
        self.assertTrue(FlowRun.objects.filter(flow=flow, contact=self.contact))

        # but we shouldn't have our name be trigger
        contact = Contact.objects.get(pk=self.contact.pk)
        self.assertNotEqual(contact.name, "trigger")

        self.assertLastResponse("Thanks for participating, what is your name?")

        # if we send another message, that should set our name
        incoming = self.create_msg(direction=INCOMING, contact=self.contact, text="Rudolph")
        self.assertTrue(Flow.find_and_handle(incoming)[0])
        contact = Contact.objects.get(pk=self.contact.pk)
        self.assertEqual(contact.name, "Rudolph")

        self.assertLastResponse("Great to meet you Rudolph")

    def test_trigger_capture(self):
        """
        Test case for a flow starting with a wait. Having this flow start with a trigger should advance the flow
        past that wait and process the rest of the flow (until the next wait)
        """
        flow = self.get_flow('trigger_capture')

        # create our incoming message that will start our flow
        incoming = self.create_msg(direction=INCOMING, contact=self.contact, text="trigger2 Rudolph")

        self.assertTrue(Trigger.find_and_handle(incoming))

        # flow should have started
        self.assertTrue(FlowRun.objects.filter(flow=flow, contact=self.contact))

        # and our name should be set to Nic
        contact = Contact.objects.get(pk=self.contact.pk)
        self.assertEqual(contact.name, "Rudolph")

        self.assertLastResponse("Hi Rudolph, how old are you?")


@patch('temba.flows.models.START_FLOW_BATCH_SIZE', 10)
class FlowBatchTest(FlowFileTest):

    def test_flow_batch_start(self):
        """
        Tests starting a flow for a group of contacts
        """
        flow = self.get_flow('two_in_row')

        # create 10 contacts
        contacts = []
        for i in range(11):
            contacts.append(self.create_contact("Contact %d" % i, "2507883833%02d" % i))

        # stop our last contact
        stopped = contacts[10]
        stopped.stop(self.admin)

        # start our flow, this will take two batches
        with QueryTracker(assert_query_count=308, stack_count=10, skip_unique_queries=True):
            flow.start([], contacts)

        # ensure 11 flow runs were created
        self.assertEqual(11, FlowRun.objects.all().count())

        # ensure 20 outgoing messages were created (2 for each successful run)
        self.assertEqual(20, Msg.objects.all().exclude(contact=stopped).count())

        # but only one broadcast
        self.assertEqual(1, Broadcast.objects.all().count())
        broadcast = Broadcast.objects.get()

        # ensure that our flowsteps all have the broadcast set on them
        for step in FlowStep.objects.filter(step_type=FlowStep.TYPE_ACTION_SET).exclude(run__contact=stopped):
            self.assertEqual(broadcast, step.broadcasts.all().get())

        # make sure that adding a msg more than once doesn't blow up
        step.run.add_messages(list(step.messages.all()), step=step)
        self.assertEqual(step.messages.all().count(), 2)
        self.assertEqual(step.broadcasts.all().count(), 1)

        # our stopped contact should have only received one msg before blowing up
        self.assertEqual(1, Msg.objects.filter(contact=stopped, status=FAILED).count())
        self.assertEqual(1, FlowRun.objects.filter(contact=stopped, exit_type=FlowRun.EXIT_TYPE_INTERRUPTED).count())


class TwoInRowTest(FlowFileTest):

    def test_two_in_row(self):
        flow = self.get_flow('two_in_row')
        flow.start([], [self.contact])

        # assert contact received both messages
        msgs = self.contact.msgs.all()
        self.assertEqual(msgs.count(), 2)


class SendActionTest(FlowFileTest):

    def test_send(self):
        contact1 = self.create_contact("Mark", "+14255551212")
        contact2 = self.create_contact("Gregg", "+12065551212")

        substitutions = dict(contact1_id=contact1.id, contact2_id=contact2.id)
        exported_json = json.loads(self.get_import_json('bad_send_action', substitutions))

        # create a flow object, we just need this to test our flow revision
        flow = Flow.objects.create(org=self.org, name="Import Flow", created_by=self.admin, modified_by=self.admin,
                                   saved_by=self.admin)
        revision = FlowRevision.objects.create(flow=flow, definition=exported_json, spec_version='8',
                                               revision=1, created_by=self.admin, modified_by=self.admin)
        flow.version_number = '8'
        flow.save()

        migrated = revision.get_definition_json()

        # assert our contacts have valid uuids now
        self.assertEqual(migrated['action_sets'][0]['actions'][0]['contacts'][0]['uuid'], contact1.uuid)
        self.assertEqual(migrated['action_sets'][0]['actions'][0]['contacts'][1]['uuid'], contact2.uuid)


class ExitTest(FlowFileTest):

    def test_exit_via_start(self):
        # start contact in one flow
        first_flow = self.get_flow('substitution')
        first_flow.start([], [self.contact])

        # should have one active flow run
        first_run = FlowRun.objects.get(is_active=True, flow=first_flow, contact=self.contact)

        # start in second via manual start
        second_flow = self.get_flow('favorites')
        second_flow.start([], [self.contact])

        second_run = FlowRun.objects.get(is_active=True)
        first_run.refresh_from_db()
        self.assertFalse(first_run.is_active)
        self.assertEqual(first_run.exit_type, FlowRun.EXIT_TYPE_INTERRUPTED)

        self.assertTrue(second_run.is_active)

    def test_exit_via_trigger(self):
        # start contact in one flow
        first_flow = self.get_flow('substitution')
        first_flow.start([], [self.contact])

        # should have one active flow run
        first_run = FlowRun.objects.get(is_active=True, flow=first_flow, contact=self.contact)

        # start in second via a keyword trigger
        second_flow = self.get_flow('favorites')

        Trigger.objects.create(org=self.org, keyword='favorites', flow=second_flow,
                               trigger_type=Trigger.TYPE_KEYWORD,
                               created_by=self.admin, modified_by=self.admin)

        # start it via the keyword
        msg = self.create_msg(contact=self.contact, direction=INCOMING, text="favorites")
        msg.handle()

        second_run = FlowRun.objects.get(is_active=True)
        first_run.refresh_from_db()
        self.assertFalse(first_run.is_active)
        self.assertEqual(first_run.exit_type, FlowRun.EXIT_TYPE_INTERRUPTED)

        self.assertTrue(second_run.is_active)

    def test_exit_via_campaign(self):
        from temba.campaigns.models import Campaign, CampaignEvent, EventFire

        # start contact in one flow
        first_flow = self.get_flow('substitution')
        first_flow.start([], [self.contact])

        # should have one active flow run
        first_run = FlowRun.objects.get(is_active=True, flow=first_flow, contact=self.contact)

        # start in second via a campaign event
        second_flow = self.get_flow('favorites')
        self.farmers = self.create_group("Farmers", [self.contact])

        campaign = Campaign.create(self.org, self.admin, Campaign.get_unique_name(self.org, "Reminders"), self.farmers)
        planting_date = ContactField.get_or_create(self.org, self.admin, 'planting_date', "Planting Date")
        event = CampaignEvent.create_flow_event(self.org, self.admin, campaign, planting_date,
                                                offset=1, unit='W', flow=second_flow, delivery_hour='13')

        self.contact.set_field(self.user, 'planting_date', "05-10-2020 12:30:10")

        # update our campaign events
        EventFire.update_campaign_events(campaign)
        event = EventFire.objects.get()

        # fire it, this will start our second flow
        event.fire()

        second_run = FlowRun.objects.get(is_active=True)
        first_run.refresh_from_db()
        self.assertFalse(first_run.is_active)
        self.assertEqual(first_run.exit_type, FlowRun.EXIT_TYPE_INTERRUPTED)

        self.assertTrue(second_run.is_active)


class OrderingTest(FlowFileTest):

    def setUp(self):
        super(OrderingTest, self).setUp()

        self.contact2 = self.create_contact('Ryan Lewis', '+12065552121')

        self.channel.delete()
        self.channel = Channel.create(self.org, self.user, 'KE', 'EX', None, '+250788123123', schemes=['tel'],
                                      config=dict(send_url='https://google.com'))

    def tearDown(self):
        super(OrderingTest, self).tearDown()

    def test_two_in_row(self):
        flow = self.get_flow('ordering')
        from temba.channels.tasks import send_msg_task

        # start our flow with a contact
        with patch('temba.channels.tasks.send_msg_task', wraps=send_msg_task) as mock_send_msg:
            flow.start([], [self.contact])

            # check the ordering of when the msgs were sent
            msgs = Msg.objects.filter(status=WIRED).order_by('sent_on')

            # the four messages should have been sent in order
            self.assertEqual(msgs[0].text, "Msg1")
            self.assertEqual(msgs[1].text, "Msg2")
            self.assertTrue(msgs[1].sent_on - msgs[0].sent_on > timedelta(seconds=.750))
            self.assertEqual(msgs[2].text, "Msg3")
            self.assertTrue(msgs[2].sent_on - msgs[1].sent_on > timedelta(seconds=.750))
            self.assertEqual(msgs[3].text, "Msg4")
            self.assertTrue(msgs[3].sent_on - msgs[2].sent_on > timedelta(seconds=.750))

            # send_msg_task should have only been called once
            self.assertEqual(mock_send_msg.call_count, 1)

        # reply, should get another 4 messages
        with patch('temba.channels.tasks.send_msg_task', wraps=send_msg_task) as mock_send_msg:
            msg = self.create_msg(contact=self.contact, direction=INCOMING, text="onwards!")
            Flow.find_and_handle(msg)

            msgs = Msg.objects.filter(direction=OUTGOING, status=WIRED).order_by('sent_on')[4:]
            self.assertEqual(msgs[0].text, "Ack1")
            self.assertEqual(msgs[1].text, "Ack2")
            self.assertTrue(msgs[1].sent_on - msgs[0].sent_on > timedelta(seconds=.750))
            self.assertEqual(msgs[2].text, "Ack3")
            self.assertTrue(msgs[2].sent_on - msgs[1].sent_on > timedelta(seconds=.750))
            self.assertEqual(msgs[3].text, "Ack4")
            self.assertTrue(msgs[3].sent_on - msgs[2].sent_on > timedelta(seconds=.750))

            # again, only one send_msg
            self.assertEqual(mock_send_msg.call_count, 1)

        Msg.objects.all().delete()

        # try with multiple contacts
        with patch('temba.channels.tasks.send_msg_task', wraps=send_msg_task) as mock_send_msg:
            flow.start([], [self.contact, self.contact2], restart_participants=True)

            # we should have two batches of messages, for for each contact
            msgs = Msg.objects.filter(status=WIRED).order_by('sent_on')

            self.assertEqual(msgs[0].contact, self.contact)
            self.assertEqual(msgs[0].text, "Msg1")
            self.assertEqual(msgs[1].text, "Msg2")
            self.assertTrue(msgs[1].sent_on - msgs[0].sent_on > timedelta(seconds=.750))
            self.assertEqual(msgs[2].text, "Msg3")
            self.assertTrue(msgs[2].sent_on - msgs[1].sent_on > timedelta(seconds=.750))
            self.assertEqual(msgs[3].text, "Msg4")
            self.assertTrue(msgs[3].sent_on - msgs[2].sent_on > timedelta(seconds=.750))

            self.assertEqual(msgs[4].contact, self.contact2)
            self.assertEqual(msgs[4].text, "Msg1")
            self.assertTrue(msgs[4].sent_on - msgs[3].sent_on < timedelta(seconds=.500))
            self.assertEqual(msgs[5].text, "Msg2")
            self.assertTrue(msgs[5].sent_on - msgs[4].sent_on > timedelta(seconds=.750))
            self.assertEqual(msgs[6].text, "Msg3")
            self.assertTrue(msgs[6].sent_on - msgs[5].sent_on > timedelta(seconds=.750))
            self.assertEqual(msgs[7].text, "Msg4")
            self.assertTrue(msgs[7].sent_on - msgs[6].sent_on > timedelta(seconds=.750))

            # two batches of messages, one batch for each contact
            self.assertEqual(mock_send_msg.call_count, 2)


class TimeoutTest(FlowFileTest):

    def _update_timeout(self, run, timeout_on):
        run.timeout_on = timeout_on
        run.save(update_fields=('timeout_on',))

        if run.session and run.session.output:
            output = json.loads(run.session.output)
            output['wait']['timeout_on'] = datetime_to_str(timeout_on)
            run.session.output = json.dumps(output)
            run.session.save(update_fields=('output',))

    def test_disappearing_timeout(self):
        from temba.flows.tasks import check_flow_timeouts_task
        flow = self.get_flow('timeout')

        # start the flow
        flow.start([], [self.contact])

        # check our timeout is set
        run = FlowRun.objects.get()
        self.assertTrue(run.is_active)

        start_step = run.steps.order_by('-id').first()

        # mark our last message as sent
        last_msg = run.get_last_msg(OUTGOING)
        last_msg.sent_on = timezone.now() - timedelta(minutes=5)
        last_msg.save()

        time.sleep(1)

        # ok, change our timeout to the past
        timeout = timezone.now()
        self._update_timeout(run, timeout)

        # remove our timeout rule
        flow_json = flow.as_json()
        del flow_json['rule_sets'][0]['rules'][-1]
        flow.update(flow_json)

        # process our timeouts
        check_flow_timeouts_task()

        # our timeout_on should have been cleared and we should be at the same node
        run.refresh_from_db()
        self.assertIsNone(run.timeout_on)
        current_step = run.steps.order_by('-id').first()
        self.assertEqual(current_step.step_uuid, start_step.step_uuid)

        # check that we can't be double queued by manually moving our timeout back
        with patch('temba.utils.queues.push_task') as mock_push:
            FlowRun.objects.all().update(timeout_on=timeout)
            check_flow_timeouts_task()

            self.assertEqual(0, mock_push.call_count)

    def test_timeout_race(self):
        # start one flow
        flow1 = self.get_flow('timeout')
        flow1.start([], [self.contact])
        run1 = FlowRun.objects.get(flow=flow1, contact=self.contact)

        # start another flow
        flow2 = self.get_flow('multi_timeout')
        flow2.start([], [self.contact])

        # remove our timeout rule on our second flow
        flow_json = flow2.as_json()
        del flow_json['rule_sets'][0]['rules'][-1]
        flow2.update(flow_json)

        # mark our last message as sent
        last_msg = run1.get_last_msg(OUTGOING)
        last_msg.sent_on = timezone.now() - timedelta(minutes=5)
        last_msg.save()

        time.sleep(.5)

        # ok, change our timeout to the past
        timeout = timezone.now()
        self._update_timeout(run1, timeout)

        # process our timeout
        run1.resume_after_timeout(timeout)

        # should have cleared the timeout, run2 is the active one now
        run1.refresh_from_db()
        self.assertIsNone(run1.timeout_on)

    def test_timeout_loop(self):
        from temba.flows.tasks import check_flow_timeouts_task
        from temba.msgs.tasks import process_run_timeout
        flow = self.get_flow('timeout_loop')

        # start the flow
        run, = flow.start([], [self.contact])

        # mark our last message as sent
        run.refresh_from_db()
        last_msg = run.get_last_msg(OUTGOING)
        last_msg.sent_on = timezone.now() - timedelta(minutes=2)
        last_msg.save()

        timeout = timezone.now()
        expiration = run.expires_on

        self._update_timeout(run, timezone.now())

        check_flow_timeouts_task()

        run.refresh_from_db()

        # should have a new outgoing message
        last_msg = run.get_last_msg(OUTGOING)
        self.assertTrue(last_msg.text.find("No seriously, what's your name?") >= 0)

        # fire the task manually, shouldn't change anything (this tests double firing)
        process_run_timeout(run.id, timeout)

        # expiration should still be the same
        run.refresh_from_db()
        self.assertEqual(run.expires_on, expiration)

        new_last_msg = run.get_last_msg(OUTGOING)
        self.assertEqual(new_last_msg, last_msg)

        # ok, now respond
        msg = self.create_msg(contact=self.contact, direction='I', text="Wilson")
        Flow.find_and_handle(msg)

        # should have completed our flow
        run.refresh_from_db()
        self.assertFalse(run.is_active)

        last_msg = run.get_last_msg(OUTGOING)
        self.assertEqual(last_msg.text, "Cool, got it..")

    def test_multi_timeout(self):
        from temba.flows.tasks import check_flow_timeouts_task
        flow = self.get_flow('multi_timeout')

        # start the flow
        flow.start([], [self.contact])

        # create a new message and get it handled
        msg = self.create_msg(contact=self.contact, direction='I', text="Wilson")
        Flow.find_and_handle(msg)

        run = FlowRun.objects.get()

        time.sleep(1)
        self._update_timeout(run, timezone.now())

        check_flow_timeouts_task()

        # nothing should have changed as we haven't yet sent our msg
        self.assertTrue(run.is_active)
        time.sleep(1)

        # ok, mark our message as sent, but only two minutes ago
        last_msg = run.get_last_msg(OUTGOING)
        last_msg.sent_on = timezone.now() - timedelta(minutes=2)
        last_msg.save()
        FlowRun.objects.all().update(timeout_on=timezone.now())
        check_flow_timeouts_task()

        # still nothing should have changed, not enough time has passed, but our timeout should be in the future now
        run.refresh_from_db()
        self.assertTrue(run.is_active)
        self.assertTrue(run.timeout_on > timezone.now() + timedelta(minutes=2))

        # ok, finally mark our message sent a while ago
        last_msg.sent_on = timezone.now() - timedelta(minutes=10)
        last_msg.save()

        time.sleep(1)

        self._update_timeout(run, timezone.now())

        check_flow_timeouts_task()
        run.refresh_from_db()

        # run should be complete now
        self.assertFalse(run.is_active)
        self.assertEqual(run.exit_type, FlowRun.EXIT_TYPE_COMPLETED)

        # and we should have sent our message
        self.assertEqual("Thanks, Wilson",
                         Msg.objects.filter(direction=OUTGOING).order_by('-created_on').first().text)

    def test_timeout(self):
        from temba.flows.tasks import check_flow_timeouts_task
        flow = self.get_flow('timeout')

        # start the flow
        flow.start([], [self.contact])

        # create a new message and get it handled
        msg = self.create_msg(contact=self.contact, direction='I', text="Wilson")
        Flow.find_and_handle(msg)

        # we should have sent a response
        self.assertEqual("Great. Good to meet you Wilson",
                         Msg.objects.filter(direction=OUTGOING).order_by('-created_on').first().text)

        # assert we have exited our flow
        run = FlowRun.objects.get()
        self.assertFalse(run.is_active)
        self.assertEqual(run.exit_type, FlowRun.EXIT_TYPE_COMPLETED)

        # ok, now let's try with a timeout
        FlowRun.objects.all().delete()
        Msg.objects.all().delete()

        # start the flow
        flow.start([], [self.contact])

        # check our timeout is set
        run = FlowRun.objects.get()
        self.assertTrue(run.is_active)
        self.assertTrue(timezone.now() - timedelta(minutes=1) < run.timeout_on > timezone.now() + timedelta(minutes=4))

        # mark our last message as sent
        last_msg = run.get_last_msg(OUTGOING)
        last_msg.sent_on = timezone.now() - timedelta(minutes=5)
        last_msg.save()

        time.sleep(.5)

        # run our timeout check task
        check_flow_timeouts_task()

        # nothing occured as we haven't timed out yet
        run.refresh_from_db()
        self.assertTrue(run.is_active)
        self.assertTrue(timezone.now() - timedelta(minutes=1) < run.timeout_on > timezone.now() + timedelta(minutes=4))

        time.sleep(1)

        # ok, change our timeout to the past
        self._update_timeout(run, timezone.now())

        # check our timeouts again
        check_flow_timeouts_task()
        run.refresh_from_db()

        # run should be complete now
        self.assertFalse(run.is_active)
        self.assertEqual(run.exit_type, FlowRun.EXIT_TYPE_COMPLETED)

        # and we should have sent our message
        self.assertEqual("Don't worry about it , we'll catch up next week.",
                         Msg.objects.filter(direction=OUTGOING).order_by('-created_on').first().text)

    def test_timeout_no_credits(self):
        from temba.flows.tasks import check_flow_timeouts_task
        flow = self.get_flow('timeout')

        # start the flow
        flow.start([], [self.contact])

        # check our timeout is set
        run = FlowRun.objects.get()
        self.assertTrue(run.is_active)
        self.assertTrue(timezone.now() - timedelta(minutes=1) < run.timeout_on > timezone.now() + timedelta(minutes=4))

        # timeout in the past
        FlowRun.objects.all().update(timeout_on=timezone.now())

        # mark our last message as not having a credit
        last_msg = run.get_last_msg(OUTGOING)
        last_msg.topup_id = None
        last_msg.save()

        time.sleep(1)

        # run our timeout check task
        check_flow_timeouts_task()

        # our timeout should be cleared
        run.refresh_from_db()
        self.assertTrue(run.is_active)
        self.assertIsNone(run.timeout_on)


class MigrationUtilsTest(TembaTest):

    def test_map_actions(self):
        # minimalist flow def with just actions and entry
        flow_def = dict(entry='1234', action_sets=[dict(uuid='1234', x=100, y=0, actions=[dict(type='reply', msg=None)])], rule_sets=[dict(y=10, x=100, uuid='5678')])
        removed = map_actions(flow_def, lambda x: None)

        # no more action sets and entry is remapped
        self.assertFalse(removed['action_sets'])
        self.assertEqual('5678', removed['entry'])

        # add two action sets, we should remap entry to be the first
        flow_def['action_sets'] = [dict(uuid='1234', y=0, x=100, actions=[dict(type='reply', msg=None)]), dict(uuid='2345', y=5, x=100, actions=[dict(type='reply', msg="foo")])]
        removed = map_actions(flow_def, lambda x: None if x['msg'] is None else x)

        self.assertEqual(len(removed['action_sets']), 1)
        self.assertEqual(removed['action_sets'][0]['uuid'], '2345')
        self.assertEqual(removed['entry'], '2345')

        # remove a single action
        flow_def['action_sets'] = [dict(uuid='1234', y=10, x=100, actions=[dict(type='reply', msg=None), dict(type='reply', msg="foo")])]
        removed = map_actions(flow_def, lambda x: None if x['msg'] is None else x)

        self.assertEqual(len(removed['action_sets']), 1)
        self.assertEqual(len(removed['action_sets'][0]['actions']), 1)
        self.assertEqual(removed['entry'], '2345')

        # no entry
        flow_def = dict(entry='1234', action_sets=[dict(uuid='1234', y=0, x=100, actions=[dict(type='reply', msg=None)])], rule_sets=[])
        removed = map_actions(flow_def, lambda x: None if x['msg'] is None else x)

        self.assertEqual(len(removed['action_sets']), 0)
        self.assertEqual(removed['entry'], None)

        # check entry horizontal winner
        flow_def = dict(entry='1234', action_sets=[dict(uuid='1234', x=100, y=0, actions=[dict(type='reply', msg=None)])], rule_sets=[dict(y=10, x=100, uuid='5678'), dict(y=10, x=50, uuid='9012')])
        removed = map_actions(flow_def, lambda x: None if x['msg'] is None else x)
        self.assertEqual(removed['entry'], '9012')

        # same horizontal check with action sets
        flow_def = dict(entry='1234', action_sets=[
            dict(uuid='1234', x=100, y=0, actions=[dict(type='reply', msg=None)]),
            dict(uuid='9012', x=50, y=50, actions=[dict(type='reply', msg="foo")]),
            dict(uuid='3456', x=0, y=50, actions=[dict(type='reply', msg="foo")])
        ], rule_sets=[
            dict(y=100, x=100, uuid='5678')
        ])

        removed = map_actions(flow_def, lambda x: None if x['msg'] is None else x)
        self.assertEqual(removed['entry'], '3456')


class TriggerFlowTest(FlowFileTest):

    def test_trigger_then_loop(self):
        # start our parent flow
        flow = self.get_flow('parent_child_loop')
        flow.start([], [self.contact])

        # trigger our second flow to start
        msg = self.create_msg(contact=self.contact, direction='I', text="add 12067797878")
        Flow.find_and_handle(msg)

        child_run = FlowRun.objects.get(contact__urns__path="+12067797878")
        msg = self.create_msg(contact=child_run.contact, direction='I', text="Christine")
        Flow.find_and_handle(msg)
        child_run.refresh_from_db()
        self.assertEqual('C', child_run.exit_type)

        # main contact should still be in the flow
        run = FlowRun.objects.get(flow=flow, contact=self.contact)
        self.assertTrue(run.is_active)
        self.assertIsNone(run.exit_type)

        # and can do it again
        msg = self.create_msg(contact=self.contact, direction='I', text="add 12067798080")
        Flow.find_and_handle(msg)

        FlowRun.objects.get(contact__urns__path="+12067798080")
        run.refresh_from_db()
        self.assertTrue(run.is_active)


class StackedExitsTest(FlowFileTest):

    def setUp(self):
        super(StackedExitsTest, self).setUp()

        self.channel.delete()
        self.channel = Channel.create(self.org, self.user, 'KE', 'EX', None, '+250788123123', schemes=['tel'],
                                      config=dict(send_url='https://google.com'))

    def test_stacked_exits(self):
        self.get_flow('stacked_exits')
        flow = Flow.objects.get(name="Stacked")

        flow.start([], [self.contact])

        msgs = Msg.objects.filter(contact=self.contact).order_by('sent_on')
        self.assertEqual(3, msgs.count())
        self.assertEqual("Start!", msgs[0].text)
        self.assertEqual("Leaf!", msgs[1].text)
        self.assertEqual("End!", msgs[2].text)

        runs = FlowRun.objects.filter(contact=self.contact, exit_type=FlowRun.EXIT_TYPE_COMPLETED).order_by('exited_on')
        self.assertEqual(3, runs.count())
        self.assertEqual("Stacker Leaf", runs[0].flow.name)
        self.assertEqual("Stacker", runs[1].flow.name)
        self.assertEqual("Stacked", runs[2].flow.name)

    def test_stacked_webhook_exits(self):
        self.get_flow('stacked_webhook_exits')
        flow = Flow.objects.get(name="Stacked")

        flow.start([], [self.contact])

        msgs = Msg.objects.filter(contact=self.contact).order_by('sent_on')
        self.assertEqual(4, msgs.count())
        self.assertEqual("Start!", msgs[0].text)
        self.assertEqual("Leaf!", msgs[1].text)
        self.assertEqual("Middle!", msgs[2].text)
        self.assertEqual("End!", msgs[3].text)

        runs = FlowRun.objects.filter(contact=self.contact, exit_type=FlowRun.EXIT_TYPE_COMPLETED).order_by('exited_on')
        self.assertEqual(3, runs.count())
        self.assertEqual("Stacker Leaf", runs[0].flow.name)
        self.assertEqual("Stacker", runs[1].flow.name)
        self.assertEqual("Stacked", runs[2].flow.name)

    def test_response_exits(self):
        self.get_flow('stacked_response_exits')
        flow = Flow.objects.get(name="Stacked")

        flow.start([], [self.contact])

        msgs = Msg.objects.filter(contact=self.contact).order_by('sent_on')
        self.assertEqual(2, msgs.count())
        self.assertEqual("Start!", msgs[0].text)
        self.assertEqual("Send something!", msgs[1].text)

        # nobody completed yet
        self.assertEqual(0, FlowRun.objects.filter(contact=self.contact, exit_type=FlowRun.EXIT_TYPE_COMPLETED).count())

        # ok, send a response, should unwind all our flows
        msg = self.create_msg(contact=self.contact, direction='I', text="something")
        Msg.process_message(msg)

        msgs = Msg.objects.filter(contact=self.contact, direction='O').order_by('sent_on')
        self.assertEqual(3, msgs.count())
        self.assertEqual("Start!", msgs[0].text)
        self.assertEqual("Send something!", msgs[1].text)
        self.assertEqual("End!", msgs[2].text)

        runs = FlowRun.objects.filter(contact=self.contact, exit_type=FlowRun.EXIT_TYPE_COMPLETED).order_by('exited_on')
        self.assertEqual(3, runs.count())
        self.assertEqual("Stacker Leaf", runs[0].flow.name)
        self.assertEqual("Stacker", runs[1].flow.name)
        self.assertEqual("Stacked", runs[2].flow.name)


class ParentChildOrderingTest(FlowFileTest):

    def setUp(self):
        super(ParentChildOrderingTest, self).setUp()
        self.channel.delete()
        self.channel = Channel.create(self.org, self.user, 'KE', 'EX', None, '+250788123123', schemes=['tel'],
                                      config=dict(send_url='https://google.com'))

    def test_parent_child_ordering(self):
        from temba.channels.tasks import send_msg_task
        self.get_flow('parent_child_ordering')
        flow = Flow.objects.get(name="Parent Flow")

        with patch('temba.channels.tasks.send_msg_task', wraps=send_msg_task) as mock_send_msg:
            flow.start([], [self.contact])

            # get the msgs for our contact
            msgs = Msg.objects.filter(contact=self.contact).order_by('sent_on')
            self.assertEqual(msgs[0].text, "Parent 1")
            self.assertEqual(msgs[1].text, "Child Msg")

            self.assertEqual(mock_send_msg.call_count, 1)


class AndroidChildStatus(FlowFileTest):
    def setUp(self):
        super(AndroidChildStatus, self).setUp()
        self.channel.delete()
        self.channel = Channel.create(self.org, self.user, 'RW', 'A', None, '+250788123123', schemes=['tel'])

    def test_split_first(self):
        self.get_flow('split_first_child_msg')

        incoming = self.create_msg(direction=INCOMING, contact=self.contact, text="split")
        self.assertTrue(Trigger.find_and_handle(incoming))

        # get the msgs for our contact
        msgs = Msg.objects.filter(contact=self.contact, status=PENDING, direction=OUTGOING).order_by('created_on')
        self.assertEqual(msgs[0].text, "Child Msg 1")

        # respond
        msg = self.create_msg(contact=self.contact, direction='I', text="Response")
        Flow.find_and_handle(msg)

        msgs = Msg.objects.filter(contact=self.contact, status=PENDING, direction=OUTGOING).order_by('created_on')
        self.assertEqual(msgs[0].text, "Child Msg 1")
        self.assertEqual(msgs[1].text, "Child Msg 2")


class QueryTest(FlowFileTest):

    @override_settings(SEND_WEBHOOKS=True)
    def test_num_queries(self):

        self.get_flow('query_test')
        flow = Flow.objects.filter(name="Query Test").first()

        # mock our webhook call which will get triggered in the flow
        self.mockRequest('GET', '/ip_test', '{"ip":"192.168.1.1"}', content_type='application/json')
        with QueryTracker(assert_query_count=147, stack_count=10, skip_unique_queries=True):
            flow.start([], [self.contact])


class FlowChannelSelectionTest(FlowFileTest):

    def setUp(self):
        super(FlowChannelSelectionTest, self).setUp()
        self.channel.delete()
        self.sms_channel = Channel.create(
            self.org, self.user, 'RW', 'JN', None, '+250788123123',
            schemes=['tel'], uuid='00000000-0000-0000-0000-000000001111',
            role=Channel.DEFAULT_ROLE)
        self.ussd_channel = Channel.create(
            self.org, self.user, 'RW', 'JNU', None, '*123#',
            schemes=['tel'], uuid='00000000-0000-0000-0000-000000002222',
            role=Channel.ROLE_USSD)

    def test_sms_channel_selection(self):
        contact_urn = self.contact.get_urn(TEL_SCHEME)
        channel = self.contact.org.get_send_channel(contact_urn=contact_urn)
        self.assertEqual(channel, self.sms_channel)

    def test_ussd_channel_selection(self):
        contact_urn = self.contact.get_urn(TEL_SCHEME)
        channel = self.contact.org.get_ussd_channel(contact_urn=contact_urn)
        self.assertEqual(channel, self.ussd_channel)


class FlowTriggerTest(TembaTest):

    def test_group_trigger(self):
        flow = self.get_flow('favorites')

        contact = self.create_contact("Joe", "+250788373373")
        group = self.create_group("Contact Group", [contact])

        # create a trigger, first just for the contact
        contact_trigger = Trigger.objects.create(org=self.org, flow=flow, trigger_type=Trigger.TYPE_SCHEDULE,
                                                 created_by=self.admin, modified_by=self.admin)
        contact_trigger.contacts.add(contact)

        # fire it manually
        contact_trigger.fire()

        # contact should be added to flow
        self.assertEqual(1, FlowRun.objects.filter(flow=flow, contact=contact).count())

        # but no flow starts were created
        self.assertEqual(0, FlowStart.objects.all().count())

        # now create a trigger for the group
        group_trigger = Trigger.objects.create(org=self.org, flow=flow, trigger_type=Trigger.TYPE_SCHEDULE,
                                               created_by=self.admin, modified_by=self.admin)
        group_trigger.groups.add(group)

        group_trigger.fire()

        # contact should be added to flow again
        self.assertEqual(2, FlowRun.objects.filter(flow=flow, contact=contact).count())

        # and we should have a flow start
        start = FlowStart.objects.get()
        self.assertEqual(0, start.contacts.all().count())
        self.assertEqual(1, start.groups.filter(id=group.id).count())

        # clear our the group on our group trigger
        group_trigger.groups.clear()

        # refire
        group_trigger.fire()

        # nothing should have changed
        self.assertEqual(2, FlowRun.objects.filter(flow=flow, contact=contact).count())
        self.assertEqual(1, FlowStart.objects.all().count())


class TypeTest(TembaTest):

    def test_value_types(self):

        contact = self.create_contact("Joe", "+250788373373")
        self.get_flow('type_flow')

        self.assertEqual(Value.TYPE_TEXT, RuleSet.objects.get(label="Text").value_type)
        self.assertEqual(Value.TYPE_DATETIME, RuleSet.objects.get(label="Date").value_type)
        self.assertEqual(Value.TYPE_DECIMAL, RuleSet.objects.get(label="Number").value_type)
        self.assertEqual(Value.TYPE_STATE, RuleSet.objects.get(label="State").value_type)
        self.assertEqual(Value.TYPE_DISTRICT, RuleSet.objects.get(label="District").value_type)
        self.assertEqual(Value.TYPE_WARD, RuleSet.objects.get(label="Ward").value_type)

        incoming = self.create_msg(direction=INCOMING, contact=contact, text="types")
        self.assertTrue(Trigger.find_and_handle(incoming))

        self.assertTrue(Flow.find_and_handle(self.create_msg(contact=contact, direction=INCOMING, text="Some Text")))
        self.assertTrue(Flow.find_and_handle(self.create_msg(contact=contact, direction=INCOMING, text="not a date")))

        results = FlowRun.objects.get().results

        self.assertEqual('Text', results['text']['name'])
        self.assertEqual('Some Text', results['text']['value'])
        self.assertEqual('Some Text', results['text']['input'])
        self.assertEqual('All Responses', results['text']['category'])

        self.assertEqual('Date', results['date']['name'])
        self.assertEqual("not a date", results['date']['value'])
        self.assertEqual('not a date', results['date']['input'])
        self.assertEqual('Other', results['date']['category'])

        self.assertTrue(Flow.find_and_handle(self.create_msg(contact=contact, direction=INCOMING, text="Born 23/06/1977")))
        self.assertTrue(Flow.find_and_handle(self.create_msg(contact=contact, direction=INCOMING, text="The number is 10")))
        self.assertTrue(Flow.find_and_handle(self.create_msg(contact=contact, direction=INCOMING, text="I'm in Eastern Province")))
        self.assertTrue(Flow.find_and_handle(self.create_msg(contact=contact, direction=INCOMING, text="That's in Gatsibo")))
        self.assertTrue(Flow.find_and_handle(self.create_msg(contact=contact, direction=INCOMING, text="ya ok that's Kageyo")))

        results = FlowRun.objects.get().results

        self.assertEqual('Text', results['text']['name'])
        self.assertEqual('Some Text', results['text']['value'])
        self.assertEqual('Some Text', results['text']['input'])
        self.assertEqual('All Responses', results['text']['category'])

        self.assertEqual('Date', results['date']['name'])
        self.assertTrue(results['date']['value'].startswith("1977-06-23T"))
        self.assertEqual('Born 23/06/1977', results['date']['input'])
        self.assertEqual('is a date', results['date']['category'])

        self.assertEqual('Number', results['number']['name'])
        self.assertEqual('10', results['number']['value'])
        self.assertEqual('The number is 10', results['number']['input'])
        self.assertEqual('numeric', results['number']['category'])

        self.assertEqual('State', results['state']['name'])
        self.assertEqual('Rwanda > Eastern Province', results['state']['value'])
        self.assertEqual('I\'m in Eastern Province', results['state']['input'])
        self.assertEqual('state', results['state']['category'])
        self.assertNotIn('category_localized', results['state'])

        self.assertEqual('District', results['district']['name'])
        self.assertEqual('Rwanda > Eastern Province > Gatsibo', results['district']['value'])
        self.assertEqual('That\'s in Gatsibo', results['district']['input'])
        self.assertEqual('district', results['district']['category'])
        self.assertEqual('le district', results['district']['category_localized'])

        self.assertEqual('Ward', results['ward']['name'])
        self.assertEqual('Rwanda > Eastern Province > Gatsibo > Kageyo', results['ward']['value'])
        self.assertEqual('ya ok that\'s Kageyo', results['ward']['input'])
        self.assertEqual('ward', results['ward']['category'])


class FlowServerTest(TembaTest):
    def setUp(self):
        super(FlowServerTest, self).setUp()

        self.contact = self.create_contact("Joe", "+250788373373")

    @skip_if_no_flowserver
    @override_settings(FLOW_SERVER_AUTH_TOKEN='1234', FLOW_SERVER_FORCE=True)
    def test_session_bulk_start(self):
        flow = self.get_flow('favorites')

        # regular start
        run1, = flow.start([], [self.contact])

        self.assertTrue(run1.session.output)
        self.assertEqual(run1.session.status, 'W')
        self.assertEqual(run1.flow, flow)
        self.assertEqual(run1.contact, self.contact)

        # regular re-start
        run2, = flow.start([], [self.contact], restart_participants=True)

        self.assertTrue(run2.session.output)
        self.assertNotEqual(run1, run2)

        # with flow start object
        start = FlowStart.create(flow, self.admin, [], [self.contact], restart_participants=True)
        run3, = start.start()

        self.assertTrue(run3.session.output)
        self.assertNotEqual(run1, run3)

        start.refresh_from_db()

        self.assertEqual(start.status, 'C')
        self.assertEqual(set(start.runs.all()), {run3})

        # with some extra
        run4, = flow.start([], [self.contact], restart_participants=True, extra={'foo': "bar"})

        self.assertTrue(run4.session.output['trigger']['params'], {'foo': "bar"})

        # with an initial message
        msg = self.create_msg(direction='I', text="Hello", contact=self.contact)
        run5, = flow.start([], [self.contact], restart_participants=True, start_msg=msg)
        run5_output = run5.session.output['runs'][0]

        self.assertTrue(run5_output['path'][0]['events'][0]['type'], "msg_received")
        self.assertTrue(run5_output['path'][0]['events'][0]['msg']['text'], "Hello")

        # when flowserver returns an error
        with patch('temba.utils.goflow.FlowServerClient.start') as mock_start:
            mock_start.side_effect = FlowServerException("nope")

            self.assertEqual(flow.start([], [self.contact], restart_participants=True), [])

    @skip_if_no_flowserver
    @override_settings(FLOW_SERVER_AUTH_TOKEN='1234', FLOW_SERVER_FORCE=True)
    def test_session_resume(self):
        flow = self.get_flow('favorites')

        run1, = flow.start([], [self.contact])

        # resume with an incoming message
        msg1 = self.create_msg(direction='I', text="Blue", contact=self.contact)
        run1.session.resume(msg_in=msg1)

        run1.refresh_from_db()
        self.assertIn('color', run1.results)

        # when flowserver returns an error
        with patch('temba.utils.goflow.FlowServerClient.resume') as mock_resume:
            mock_resume.side_effect = FlowServerException("nope")

            msg2 = self.create_msg(direction='I', text="Primus", contact=self.contact)
            run1.session.resume(msg_in=msg2)

        run1.refresh_from_db()
        self.assertEqual(run1.session.status, 'F')
        self.assertEqual(run1.exit_type, 'C')
        self.assertIsNotNone(run1.exited_on)


class AssetServerTest(TembaTest):
    @override_settings(FLOW_SERVER_AUTH_TOKEN="112233445566")
    def test_authentication(self):
        flows_url = reverse('flows.flow_assets', args=[self.org.id, "1234", "flow"])

        # can't access without auth token
        response = self.client.get(flows_url)
        self.assertEqual(response.status_code, 302)

        # can't access with incorrect auth token
        response = self.client.get(flows_url, HTTP_AUTHORIZATION='Token 77888')
        self.assertEqual(response.status_code, 302)

        # can access with correct auth token
        response = self.client.get(flows_url, HTTP_AUTHORIZATION='Token 112233445566')
        self.assertEqual(response.status_code, 200)
        self.assertEqual(response.json(), [])

        # can access as regular user too
        self.login(self.admin)

        response = self.client.get(flows_url)
        self.assertEqual(response.status_code, 200)
        self.assertEqual(response.json(), [])

    @skip_if_no_flowserver
    def test_flows(self):
        flow1 = self.get_flow('color')
        flow2 = self.get_flow('favorites')
        self.login(self.admin)

        # get all flows
        response = self.client.get('/flow/assets/%d/1234/flow/' % self.org.id)
        resp_json = response.json()
        self.assertEqual(len(resp_json), 2)
        self.assertEqual(resp_json[0]['uuid'], str(flow1.uuid))
        self.assertEqual(resp_json[1]['uuid'], str(flow2.uuid))

        # get a specific flow
        response = self.client.get('/flow/assets/%d/1234/flow/%s/' % (self.org.id, str(flow2.uuid)))
        resp_json = response.json()
        self.assertEqual(resp_json['uuid'], str(flow2.uuid))

    def test_location_hierarchy(self):
        self.login(self.admin)

        response = self.client.get('/flow/assets/%d/1234/location_hierarchy/' % self.org.id)
        resp_json = response.json()
        self.assertEqual(resp_json, {
            'name': 'Rwanda',
            'children': [
                {
                    'name': 'Kigali City',
                    'children': [{'name': 'Nyarugenge'}],
                },
                {
                    'name': 'Eastern Province',
                    'children': [
                        {
                            'name': 'Gatsibo',
                            'children': [{'name': 'Kageyo'}]
                        },
                        {
                            'name': 'Kay\xf4nza',
                            'children': [{'name': 'Kabare'}]
                        },
                        {
                            'name': 'Rwamagana',
                            'children': [{'name': 'Bukure'}]
                        }
                    ],
                }
            ],
        })<|MERGE_RESOLUTION|>--- conflicted
+++ resolved
@@ -6956,20 +6956,12 @@
         # test that simulation takes language into account
         self.login(self.admin)
         simulate_url = reverse('flows.flow_simulate', args=[favorites.pk])
-<<<<<<< HEAD
-        response = json.loads(self.client.post(simulate_url, json.dumps(dict(has_refresh=True, version="1")), content_type="application/json").content)
-=======
-        response = self.client.post(simulate_url, json.dumps(dict(has_refresh=True)), content_type="application/json").json()
->>>>>>> c2954d37
+        response = self.client.post(simulate_url, json.dumps(dict(has_refresh=True, version="1")), content_type="application/json").json()
         self.assertEqual('What is your favorite color?', response['messages'][1]['text'])
 
         # now lets toggle the UI to Klingon and try the same thing
         simulate_url = "%s?lang=tlh" % reverse('flows.flow_simulate', args=[favorites.pk])
-<<<<<<< HEAD
-        response = json.loads(self.client.post(simulate_url, json.dumps(dict(has_refresh=True, version="1")), content_type="application/json").content)
-=======
-        response = self.client.post(simulate_url, json.dumps(dict(has_refresh=True)), content_type="application/json").json()
->>>>>>> c2954d37
+        response = self.client.post(simulate_url, json.dumps(dict(has_refresh=True, version="1")), content_type="application/json").json()
         self.assertEqual('Bleck', response['messages'][1]['text'])
 
     def test_interrupted_state(self):

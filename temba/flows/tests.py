# -*- coding: utf-8 -*-
from __future__ import absolute_import, print_function, unicode_literals

import datetime
import json
import os
import pytz
import re
import six
import time

from datetime import timedelta
from decimal import Decimal
from django.conf import settings
from django.core import mail
from django.core.urlresolvers import reverse
from django.db.models import Prefetch
from django.test.utils import override_settings
from django.utils import timezone
from mock import patch
from openpyxl import load_workbook
from temba.airtime.models import AirtimeTransfer
from temba.api.models import WebHookEvent, Resthook
from temba.channels.models import Channel, ChannelEvent
from temba.contacts.models import Contact, ContactGroup, ContactField, ContactURN, URN, TEL_SCHEME
from temba.ivr.models import IVRCall
from temba.ussd.models import USSDSession
from temba.locations.models import AdminBoundary, BoundaryAlias

from temba.msgs.models import Broadcast, Label, Msg, INCOMING, PENDING, FLOW, WIRED, OUTGOING, FAILED
from temba.orgs.models import Language, CURRENT_EXPORT_VERSION
from temba.tests import TembaTest, MockResponse, FlowFileTest
from temba.triggers.models import Trigger
from temba.utils import datetime_to_str, str_to_datetime
from temba.values.models import Value
from uuid import uuid4
from .flow_migrations import migrate_to_version_5, migrate_to_version_6, migrate_to_version_7
from .flow_migrations import migrate_to_version_8, migrate_to_version_9, migrate_export_to_version_9
from .models import Flow, FlowStep, FlowRun, FlowLabel, FlowStart, FlowRevision, FlowException, ExportFlowResultsTask
from .models import ActionSet, RuleSet, Action, Rule, FlowRunCount, FlowPathCount, InterruptTest, get_flow_user
from .models import FlowPathRecentMessage, Test, TrueTest, FalseTest, AndTest, OrTest, PhoneTest, NumberTest
from .models import EqTest, LtTest, LteTest, GtTest, GteTest, BetweenTest, ContainsOnlyPhraseTest, ContainsPhraseTest
from .models import DateEqualTest, DateAfterTest, DateBeforeTest, DateTest
from .models import StartsWithTest, ContainsTest, ContainsAnyTest, RegexTest, NotEmptyTest
from .models import HasStateTest, HasDistrictTest, HasWardTest, HasEmailTest
from .models import SendAction, AddLabelAction, AddToGroupAction, ReplyAction, SaveToContactAction, SetLanguageAction, SetChannelAction
from .models import EmailAction, TriggerFlowAction, DeleteFromGroupAction, WebhookAction, ActionLog
from .models import VariableContactAction, UssdAction
from .views import FlowCRUDL
from .flow_migrations import map_actions
from .tasks import update_run_expirations_task, prune_recentmessages, squash_flowruncounts, squash_flowpathcounts


class FlowTest(TembaTest):

    def setUp(self):
        super(FlowTest, self).setUp()

        self.contact = self.create_contact('Eric', '+250788382382')
        self.contact2 = self.create_contact('Nic', '+250788383383')
        self.contact3 = self.create_contact('Norbert', '+250788123456')

        self.flow = self.create_flow(name="Color Flow", base_language='base', definition=self.COLOR_FLOW_DEFINITION)

        self.other_group = self.create_group("Other", [])

    def export_flow_results(self, flow, responded_only=False, include_msgs=True, include_runs=True, contact_fields=None, extra_urns=()):
        """
        Exports results for the given flow and returns the generated workbook
        """
        self.login(self.admin)

        form = {
            'flows': [flow.id],
            'responded_only': responded_only,
            'include_messages': include_msgs,
            'include_runs': include_runs,
            'extra_urns': extra_urns
        }
        if contact_fields:
            form['contact_fields'] = [c.id for c in contact_fields]

        response = self.client.post(reverse('flows.flow_export_results'), form)
        self.assertEqual(response.status_code, 302)

        task = ExportFlowResultsTask.objects.order_by('-id').first()
        self.assertIsNotNone(task)

        filename = "%s/test_orgs/%d/results_exports/%s.xlsx" % (settings.MEDIA_ROOT, self.org.pk, task.uuid)
        return load_workbook(filename=os.path.join(settings.MEDIA_ROOT, filename))

    def test_get_flow_user(self):
        user = get_flow_user(self.org)
        self.assertEqual(user.pk, get_flow_user(self.org).pk)

    def test_get_unique_name(self):
        flow1 = Flow.create(self.org, self.admin, Flow.get_unique_name(self.org, "Sheep Poll"), base_language='base')
        self.assertEqual(flow1.name, "Sheep Poll")

        flow2 = Flow.create(self.org, self.admin, Flow.get_unique_name(self.org, "Sheep Poll"), base_language='base')
        self.assertEqual(flow2.name, "Sheep Poll 2")

        flow3 = Flow.create(self.org, self.admin, Flow.get_unique_name(self.org, "Sheep Poll"), base_language='base')
        self.assertEqual(flow3.name, "Sheep Poll 3")

        self.create_secondary_org()
        self.assertEqual(Flow.get_unique_name(self.org2, "Sheep Poll"), "Sheep Poll")  # different org

    def test_archive_interrupt_runs(self):
        self.flow.start([], [self.contact, self.contact2])
        self.assertEqual(self.flow.runs.filter(exit_type=None).count(), 2)

        self.flow.archive()

        self.assertEqual(self.flow.runs.filter(exit_type=None).count(), 0)
        self.assertEqual(self.flow.runs.filter(exit_type=FlowRun.EXIT_TYPE_INTERRUPTED).count(), 2)

    def test_flow_get_results_queries(self):
        contact3 = self.create_contact('George', '+250788382234')
        self.flow.start([], [self.contact, self.contact2, contact3])

        with self.assertNumQueries(13):
            runs = FlowRun.objects.filter(flow=self.flow)
            for run_elt in runs:
                self.flow.get_results(contact=run_elt.contact, run=run_elt)

        # still perform ruleset lookup 7 queries because flow and flow__org select_related
        with self.assertNumQueries(7):
            steps_prefetch = Prefetch('steps', queryset=FlowStep.objects.order_by('arrived_on'))

            rulesets_prefetch = Prefetch('flow__rule_sets',
                                         queryset=RuleSet.objects.exclude(label=None).order_by('pk'),
                                         to_attr='ruleset_prefetch')

            # use prefetch rather than select_related for foreign keys flow/contact to avoid joins
            runs = FlowRun.objects.filter(flow=self.flow).prefetch_related('flow', rulesets_prefetch, steps_prefetch,
                                                                           'steps__messages', 'contact')
            for run_elt in runs:
                self.flow.get_results(contact=run_elt.contact, run=run_elt)

        flow2 = self.get_flow('no_ruleset_flow')
        flow2.start([], [self.contact, self.contact2, contact3])

        with self.assertNumQueries(13):
            runs = FlowRun.objects.filter(flow=flow2)
            for run_elt in runs:
                flow2.get_results(contact=run_elt.contact, run=run_elt)

        # no ruleset do not look up rulesets at all; 6 queries because no org query from flow__org select related too
        with self.assertNumQueries(6):
            steps_prefetch = Prefetch('steps', queryset=FlowStep.objects.order_by('arrived_on'))

            rulesets_prefetch = Prefetch('flow__rule_sets',
                                         queryset=RuleSet.objects.exclude(label=None).order_by('pk'),
                                         to_attr='ruleset_prefetch')

            # use prefetch rather than select_related for foreign keys flow/contact to avoid joins
            runs = FlowRun.objects.filter(flow=flow2).prefetch_related('flow', rulesets_prefetch, steps_prefetch,
                                                                       'steps__messages', 'contact')
            for run_elt in runs:
                flow2.get_results(contact=run_elt.contact, run=run_elt)

    @patch('temba.flows.views.uuid4')
    def test_upload_media_action(self, mock_uuid):
        upload_media_action_url = reverse('flows.flow_upload_media_action', args=[self.flow.pk])

        def assert_media_upload(filename, action_uuid, expected_path):
            with open(filename, 'rb') as data:
                post_data = dict(file=data, action=None, actionset='some-uuid',
                                 HTTP_X_FORWARDED_HTTPS='https')
                response = self.client.post(upload_media_action_url, post_data)

                self.assertEqual(response.status_code, 200)
                path = response.json().get('path', None)
                self.assertEqual(path, expected_path)

        self.login(self.admin)

        mock_uuid.side_effect = ['11111-111-11', '22222-222-22']

        assert_media_upload('%s/test_media/steve.marten.jpg' % settings.MEDIA_ROOT, 'action-uuid-1',
                            "attachments/%d/%d/steps/%s%s" % (self.flow.org.pk, self.flow.pk, '11111-111-11', '.jpg'))

        assert_media_upload('%s/test_media/snow.mp4' % settings.MEDIA_ROOT, 'action-uuid-2',
                            "attachments/%d/%d/steps/%s%s" % (self.flow.org.pk, self.flow.pk, '22222-222-22', '.mp4'))

    def test_revision_history(self):
        # we should initially have one revision
        revision = self.flow.revisions.get()
        self.assertEqual(revision.revision, 1)
        self.assertEqual(revision.created_by, self.flow.created_by)

        flow_json = self.flow.as_json()

        # create a new update
        self.flow.update(flow_json, user=self.admin)
        revisions = self.flow.revisions.all().order_by('created_on')

        # now we should have two revisions
        self.assertEqual(2, revisions.count())
        self.assertEqual(1, revisions[0].revision)
        self.assertEqual(2, revisions[1].revision)

        self.assertEqual(CURRENT_EXPORT_VERSION, revisions[0].spec_version)
        self.assertEqual(CURRENT_EXPORT_VERSION, revisions[0].as_json()['version'])
        self.assertEqual('base', revisions[0].get_definition_json()['base_language'])

        # now make one revision invalid
        revision = revisions[1]
        definition = revision.get_definition_json()
        del definition['base_language']
        revision.definition = json.dumps(definition)
        revision.save()

        # should be back to one valid flow
        self.login(self.admin)
        response = self.client.get(reverse('flows.flow_revisions', args=[self.flow.pk]))
        self.assertEqual(1, len(response.json()))

        # fetch that revision
        revision_id = response.json()[0]['id']
        response = self.client.get('%s?definition=%s' % (reverse('flows.flow_revisions', args=[self.flow.pk]),
                                                         revision_id))

        # make sure we can read the definition
        definition = response.json()
        self.assertEqual('base', definition['base_language'])

        # make the last revision even more invalid (missing ruleset)
        revision = revisions[0]
        definition = revision.get_definition_json()
        del definition['rule_sets']
        revision.definition = json.dumps(definition)
        revision.save()

        # no valid revisions (but we didn't throw!)
        response = self.client.get(reverse('flows.flow_revisions', args=[self.flow.pk]))
        self.assertEqual(0, len(response.json()))

    def test_get_localized_text(self):

        text_translations = dict(eng="Hello", esp="Hola", fre="Salut")

        # use default when flow, contact and org don't have language set
        self.assertEqual(self.flow.get_localized_text(text_translations, self.contact, "Hi"), "Hi")

        # flow language used regardless of whether it's an org language
        self.flow.base_language = 'eng'
        self.flow.save(update_fields=('base_language',))
        self.assertEqual(self.flow.get_localized_text(text_translations, self.contact, "Hi"), "Hello")

        Language.create(self.org, self.admin, "English", 'eng')
        esp = Language.create(self.org, self.admin, "Spanish", 'esp')

        # flow language now valid org language
        self.assertEqual(self.flow.get_localized_text(text_translations, self.contact, "Hi"), "Hello")

        # org primary language overrides flow language
        self.flow.org.primary_language = esp
        self.flow.org.save(update_fields=('primary_language',))
        self.assertEqual(self.flow.get_localized_text(text_translations, self.contact, "Hi"), "Hola")

        # contact language doesn't override if it's not an org language
        self.contact.language = 'fre'
        self.contact.save(update_fields=('language',))
        self.assertEqual(self.flow.get_localized_text(text_translations, self.contact, "Hi"), "Hola")

        # does override if it is
        Language.create(self.org, self.admin, "French", 'fre')
        self.assertEqual(self.flow.get_localized_text(text_translations, self.contact, "Hi"), "Salut")

    def test_flow_lists(self):
        self.login(self.admin)

        # add another flow
        flow2 = self.get_flow('no_ruleset_flow')

        # and archive it right off the bat
        flow2.is_archived = True
        flow2.save()

        flow3 = Flow.create(self.org, self.admin, "Flow 3", base_language='base')

        # see our trigger on the list page
        response = self.client.get(reverse('flows.flow_list'))
        self.assertContains(response, self.flow.name)
        self.assertContains(response, flow3.name)
        self.assertEqual(2, response.context['folders'][0]['count'])
        self.assertEqual(1, response.context['folders'][1]['count'])

        # archive it
        post_data = dict(action='archive', objects=self.flow.pk)
        self.client.post(reverse('flows.flow_list'), post_data)
        response = self.client.get(reverse('flows.flow_list'))
        self.assertNotContains(response, self.flow.name)
        self.assertContains(response, flow3.name)
        self.assertEqual(1, response.context['folders'][0]['count'])
        self.assertEqual(2, response.context['folders'][1]['count'])

        response = self.client.get(reverse('flows.flow_archived'), post_data)
        self.assertContains(response, self.flow.name)

        # flow2 should appear before flow since it was created later
        self.assertTrue(flow2, response.context['object_list'][0])
        self.assertTrue(self.flow, response.context['object_list'][1])

        # unarchive it
        post_data = dict(action='restore', objects=self.flow.pk)
        self.client.post(reverse('flows.flow_archived'), post_data)
        response = self.client.get(reverse('flows.flow_archived'), post_data)
        self.assertNotContains(response, self.flow.name)
        response = self.client.get(reverse('flows.flow_list'), post_data)
        self.assertContains(response, self.flow.name)
        self.assertContains(response, flow3.name)
        self.assertEqual(2, response.context['folders'][0]['count'])
        self.assertEqual(1, response.context['folders'][1]['count'])

        # voice flows should be included in the count
        Flow.objects.filter(pk=self.flow.pk).update(flow_type=Flow.VOICE)

        response = self.client.get(reverse('flows.flow_list'))
        self.assertContains(response, self.flow.name)
        self.assertEqual(2, response.context['folders'][0]['count'])
        self.assertEqual(1, response.context['folders'][1]['count'])

        # single message flow (flom campaign) should not be included in counts and not even on this list
        Flow.objects.filter(pk=self.flow.pk).update(flow_type=Flow.MESSAGE)

        response = self.client.get(reverse('flows.flow_list'))

        self.assertNotContains(response, self.flow.name)
        self.assertEqual(1, response.context['folders'][0]['count'])
        self.assertEqual(1, response.context['folders'][1]['count'])

        # single message flow should not be even in the archived list
        Flow.objects.filter(pk=self.flow.pk).update(flow_type=Flow.MESSAGE, is_archived=True)

        response = self.client.get(reverse('flows.flow_archived'))
        self.assertNotContains(response, self.flow.name)
        self.assertEqual(1, response.context['folders'][0]['count'])
        self.assertEqual(1, response.context['folders'][1]['count'])  # only flow2

    def test_campaign_filter(self):
        self.login(self.admin)
        self.get_flow('the_clinic')

        # should have a list of four flows for our appointment schedule
        response = self.client.get(reverse('flows.flow_list'))
        self.assertContains(response, 'Appointment Schedule (4)')

        from temba.campaigns.models import Campaign
        campaign = Campaign.objects.filter(name='Appointment Schedule').first()
        self.assertIsNotNone(campaign)

        # check that our four flows in the campaign are there
        response = self.client.get(reverse('flows.flow_campaign', args=[campaign.id]))
        self.assertContains(response, 'Confirm Appointment')
        self.assertContains(response, 'Start Notifications')
        self.assertContains(response, 'Stop Notifications')
        self.assertContains(response, 'Appointment Followup')

    def test_flow_archive_with_campaign(self):
        self.login(self.admin)
        self.get_flow('the_clinic')

        from temba.campaigns.models import Campaign
        campaign = Campaign.objects.filter(name='Appointment Schedule').first()
        self.assertIsNotNone(campaign)
        flow = Flow.objects.filter(name="Confirm Appointment").first()
        self.assertIsNotNone(flow)

        # do not archive if the campaign is active
        changed = Flow.apply_action_archive(self.admin, Flow.objects.filter(pk=flow.pk))
        self.assertFalse(changed)

        flow.refresh_from_db()
        self.assertFalse(flow.is_archived)

        campaign.is_archived = True
        campaign.save()

        # can archive if the campaign is archived
        changed = Flow.apply_action_archive(self.admin, Flow.objects.filter(pk=flow.pk))
        self.assertTrue(changed)
        self.assertEqual(changed, [flow.pk])

        flow.refresh_from_db()
        self.assertTrue(flow.is_archived)

    def test_flows_select2(self):
        self.login(self.admin)

        msg = Flow.create(self.org, self.admin, Flow.get_unique_name(self.org, "Message Flow"), base_language='base', flow_type=Flow.FLOW)
        survey = Flow.create(self.org, self.admin, Flow.get_unique_name(self.org, "Surveyor Flow"), base_language='base', flow_type=Flow.SURVEY)
        ivr = Flow.create(self.org, self.admin, Flow.get_unique_name(self.org, "IVR Flow"), base_language='base', flow_type=Flow.VOICE)

        # all flow types
        response = self.client.get('%s?_format=select2' % reverse('flows.flow_list'))
        self.assertContains(response, ivr.name)
        self.assertContains(response, survey.name)
        self.assertContains(response, msg.name)

        # only surveyor flows
        response = self.client.get('%s?_format=select2&flow_type=S' % reverse('flows.flow_list'))
        self.assertContains(response, survey.name)
        self.assertNotContains(response, ivr.name)
        self.assertNotContains(response, msg.name)

        # only voice flows
        response = self.client.get('%s?_format=select2&flow_type=V' % reverse('flows.flow_list'))
        self.assertContains(response, ivr.name)
        self.assertNotContains(response, survey.name)
        self.assertNotContains(response, msg.name)

        # only text flows
        response = self.client.get('%s?_format=select2&flow_type=F' % reverse('flows.flow_list'))
        self.assertContains(response, msg.name)
        self.assertNotContains(response, survey.name)
        self.assertNotContains(response, ivr.name)

        # two at a time
        response = self.client.get('%s?_format=select2&flow_type=V&flow_type=F' % reverse('flows.flow_list'))
        self.assertContains(response, ivr.name)
        self.assertContains(response, msg.name)
        self.assertNotContains(response, survey.name)

    def test_flow_read(self):
        self.login(self.admin)
        response = self.client.get(reverse('flows.flow_read', args=[self.flow.uuid]))
        self.assertTrue('initial' in response.context)

    def test_flow_editor(self):
        self.login(self.admin)
        response = self.client.get(reverse('flows.flow_editor', args=[self.flow.uuid]))
        self.assertTrue('mutable' in response.context)
        self.assertTrue('has_airtime_service' in response.context)

        self.login(self.superuser)
        response = self.client.get(reverse('flows.flow_editor', args=[self.flow.uuid]))
        self.assertTrue('mutable' in response.context)
        self.assertTrue('has_airtime_service' in response.context)

    def test_states(self):
        # set our flow
        entry = ActionSet.objects.filter(uuid=self.flow.entry_uuid)[0]

        # how many people in the flow?
        self.assertEqual(self.flow.get_run_stats(),
                         {'total': 0, 'active': 0, 'completed': 0, 'expired': 0, 'interrupted': 0, 'completion': 0})

        # start the flow
        self.flow.start([], [self.contact, self.contact2])

        # test our stats again
        self.assertEqual(self.flow.get_run_stats(),
                         {'total': 2, 'active': 2, 'completed': 0, 'expired': 0, 'interrupted': 0, 'completion': 0})

        # should have created a single broadcast
        broadcast = Broadcast.objects.get()
        self.assertEqual(broadcast.text, {'base': "What is your favorite color?", 'fre': "Quelle est votre couleur préférée?"})
        self.assertEqual(set(broadcast.contacts.all()), {self.contact, self.contact2})
        self.assertEqual(broadcast.base_language, 'base')

        # each contact should have received a single message
        contact1_msg = broadcast.msgs.get(contact=self.contact)
        self.assertEqual(contact1_msg.text, "What is your favorite color?")
        self.assertEqual(contact1_msg.status, PENDING)
        self.assertFalse(contact1_msg.high_priority)

        # should have a flow run for each contact
        contact1_run = FlowRun.objects.get(contact=self.contact)
        contact2_run = FlowRun.objects.get(contact=self.contact2)

        self.assertEqual(contact1_run.flow, self.flow)
        self.assertEqual(contact1_run.contact, self.contact)
        self.assertFalse(contact1_run.responded)
        self.assertFalse(contact2_run.responded)

        # should have two steps, one for the outgoing message, another for the rule set we are now waiting on
        contact1_steps = list(FlowStep.objects.filter(run__contact=self.contact).order_by('pk'))
        contact2_steps = list(FlowStep.objects.filter(run__contact=self.contact2).order_by('pk'))

        self.assertEqual(len(contact1_steps), 2)
        self.assertEqual(len(contact2_steps), 2)

        # check our steps for contact #1
        self.assertEqual(six.text_type(contact1_steps[0]), "Eric - A:d51ec25f-04e6-4349-a448-e7c4d93d4597")
        self.assertEqual(contact1_steps[0].step_uuid, entry.uuid)
        self.assertEqual(contact1_steps[0].step_type, FlowStep.TYPE_ACTION_SET)
        self.assertEqual(contact1_steps[0].contact, self.contact)
        self.assertTrue(contact1_steps[0].arrived_on)
        self.assertTrue(contact1_steps[0].left_on)
        self.assertEqual(set(contact1_steps[0].broadcasts.all()), {broadcast})
        self.assertEqual(set(contact1_steps[0].messages.all()), {contact1_msg})
        self.assertEqual(contact1_steps[0].next_uuid, entry.destination)

        self.assertEqual(six.text_type(contact1_steps[1]), "Eric - R:bd531ace-911e-4722-8e53-6730d6122fe1")
        self.assertEqual(contact1_steps[1].step_uuid, entry.destination)
        self.assertEqual(contact1_steps[1].step_type, FlowStep.TYPE_RULE_SET)
        self.assertEqual(contact1_steps[1].contact, self.contact)
        self.assertTrue(contact1_steps[1].arrived_on)
        self.assertEqual(contact1_steps[1].left_on, None)
        self.assertEqual(set(contact1_steps[1].messages.all()), set())
        self.assertEqual(contact1_steps[1].next_uuid, None)

        # test our message context
        context = self.flow.build_expressions_context(self.contact, None)
        self.assertEqual(dict(__default__=''), context['flow'])

        # check flow activity endpoint response
        self.login(self.admin)

        test_contact = Contact.get_test_contact(self.admin)
        test_message = self.create_msg(contact=test_contact, text='Hi')

        activity = json.loads(self.client.get(reverse('flows.flow_activity', args=[self.flow.pk])).content)
        self.assertEqual(2, activity['visited']["d51ec25f-04e6-4349-a448-e7c4d93d4597:bd531ace-911e-4722-8e53-6730d6122fe1"])
        self.assertEqual(2, activity['activity']["bd531ace-911e-4722-8e53-6730d6122fe1"])
        self.assertEqual(activity['messages'], [])

        # check activity with IVR test call
        IVRCall.create_incoming(self.channel, test_contact, test_contact.get_urn(), self.admin, 'CallSid')
        activity = json.loads(self.client.get(reverse('flows.flow_activity', args=[self.flow.pk])).content)
        self.assertEqual(2, activity['visited']["d51ec25f-04e6-4349-a448-e7c4d93d4597:bd531ace-911e-4722-8e53-6730d6122fe1"])
        self.assertEqual(2, activity['activity']["bd531ace-911e-4722-8e53-6730d6122fe1"])
        self.assertTrue(activity['messages'], [test_message.as_json()])

        # set the flow as inactive, shouldn't react to replies
        self.flow.is_archived = True
        self.flow.save()

        # create and send a reply
        incoming = self.create_msg(direction=INCOMING, contact=self.contact, text="Orange")
        self.assertFalse(Flow.find_and_handle(incoming)[0])

        # no reply, our flow isn't active
        self.assertFalse(Msg.objects.filter(response_to=incoming))
        step = FlowStep.objects.get(pk=contact1_steps[1].pk)
        self.assertFalse(step.left_on)
        self.assertFalse(step.messages.all())

        # ok, make our flow active again
        self.flow.is_archived = False
        self.flow.save()

        # simulate a response from contact #1
        incoming = self.create_msg(direction=INCOMING, contact=self.contact, text="orange")
        self.assertTrue(Flow.find_and_handle(incoming)[0])

        contact1_run.refresh_from_db()
        self.assertTrue(contact1_run.responded)

        # our message should have gotten a reply
        reply = Msg.objects.get(response_to=incoming)
        self.assertEqual(self.contact, reply.contact)
        self.assertEqual("I love orange too! You said: orange which is category: Orange You are: 0788 382 382 SMS: orange Flow: color: orange", reply.text)

        # should be high priority as this is a reply
        self.assertTrue(reply.high_priority)

        # our previous state should be executed
        step = FlowStep.objects.get(run__contact=self.contact, pk=step.id)
        self.assertTrue(step.left_on)
        self.assertEqual(step.messages.all()[0].msg_type, 'F')

        # it should contain what rule matched and what came next
        self.assertEqual("1c75fd71-027b-40e8-a819-151a0f8140e6", step.rule_uuid)
        self.assertEqual("Orange", step.rule_category)
        self.assertEqual("orange", step.rule_value)
        self.assertFalse(step.rule_decimal_value)
        self.assertEqual("7d40faea-723b-473d-8999-59fb7d3c3ca2", step.next_uuid)
        self.assertTrue(incoming in step.messages.all())

        # we should also have a Value for this RuleSet
        value = Value.objects.get(run=step.run, ruleset__label="color")
        self.assertEqual("1c75fd71-027b-40e8-a819-151a0f8140e6", value.rule_uuid)
        self.assertEqual("Orange", value.category)
        self.assertEqual("orange", value.string_value)
        self.assertEqual(None, value.decimal_value)
        self.assertEqual(None, value.datetime_value)

        # check what our message context looks like now
        context = self.flow.build_expressions_context(self.contact, incoming)
        self.assertTrue(context['flow'])
        self.assertEqual("color: orange", context['flow']['__default__'])
        self.assertEqual("orange", six.text_type(context['flow']['color']['__default__']))
        self.assertEqual("orange", six.text_type(context['flow']['color']['value']))
        self.assertEqual("Orange", context['flow']['color']['category'])
        self.assertEqual("orange", context['flow']['color']['text'])

        # value time should be in org format and timezone
        val_time = datetime_to_str(step.left_on, '%d-%m-%Y %H:%M', tz=self.org.timezone)
        self.assertEqual(val_time, context['flow']['color']['time'])

        self.assertEqual(self.channel.get_address_display(e164=True), context['channel']['tel_e164'])
        self.assertEqual(self.channel.get_address_display(), context['channel']['tel'])
        self.assertEqual(self.channel.get_name(), context['channel']['name'])
        self.assertEqual(self.channel.get_address_display(), context['channel']['__default__'])

        # change our step instead be decimal
        step.rule_value = '10'
        step.rule_decimal_value = Decimal('10')
        step.save()

        # check our message context again
        context = self.flow.build_expressions_context(self.contact, incoming)
        self.assertEqual('10', context['flow']['color']['value'])
        self.assertEqual('Orange', context['flow']['color']['category'])

        # this is drawn from the message which didn't change
        self.assertEqual('orange', context['flow']['color']['text'])

        # revert above change
        step.rule_value = 'orange'
        step.rule_decimal_value = None
        step.save()

        # finally we should have our final step which was our outgoing reply
        step = FlowStep.objects.filter(run__contact=self.contact).order_by('pk')[2]

        self.assertEqual(FlowStep.TYPE_ACTION_SET, step.step_type)
        self.assertEqual(self.contact, step.run.contact)
        self.assertEqual(self.contact, step.contact)
        self.assertEqual(self.flow, step.run.flow)
        self.assertTrue(step.arrived_on)

        # we have left the flow
        self.assertTrue(step.left_on)
        self.assertTrue(step.run.is_completed)
        self.assertFalse(step.next_uuid)

        # check our completion percentages
        self.assertEqual(self.flow.get_run_stats(),
                         {'total': 2, 'active': 1, 'completed': 1, 'expired': 0, 'interrupted': 0, 'completion': 50})

        # at this point there are no more steps to take in the flow, so we shouldn't match anymore
        extra = self.create_msg(direction=INCOMING, contact=self.contact, text="Hello ther")
        self.assertFalse(Flow.find_and_handle(extra)[0])

        # try getting our results
        results = self.flow.get_results()

        # should have two results
        self.assertEqual(2, len(results))

        # check the value
        found = False
        for result in results:
            if result['contact'] == self.contact:
                found = True
                self.assertEqual(1, len(result['values']))

        self.assertTrue(found)

        color = result['values'][0]
        self.assertEqual('color', color['label'])
        self.assertEqual('Orange', color['category']['base'])
        self.assertEqual('orange', color['value'])
        self.assertEqual("bd531ace-911e-4722-8e53-6730d6122fe1", color['node'])
        self.assertEqual(incoming.text, color['text'])

    def test_anon_export_results(self):
        self.org.is_anon = True
        self.org.save()

        (run1,) = self.flow.start([], [self.contact])

        msg = self.create_msg(direction=INCOMING, contact=self.contact, text="orange")
        Flow.find_and_handle(msg)

        workbook = self.export_flow_results(self.flow)
        sheet_runs, sheet_contacts, sheet_msgs = workbook.worksheets
        self.assertExcelRow(sheet_runs, 0, ["Contact UUID", "ID", "Name", "Groups", "First Seen", "Last Seen",
                                            "color (Category) - Color Flow",
                                            "color (Value) - Color Flow",
                                            "color (Text) - Color Flow"])

        steps = FlowStep.objects.filter(run=run1, step_type='R')
        c1_run1_first = steps.order_by('pk').first().arrived_on
        c1_run1_last = steps.order_by('-pk').first().arrived_on

        self.assertExcelRow(sheet_runs, 1, [self.contact.uuid, six.text_type(self.contact.id), "Eric", "", c1_run1_first,
                                            c1_run1_last, "Orange", "orange", "orange"], self.org.timezone)

        self.assertExcelRow(sheet_contacts, 0, ["Contact UUID", "ID", "Name", "Groups", "First Seen", "Last Seen",
                                                "color (Category) - Color Flow",
                                                "color (Value) - Color Flow",
                                                "color (Text) - Color Flow"])

        self.assertExcelRow(sheet_contacts, 1, [self.contact.uuid, six.text_type(self.contact.id), "Eric", "",
                                                c1_run1_first, c1_run1_last, "Orange", "orange", "orange"], self.org.timezone)

        self.assertExcelRow(sheet_msgs, 0, ["Contact UUID", "ID", "Name", "Date", "Direction", "Message", "Channel"])
        self.assertExcelRow(sheet_msgs, 2, [self.contact.uuid, six.text_type(self.contact.id), "Eric",
                                            msg.created_on, "IN",
                                            "orange", "Test Channel"], self.org.timezone)

    def test_export_results_broadcast_only_flow(self):
        self.login(self.admin)

        flow = self.get_flow('two_in_row')
        contact1_run1, contact2_run1, contact3_run1 = flow.start([], [self.contact, self.contact2, self.contact3])
        contact1_run2, contact2_run2 = flow.start([], [self.contact, self.contact2], restart_participants=True)

        time.sleep(1)
        with self.assertNumQueries(52):
            workbook = self.export_flow_results(flow)

        tz = self.org.timezone

        sheet_runs, sheet_contacts, sheet_msgs = workbook.worksheets

        # check runs sheet...
        self.assertEqual(len(list(sheet_runs.rows)), 6)  # header + 5 runs
        self.assertEqual(len(list(sheet_runs.columns)), 6)

        self.assertExcelRow(sheet_runs, 0, ["Contact UUID", "URN", "Name", "Groups", "First Seen", "Last Seen"])

        contact1_run1_rs = FlowStep.objects.filter(run=contact1_run1)
        c1_run1_first = contact1_run1_rs.order_by('pk').first().arrived_on
        c1_run1_last = contact1_run1_rs.order_by('-pk').first().arrived_on

        contact1_run2_rs = FlowStep.objects.filter(run=contact1_run2)
        c1_run2_first = contact1_run2_rs.order_by('pk').first().arrived_on
        c1_run2_last = contact1_run2_rs.order_by('-pk').first().arrived_on

        self.assertExcelRow(sheet_runs, 1, [contact1_run1.contact.uuid, "+250788382382", "Eric", "bootstrap 3", c1_run1_first,
                                            c1_run1_last], tz)

        self.assertExcelRow(sheet_runs, 2, [contact1_run2.contact.uuid, "+250788382382", "Eric", "bootstrap 3", c1_run2_first,
                                            c1_run2_last], tz)

        contact2_run1_steps = FlowStep.objects.filter(run=contact2_run1)
        c2_run1_first = contact2_run1_steps.order_by('pk').first().arrived_on
        c2_run1_last = contact2_run1_steps.order_by('-pk').first().arrived_on

        contact2_run2_steps = FlowStep.objects.filter(run=contact2_run2)
        c2_run2_first = contact2_run2_steps.order_by('pk').first().arrived_on
        c2_run2_last = contact2_run2_steps.order_by('-pk').first().arrived_on

        contact3_run1_steps = FlowStep.objects.filter(run=contact3_run1)
        c3_run1_first = contact3_run1_steps.order_by('pk').first().arrived_on
        c3_run1_last = contact3_run1_steps.order_by('-pk').first().arrived_on

        self.assertExcelRow(sheet_runs, 3, [contact2_run1.contact.uuid, "+250788383383", "Nic", "bootstrap 3", c2_run1_first,
                                            c2_run1_last], tz)

        self.assertExcelRow(sheet_runs, 4, [contact2_run2.contact.uuid, "+250788383383", "Nic", "bootstrap 3", c2_run2_first,
                                            c2_run2_last], tz)

        # check contacts sheet...
        self.assertEqual(len(list(sheet_contacts.rows)), 4)  # header + 3 contacts
        self.assertEqual(len(list(sheet_contacts.columns)), 6)

        self.assertExcelRow(sheet_contacts, 0, ["Contact UUID", "URN", "Name", "Groups", "First Seen", "Last Seen"])

        self.assertExcelRow(sheet_contacts, 1, [contact1_run1.contact.uuid, "+250788382382", "Eric", "bootstrap 3",
                                                c1_run1_first, c1_run2_last], tz)

        self.assertExcelRow(sheet_contacts, 2, [contact2_run1.contact.uuid, "+250788383383", "Nic", "bootstrap 3",
                                                c2_run1_first, c2_run2_last], tz)

        self.assertExcelRow(sheet_contacts, 3, [contact3_run1.contact.uuid, "+250788123456", "Norbert", "bootstrap 3",
                                                c3_run1_first, c3_run1_last], tz)

        # check messages sheet...
        self.assertEqual(len(list(sheet_msgs.rows)), 11)  # header + 10 messages
        self.assertEqual(len(list(sheet_msgs.columns)), 7)

        self.assertExcelRow(sheet_msgs, 0, ["Contact UUID", "URN", "Name", "Date", "Direction", "Message", "Channel"])

        c1_run1_msg1 = Msg.objects.get(steps__run=contact1_run1, text="This is the first message.")
        c1_run1_msg2 = Msg.objects.get(steps__run=contact1_run1, text="This is the second message.")

        c2_run1_msg1 = Msg.objects.get(steps__run=contact2_run1, text="This is the first message.")
        c2_run1_msg2 = Msg.objects.get(steps__run=contact2_run1, text="This is the second message.")

        c3_run1_msg1 = Msg.objects.get(steps__run=contact3_run1, text="This is the first message.")
        c3_run1_msg2 = Msg.objects.get(steps__run=contact3_run1, text="This is the second message.")

        c1_run2_msg1 = Msg.objects.get(steps__run=contact1_run2, text="This is the first message.")
        c1_run2_msg2 = Msg.objects.get(steps__run=contact1_run2, text="This is the second message.")

        c2_run2_msg1 = Msg.objects.get(steps__run=contact2_run2, text="This is the first message.")
        c2_run2_msg2 = Msg.objects.get(steps__run=contact2_run2, text="This is the second message.")

        self.assertExcelRow(sheet_msgs, 1, [c1_run1_msg1.contact.uuid, "+250788382382", "Eric",
                                            c1_run1_msg1.created_on, "OUT",
                                            "This is the first message.", "Test Channel"], tz)

        self.assertExcelRow(sheet_msgs, 2, [c1_run1_msg2.contact.uuid, "+250788382382", "Eric",
                                            c1_run1_msg2.created_on, "OUT",
                                            "This is the second message.", "Test Channel"], tz)

        self.assertExcelRow(sheet_msgs, 3, [c1_run2_msg1.contact.uuid, "+250788382382", "Eric",
                                            c1_run2_msg1.created_on, "OUT",
                                            "This is the first message.", "Test Channel"], tz)

        self.assertExcelRow(sheet_msgs, 4, [c1_run2_msg2.contact.uuid, "+250788382382", "Eric",
                                            c1_run2_msg2.created_on, "OUT",
                                            "This is the second message.", "Test Channel"], tz)

        self.assertExcelRow(sheet_msgs, 5, [c2_run1_msg1.contact.uuid, "+250788383383", "Nic",
                                            c2_run1_msg1.created_on, "OUT",
                                            "This is the first message.", "Test Channel"], tz)

        self.assertExcelRow(sheet_msgs, 6, [c2_run1_msg2.contact.uuid, "+250788383383", "Nic",
                                            c2_run1_msg2.created_on, "OUT",
                                            "This is the second message.", "Test Channel"], tz)

        self.assertExcelRow(sheet_msgs, 7, [c2_run2_msg1.contact.uuid, "+250788383383", "Nic",
                                            c2_run2_msg1.created_on, "OUT",
                                            "This is the first message.", "Test Channel"], tz)

        self.assertExcelRow(sheet_msgs, 8, [c2_run2_msg2.contact.uuid, "+250788383383", "Nic",
                                            c2_run2_msg2.created_on, "OUT",
                                            "This is the second message.", "Test Channel"], tz)

        self.assertExcelRow(sheet_msgs, 9, [c3_run1_msg1.contact.uuid, "+250788123456", "Norbert",
                                            c3_run1_msg1.created_on, "OUT",
                                            "This is the first message.", "Test Channel"], tz)

        self.assertExcelRow(sheet_msgs, 10, [c3_run1_msg2.contact.uuid, "+250788123456", "Norbert",
                                             c3_run1_msg2.created_on, "OUT",
                                             "This is the second message.", "Test Channel"], tz)

        # test without msgs or runs or unresponded
        with self.assertNumQueries(41):
            workbook = self.export_flow_results(flow, include_msgs=False, include_runs=False, responded_only=True)

        tz = self.org.timezone
        sheet_contacts = workbook.worksheets[0]

        self.assertEqual(len(list(sheet_contacts.rows)), 1)  # header; no resposes to a broadcast only flow
        self.assertEqual(len(list(sheet_contacts.columns)), 6)

        self.assertExcelRow(sheet_contacts, 0, ["Contact UUID", "URN", "Name", "Groups", "First Seen", "Last Seen"])

    def test_export_results(self):
        # setup flow and start both contacts
        self.contact.update_urns(self.admin, ['tel:+250788382382', 'twitter:erictweets'])

        self.create_group('Devs', [self.contact])

        # contact name with an illegal character
        self.contact3.name = "Nor\02bert"
        self.contact3.save()

        contact1_run1, contact2_run1, contact3_run1 = self.flow.start([], [self.contact, self.contact2, self.contact3])

        time.sleep(1)

        # simulate two runs each for two contacts...
        contact1_in1 = self.create_msg(direction=INCOMING, contact=self.contact, text="light beige")
        Flow.find_and_handle(contact1_in1)

        contact1_in2 = self.create_msg(direction=INCOMING, contact=self.contact, text="orange")
        Flow.find_and_handle(contact1_in2)

        contact2_in1 = self.create_msg(direction=INCOMING, contact=self.contact2, text="green")
        Flow.find_and_handle(contact2_in1)

        time.sleep(1)

        contact1_run2, contact2_run2 = self.flow.start([], [self.contact, self.contact2], restart_participants=True)

        time.sleep(1)

        contact1_in3 = self.create_msg(direction=INCOMING, contact=self.contact, text=" blue ")
        Flow.find_and_handle(contact1_in3)

        # check can't export anonymously
        exported = self.client.get(reverse('flows.flow_export_results') + "?ids=%d" % self.flow.pk)
        self.assertEqual(302, exported.status_code)

        self.login(self.admin)

        # create a dummy export task so that we won't be able to export
        blocking_export = ExportFlowResultsTask.objects.create(org=self.org, created_by=self.admin, modified_by=self.admin)
        response = self.client.post(reverse('flows.flow_export_results'), dict(flows=[self.flow.pk]), follow=True)
        self.assertContains(response, "already an export in progress")

        # ok, mark that one as finished and try again
        blocking_export.update_status(ExportFlowResultsTask.STATUS_COMPLETE)

        with self.assertNumQueries(53):
            workbook = self.export_flow_results(self.flow)

        tz = self.org.timezone

        sheet_runs, sheet_contacts, sheet_msgs = workbook.worksheets

        # check runs sheet...
        self.assertEqual(len(list(sheet_runs.rows)), 6)  # header + 5 runs
        self.assertEqual(len(list(sheet_runs.columns)), 9)

        self.assertExcelRow(sheet_runs, 0, ["Contact UUID", "URN", "Name", "Groups", "First Seen", "Last Seen",
                                            "color (Category) - Color Flow",
                                            "color (Value) - Color Flow",
                                            "color (Text) - Color Flow"])

        contact1_run1_rs = FlowStep.objects.filter(run=contact1_run1, step_type='R')
        c1_run1_first = contact1_run1_rs.order_by('pk').first().arrived_on
        c1_run1_last = contact1_run1_rs.order_by('-pk').first().arrived_on

        contact1_run2_rs = FlowStep.objects.filter(run=contact1_run2, step_type='R')
        c1_run2_first = contact1_run2_rs.order_by('pk').first().arrived_on
        c1_run2_last = contact1_run2_rs.order_by('-pk').first().arrived_on

        self.assertExcelRow(sheet_runs, 1, [contact1_run1.contact.uuid, "+250788382382", "Eric", "Devs", c1_run1_first,
                                            c1_run1_last, "Orange", "orange", "orange"], tz)

        self.assertExcelRow(sheet_runs, 2, [contact1_run2.contact.uuid, "+250788382382", "Eric", "Devs", c1_run2_first,
                                            c1_run2_last, "Blue", "blue", " blue "], tz)

        contact2_run1_rs = FlowStep.objects.filter(run=contact2_run1, step_type='R')
        c2_run1_first = contact2_run1_rs.order_by('pk').first().arrived_on
        c2_run1_last = contact2_run1_rs.order_by('-pk').first().arrived_on

        contact2_run2_rs = FlowStep.objects.filter(run=contact2_run2, step_type='R')
        c2_run2_first = contact2_run2_rs.order_by('pk').first().arrived_on
        c2_run2_last = contact2_run2_rs.order_by('-pk').first().arrived_on

        contact3_run1_rs = FlowStep.objects.filter(run=contact3_run1, step_type='R')
        c3_run1_first = contact3_run1_rs.order_by('pk').first().arrived_on
        c3_run1_last = contact3_run1_rs.order_by('-pk').first().arrived_on

        self.assertExcelRow(sheet_runs, 3, [contact2_run1.contact.uuid, "+250788383383", "Nic", "", c2_run1_first,
                                            c2_run1_last, "Other", "green", "green"], tz)

        self.assertExcelRow(sheet_runs, 4, [contact2_run2.contact.uuid, "+250788383383", "Nic", "", c2_run2_first,
                                            c2_run2_last, "", "", ""], tz)

        # check contacts sheet...
        self.assertEqual(len(list(sheet_contacts.rows)), 4)  # header + 3 contacts
        self.assertEqual(len(list(sheet_contacts.columns)), 9)

        self.assertExcelRow(sheet_contacts, 0, ["Contact UUID", "URN", "Name", "Groups", "First Seen", "Last Seen",
                                                "color (Category) - Color Flow",
                                                "color (Value) - Color Flow",
                                                "color (Text) - Color Flow"])

        self.assertExcelRow(sheet_contacts, 1, [contact1_run1.contact.uuid, "+250788382382", "Eric", "Devs",
                                                c1_run1_first, c1_run2_last, "Blue", "blue", " blue "], tz)

        self.assertExcelRow(sheet_contacts, 2, [contact2_run1.contact.uuid, "+250788383383", "Nic", "",
                                                c2_run1_first, c2_run2_last, "Other", "green", "green"], tz)

        self.assertExcelRow(sheet_contacts, 3, [contact3_run1.contact.uuid, "+250788123456", "Norbert", "",
                                                c3_run1_first, c3_run1_last, "", "", ""], tz)

        # check messages sheet...
        self.assertEqual(len(list(sheet_msgs.rows)), 14)  # header + 13 messages
        self.assertEqual(len(list(sheet_msgs.columns)), 7)

        self.assertExcelRow(sheet_msgs, 0, ["Contact UUID", "URN", "Name", "Date", "Direction", "Message", "Channel"])

        contact1_out1 = Msg.objects.get(steps__run=contact1_run1, text="What is your favorite color?")
        contact1_out2 = Msg.objects.get(steps__run=contact1_run1, text="That is a funny color. Try again.")
        contact1_out3 = Msg.objects.get(steps__run=contact1_run1, text__startswith="I love orange too")

        self.assertExcelRow(sheet_msgs, 1, [contact1_out1.contact.uuid, "+250788382382", "Eric",
                                            contact1_out1.created_on, "OUT",
                                            "What is your favorite color?", "Test Channel"], tz)
        self.assertExcelRow(sheet_msgs, 2, [contact1_in1.contact.uuid, "+250788382382", "Eric", contact1_in1.created_on,
                                            "IN", "light beige", "Test Channel"], tz)
        self.assertExcelRow(sheet_msgs, 3, [contact1_out2.contact.uuid, "+250788382382", "Eric",
                                            contact1_out2.created_on, "OUT",
                                            "That is a funny color. Try again.", "Test Channel"], tz)
        self.assertExcelRow(sheet_msgs, 4, [contact1_in2.contact.uuid, "+250788382382", "Eric", contact1_in2.created_on,
                                            "IN", "orange", "Test Channel"], tz)
        self.assertExcelRow(sheet_msgs, 5, [contact1_out3.contact.uuid, "+250788382382", "Eric",
                                            contact1_out3.created_on, "OUT",
                                            "I love orange too! You said: orange which is category: Orange You are: "
                                            "0788 382 382 SMS: orange Flow: color: light beige\ncolor: orange",
                                            "Test Channel"], tz)

        # test without msgs or runs or unresponded
        with self.assertNumQueries(51):
            workbook = self.export_flow_results(self.flow, include_msgs=False, include_runs=False, responded_only=True)

        tz = self.org.timezone
        sheet_contacts = workbook.worksheets[0]

        self.assertEqual(len(list(sheet_contacts.rows)), 3)  # header + 2 contacts
        self.assertEqual(len(list(sheet_contacts.columns)), 9)

        self.assertExcelRow(sheet_contacts, 0, ["Contact UUID", "URN", "Name", "Groups", "First Seen", "Last Seen",
                                                "color (Category) - Color Flow",
                                                "color (Value) - Color Flow",
                                                "color (Text) - Color Flow"])

        self.assertExcelRow(sheet_contacts, 1, [contact1_run1.contact.uuid, "+250788382382", "Eric", "Devs",
                                                c1_run1_first, c1_run2_last, "Blue", "blue", " blue "], tz)

        self.assertExcelRow(sheet_contacts, 2, [contact2_run1.contact.uuid, "+250788383383", "Nic", "", c2_run1_first,
                                                c2_run1_last, "Other", "green", "green"], tz)

        # test export with a contact field
        age = ContactField.get_or_create(self.org, self.admin, 'age', "Age")
        self.contact.set_field(self.admin, 'age', 36)

        # insert a duplicate age field, this can happen due to races
        Value.objects.create(org=self.org, contact=self.contact, contact_field=age, string_value='36', decimal_value='36')

        with self.assertNumQueries(59):
            workbook = self.export_flow_results(self.flow, include_msgs=False, include_runs=True, responded_only=True,
                                                contact_fields=[age], extra_urns=['twitter', 'line'])

        # try setting the field again
        self.contact.set_field(self.admin, 'age', 36)

        # only one present now
        self.assertEqual(Value.objects.filter(contact=self.contact, contact_field=age).count(), 1)

        tz = self.org.timezone
        sheet_runs, sheet_contacts = workbook.worksheets

        self.assertEqual(len(list(sheet_contacts.rows)), 3)  # header + 2 contacts
        self.assertEqual(len(list(sheet_contacts.columns)), 12)

        self.assertExcelRow(sheet_contacts, 0, ["Contact UUID", "URN", "Twitter", "Line", "Name", "Groups", "Age",
                                                "First Seen", "Last Seen",
                                                "color (Category) - Color Flow",
                                                "color (Value) - Color Flow",
                                                "color (Text) - Color Flow"])

        self.assertExcelRow(sheet_contacts, 1, [contact1_run1.contact.uuid, "+250788382382", "erictweets", "", "Eric",
                                                "Devs", "36", c1_run1_first, c1_run2_last, "Blue",
                                                "blue", " blue "], tz)

        self.assertExcelRow(sheet_contacts, 2, [contact2_run1.contact.uuid, "+250788383383", "", "", "Nic",
                                                "", "", c2_run1_first, c2_run1_last, "Other", "green", "green"], tz)

        # check runs sheet...
        self.assertEqual(len(list(sheet_runs.rows)), 4)  # header + 3 runs
        self.assertEqual(len(list(sheet_runs.columns)), 12)

        self.assertExcelRow(sheet_runs, 0, ["Contact UUID", "URN", "Twitter", "Line", "Name", "Groups", "Age",
                                            "First Seen", "Last Seen",
                                            "color (Category) - Color Flow",
                                            "color (Value) - Color Flow",
                                            "color (Text) - Color Flow"])

        self.assertExcelRow(sheet_runs, 1, [contact1_run1.contact.uuid, "+250788382382", "erictweets", "", "Eric",
                                            "Devs", "36", c1_run1_first, c1_run1_last, "Orange", "orange",
                                            "orange"], tz)

    def test_export_results_list_messages_once(self):
        contact1_run1 = self.flow.start([], [self.contact])[0]

        time.sleep(1)

        contact1_in1 = self.create_msg(direction=INCOMING, contact=self.contact, text="Red")
        Flow.find_and_handle(contact1_in1)

        contact1_run1_rs = FlowStep.objects.filter(run=contact1_run1, step_type='R')
        contact1_out1 = Msg.objects.get(steps__run=contact1_run1, text="What is your favorite color?")
        contact1_out2 = Msg.objects.get(steps__run=contact1_run1, text="That is a funny color. Try again.")

        # consider msg is also on the second step too to test it is not exported in two rows
        contact1_run1_rs.last().messages.add(contact1_in1)

        tz = self.org.timezone
        workbook = self.export_flow_results(self.flow)

        sheet_runs, sheet_contacts, sheet_msgs = workbook.worksheets

        self.assertEqual(len(list(sheet_msgs.rows)), 4)  # header + 2 msgs

        self.assertExcelRow(sheet_msgs, 0, ["Contact UUID", "URN", "Name", "Date", "Direction", "Message", "Channel"])

        self.assertExcelRow(sheet_msgs, 1, [contact1_out1.contact.uuid, "+250788382382", "Eric",
                                            contact1_out1.created_on, "OUT",
                                            "What is your favorite color?", "Test Channel"], tz)

        self.assertExcelRow(sheet_msgs, 2, [contact1_run1.contact.uuid, "+250788382382", "Eric",
                                            contact1_in1.created_on, 'IN', "Red", "Test Channel"], tz)

        self.assertExcelRow(sheet_msgs, 3, [contact1_out2.contact.uuid, "+250788382382", "Eric",
                                            contact1_out2.created_on, "OUT",
                                            "That is a funny color. Try again.", "Test Channel"], tz)

    def test_export_results_remove_control_characters(self):
        contact1_run1 = self.flow.start([], [self.contact])[0]

        time.sleep(1)

        contact1_in1 = self.create_msg(direction=INCOMING, contact=self.contact, text="ngert\x07in.")
        Flow.find_and_handle(contact1_in1)

        contact1_run1_rs = FlowStep.objects.filter(run=contact1_run1, step_type='R')
        c1_run1_first = contact1_run1_rs.order_by('pk').first().arrived_on
        c1_run1_last = contact1_run1_rs.order_by('-pk').first().arrived_on

        workbook = self.export_flow_results(self.flow)

        tz = self.org.timezone

        sheet_runs, sheet_contacts, sheet_msgs = workbook.worksheets

        # check runs sheet...
        self.assertEqual(len(list(sheet_runs.rows)), 2)  # header + 1 runs
        self.assertEqual(len(list(sheet_runs.columns)), 9)

        self.assertExcelRow(sheet_runs, 0, ["Contact UUID", "URN", "Name", "Groups", "First Seen", "Last Seen",
                                            "color (Category) - Color Flow",
                                            "color (Value) - Color Flow",
                                            "color (Text) - Color Flow"])

        self.assertExcelRow(sheet_runs, 1, [contact1_run1.contact.uuid, "+250788382382", "Eric", "", c1_run1_first,
                                            c1_run1_last, "Other", "ngertin.", "ngertin."], tz)

    def test_export_results_with_surveyor_msgs(self):
        self.flow.flow_type = Flow.SURVEY
        self.flow.save()
        run = self.flow.start([], [self.contact])[0]

        # run.submitted_by = self.admin
        run.save()

        # no urn or channel
        in1 = Msg.create_incoming(None, None, "blue", org=self.org, contact=self.contact)

        workbook = self.export_flow_results(self.flow)
        tz = self.org.timezone

        sheet_runs, sheet_contacts, sheet_msgs = workbook.worksheets

        run1_rs = FlowStep.objects.filter(run=run, step_type='R')
        run1_first = run1_rs.order_by('pk').first().arrived_on
        run1_last = run1_rs.order_by('-pk').first().arrived_on

        # no submitter for our run
        self.assertExcelRow(sheet_runs, 1, ["", run.contact.uuid, "+250788382382", "Eric", "", run1_first, run1_last,
                                            "Blue", "blue", "blue"], tz)

        out1 = Msg.objects.get(steps__run=run, text="What is your favorite color?")

        self.assertExcelRow(sheet_msgs, 1, [run.contact.uuid, "+250788382382", "Eric", out1.created_on, "OUT",
                                            "What is your favorite color?", "Test Channel"], tz)

        # no channel or phone
        self.assertExcelRow(sheet_msgs, 2, [run.contact.uuid, "", "Eric", in1.created_on, "IN", "blue", ""], tz)

        # now try setting a submitted by on our run
        run.submitted_by = self.admin
        run.save()

        workbook = self.export_flow_results(self.flow)
        tz = self.org.timezone

        sheet_runs, sheet_contacts, sheet_msgs = workbook.worksheets

        # now the Administrator should show up
        self.assertExcelRow(sheet_runs, 1, ["Administrator", run.contact.uuid, "+250788382382", "Eric", "", run1_first, run1_last,
                                            "Blue", "blue", "blue"], tz)

    def test_export_results_with_no_responses(self):
        self.assertEqual(self.flow.get_run_stats()['total'], 0)

        workbook = self.export_flow_results(self.flow)

        self.assertEqual(len(workbook.worksheets), 2)

        # every sheet has only the head row
        for entries in workbook.worksheets:
            self.assertEqual(len(list(entries.rows)), 1)
            self.assertEqual(len(list(entries.columns)), 9)

    def test_copy(self):
        # pick a really long name so we have to concatenate
        self.flow.name = "Color Flow is a long name to use for something like this"
        self.flow.expires_after_minutes = 60
        self.flow.save()

        # make sure our metadata got saved
        metadata = json.loads(self.flow.metadata)
        self.assertEqual("Ryan Lewis", metadata['author'])

        # now create a copy
        copy = Flow.copy(self.flow, self.admin)

        metadata = json.loads(copy.metadata)
        self.assertEqual("Ryan Lewis", metadata['author'])

        # expiration should be copied too
        self.assertEqual(60, copy.expires_after_minutes)

        # should have a different id
        self.assertNotEqual(self.flow.pk, copy.pk)

        # Name should start with "Copy of"
        self.assertEqual("Copy of Color Flow is a long name to use for something like thi", copy.name)

        # metadata should come out in the json
        copy_json = copy.as_json()
        self.assertEqual(dict(author="Ryan Lewis",
                              name='Copy of Color Flow is a long name to use for something like thi',
                              revision=1,
                              expires=60,
                              uuid=copy.uuid,
                              saved_on=datetime_to_str(copy.saved_on)),
                         copy_json['metadata'])

        # should have the same number of actionsets and rulesets
        self.assertEqual(copy.action_sets.all().count(), self.flow.action_sets.all().count())
        self.assertEqual(copy.rule_sets.all().count(), self.flow.rule_sets.all().count())

    @override_settings(SEND_WEBHOOKS=True)
    def test_optimization_reply_action(self):

        self.flow.update({"base_language": "base",
                          "entry": "02a2f789-1545-466b-978a-4cebcc9ab89a",
                          "rule_sets": [],
                          "action_sets": [{"y": 0, "x": 100,
                                           "destination": None, "uuid": "02a2f789-1545-466b-978a-4cebcc9ab89a",
                                           "actions": [{"type": "api", "webhook": "https://rapidpro.io/demo/coupon/",
                                                        "webhook_header": [{
                                                            "name": "Authorization", "value": "Token 12345"
                                                        }]},
                                                       {"msg": {"base": "text to get @extra.coupon"}, "type": "reply"}]}],
                          "metadata": {"notes": []}})

        with patch('requests.post') as mock:
            mock.return_value = MockResponse(200, '{ "coupon": "NEXUS4" }')

            self.flow.start([], [self.contact])

            self.assertTrue(self.flow.get_steps())
            self.assertTrue(Msg.objects.all())
            msg = Msg.objects.all()[0]
            self.assertFalse("@extra.coupon" in msg.text)
            self.assertEqual(msg.text, "text to get NEXUS4")
            self.assertEqual(PENDING, msg.status)

    def test_parsing(self):
        # our flow should have the appropriate RuleSet and ActionSet objects
        self.assertEqual(4, ActionSet.objects.all().count())

        entry = ActionSet.objects.get(uuid="d51ec25f-04e6-4349-a448-e7c4d93d4597")
        actions = entry.get_actions()
        self.assertEqual(len(actions), 1)
        self.assertIsInstance(actions[0], ReplyAction)
        self.assertEqual(actions[0].msg, dict(base="What is your favorite color?", fre="Quelle est votre couleur préférée?"))
        self.assertEqual(entry.uuid, self.flow.entry_uuid)

        orange = ActionSet.objects.get(uuid="7d40faea-723b-473d-8999-59fb7d3c3ca2")
        actions = orange.get_actions()
<<<<<<< HEAD
        self.assertEquals(1, len(actions))
        self.assertEquals(ReplyAction(actions[0].uuid, dict(base='I love orange too! You said: @step.value which is category: @flow.color.category You are: @step.contact.tel SMS: @step Flow: @flow')).as_json(), actions[0].as_json())
=======
        self.assertEqual(1, len(actions))
        self.assertEqual(ReplyAction(actions[0].uuid, dict(base='I love orange too! You said: @step.value which is category: @flow.color.category You are: @step.contact.tel SMS: @step Flow: @flow')).as_json(), actions[0].as_json())
>>>>>>> 4206ede3

        self.assertEqual(1, RuleSet.objects.all().count())
        ruleset = RuleSet.objects.get(uuid="bd531ace-911e-4722-8e53-6730d6122fe1")
        self.assertEqual(entry.destination, ruleset.uuid)
        rules = ruleset.get_rules()
        self.assertEqual(4, len(rules))

        # check ordering
        self.assertEqual("7d40faea-723b-473d-8999-59fb7d3c3ca2", rules[0].destination)
        self.assertEqual("1c75fd71-027b-40e8-a819-151a0f8140e6", rules[0].uuid)
        self.assertEqual("c12f37e2-8e6c-4c81-ba6d-941bb3caf93f", rules[1].destination)
        self.assertEqual("40cc7c36-b7c8-4f05-ae82-25275607e5aa", rules[1].uuid)
        self.assertEqual("1cb6d8da-3749-45b2-9382-3f756e3ca71f", rules[2].destination)
        self.assertEqual("93998b50-6580-4574-8f60-74654df7d243", rules[2].uuid)

        # check routing
        self.assertEqual(ContainsTest(test=dict(base="orange")).as_json(), rules[0].test.as_json())
        self.assertEqual(ContainsTest(test=dict(base="blue")).as_json(), rules[1].test.as_json())
        self.assertEqual(TrueTest().as_json(), rules[2].test.as_json())

        # and categories
        self.assertEqual("Orange", rules[0].category['base'])
        self.assertEqual("Blue", rules[1].category['base'])

        # back out as json
        json_dict = self.flow.as_json()

        self.assertEqual(json_dict['version'], CURRENT_EXPORT_VERSION)
        self.assertEqual(json_dict['flow_type'], self.flow.flow_type)
        self.assertEqual(json_dict['metadata'], {
            'name': self.flow.name,
            'author': "Ryan Lewis",
            'saved_on': datetime_to_str(self.flow.saved_on),
            'revision': 1,
            'expires': self.flow.expires_after_minutes,
            'uuid': self.flow.uuid
        })

        # remove one of our actions and rules
        del json_dict['action_sets'][3]
        del json_dict['rule_sets'][0]['rules'][2]

        # update
        self.flow.update(json_dict)

        self.assertEqual(3, ActionSet.objects.all().count())

        entry = ActionSet.objects.get(uuid="d51ec25f-04e6-4349-a448-e7c4d93d4597")
        actions = entry.get_actions()
        self.assertEqual(len(actions), 1)
        self.assertIsInstance(actions[0], ReplyAction)
        self.assertEqual(actions[0].msg, dict(base="What is your favorite color?", fre="Quelle est votre couleur préférée?"))
        self.assertEqual(entry.uuid, self.flow.entry_uuid)

        orange = ActionSet.objects.get(uuid="7d40faea-723b-473d-8999-59fb7d3c3ca2")
        actions = orange.get_actions()
<<<<<<< HEAD
        self.assertEquals(1, len(actions))
        self.assertEquals(ReplyAction(actions[0].uuid, dict(base='I love orange too! You said: @step.value which is category: @flow.color.category You are: @step.contact.tel SMS: @step Flow: @flow')).as_json(), actions[0].as_json())
=======
        self.assertEqual(1, len(actions))
        self.assertEqual(ReplyAction(actions[0].uuid, dict(base='I love orange too! You said: @step.value which is category: @flow.color.category You are: @step.contact.tel SMS: @step Flow: @flow')).as_json(), actions[0].as_json())
>>>>>>> 4206ede3

        self.assertEqual(1, RuleSet.objects.all().count())
        ruleset = RuleSet.objects.get(uuid="bd531ace-911e-4722-8e53-6730d6122fe1")
        self.assertEqual(entry.destination, ruleset.uuid)
        rules = ruleset.get_rules()
        self.assertEqual(3, len(rules))

        # check ordering
        self.assertEqual("7d40faea-723b-473d-8999-59fb7d3c3ca2", rules[0].destination)
        self.assertEqual("c12f37e2-8e6c-4c81-ba6d-941bb3caf93f", rules[1].destination)

        # check routing
        self.assertEqual(ContainsTest(test=dict(base="orange")).as_json(), rules[0].test.as_json())
        self.assertEqual(ContainsTest(test=dict(base="blue")).as_json(), rules[1].test.as_json())

        # updating with a label name that is too long should truncate it
        json_dict['rule_sets'][0]['label'] = 'W' * 75
        json_dict['rule_sets'][0]['operand'] = 'W' * 135
        self.flow.update(json_dict)

        # now check they are truncated to the max lengths
        ruleset = RuleSet.objects.get(uuid="bd531ace-911e-4722-8e53-6730d6122fe1")
        self.assertEqual(64, len(ruleset.label))
        self.assertEqual(128, len(ruleset.operand))

    def test_expanding(self):
        # add actions for adding to a group and messaging a contact, we'll test how these expand
        action_set = ActionSet.objects.get(uuid="1cb6d8da-3749-45b2-9382-3f756e3ca71f")

        actions = [AddToGroupAction(str(uuid4()), [self.other_group]).as_json(),
                   SendAction(str(uuid4()), "Outgoing Message", [self.other_group], [self.contact], []).as_json()]

        action_set.set_actions_dict(actions)
        action_set.save()

        # check expanding our groups
        json_dict = self.flow.as_json(expand_contacts=True)
        json_as_string = json.dumps(json_dict)

        # our json should contain the names of our contact and groups
        self.assertTrue(json_as_string.find('Eric') > 0)
        self.assertTrue(json_as_string.find('Other') > 0)

        # now delete our group
        self.other_group.delete()

        flow_json = self.flow.as_json(expand_contacts=True)
        add_group = flow_json['action_sets'][3]['actions'][0]
        send = flow_json['action_sets'][3]['actions'][1]

        # should still see a reference to our group even (recreated)
        self.assertEqual(1, len(add_group['groups']))
        self.assertEqual(1, len(send['groups']))

    def assertTest(self, expected_test, expected_value, test, extra=None):
        runs = FlowRun.objects.filter(contact=self.contact)
        if runs:
            run = runs[0]
        else:
            run = FlowRun.create(self.flow, self.contact.pk)

        # clear any extra on this run
        run.fields = ""

        context = run.flow.build_expressions_context(run.contact, None)
        if extra:
            context['extra'] = extra

        result = test.evaluate(run, self.sms, context, self.sms.text)
        if expected_test:
            self.assertTrue(result[0])
        else:
            self.assertFalse(result[0])
        self.assertEqual(expected_value, result[1])

        # return our run for later inspection
        return run

    def assertDateTest(self, expected_test, expected_value, test):
        run = FlowRun.objects.filter(contact=self.contact).first()
        tz = run.flow.org.timezone
        context = run.flow.build_expressions_context(run.contact, None)

        # turn to JSON and back
        test_json = test.as_json()
        test = test.__class__.from_json(run.org, test_json)

        tuple = test.evaluate(run, self.sms, context, self.sms.text)
        if expected_test:
            self.assertTrue(tuple[0])
        else:
            self.assertFalse(tuple[0])
        if expected_test and expected_value:
            # convert our expected date time the right timezone
            expected_tz = expected_value.astimezone(tz)
            expected_value = expected_value.replace(hour=expected_tz.hour).replace(day=expected_tz.day).replace(month=expected_tz.month)
            self.assertTrue(abs((expected_value - str_to_datetime(tuple[1], tz=timezone.utc)).total_seconds()) < 60)

    def test_location_tests(self):
        sms = self.create_msg(contact=self.contact, text="")
        self.sms = sms

        # test State lookups
        state_test = HasStateTest()
        state_test = HasStateTest.from_json(self.org, state_test.as_json())

        sms.text = "Kigali City"
        self.assertTest(True, AdminBoundary.objects.get(name="Kigali City"), state_test)

        sms.text = "Seattle"
        self.assertTest(False, None, state_test)

        # now District lookups
        district_test = HasDistrictTest("Kigali City")
        district_test = HasDistrictTest.from_json(self.org, district_test.as_json())

        sms.text = "Nyarugenge"
        self.assertTest(True, AdminBoundary.objects.get(name="Nyarugenge"), district_test)

        sms.text = "I am from Nyarugenge"
        self.assertTest(True, AdminBoundary.objects.get(name="Nyarugenge"), district_test)

        sms.text = "Rwamagana"
        self.assertTest(False, None, district_test)

        # remove our org country, should no longer match things
        self.org.country = None
        self.org.save()

        sms.text = "Kigali City"
        self.assertTest(False, None, state_test)

        sms.text = "Nyarugenge"
        self.assertTest(False, None, district_test)

    def test_tests(self):
        sms = self.create_msg(contact=self.contact, text="GReen is my favorite!")
        self.sms = sms

        test = TrueTest()
        self.assertTest(True, sms.text, test)

        test = FalseTest()
        self.assertTest(False, None, test)

        test = ContainsTest(test=dict(base="Green"))
        self.assertTest(True, "GReen", test)

        test = ContainsTest(test=dict(base="Green green GREEN"))
        self.assertTest(True, "GReen", test)

        test = ContainsTest(test=dict(base="Green green GREEN"))
        self.assertTest(True, "GReen", test)

        sms.text = "Blue is my favorite"
        self.assertTest(False, None, test)

        sms.text = "Greenish is ok too"
        self.assertTest(False, None, test)

        # edit distance
        sms.text = "Greenn is ok though"
        self.assertTest(True, "Greenn", test)

        sms.text = "RESIST!!"
        test = ContainsOnlyPhraseTest(test=dict(base="resist"))
        self.assertTest(True, "RESIST", test)

        sms.text = "RESIST TODAY!!"
        self.assertTest(False, None, test)

        test = ContainsOnlyPhraseTest(test=dict(base="resist now"))
        test = ContainsOnlyPhraseTest.from_json(self.org, test.as_json())
        sms.text = " resist NOW "
        self.assertTest(True, "resist NOW", test)

        sms.text = " NOW resist"
        self.assertTest(False, None, test)

        sms.text = "this isn't an email@asdf"
        test = HasEmailTest()
        test = HasEmailTest.from_json(self.org, test.as_json())
        self.assertTest(False, None, test)

        sms.text = "this is an email email@foo.bar TODAY!!"
        self.assertTest(True, "email@foo.bar", test)

        test = ContainsPhraseTest(test=dict(base="resist now"))
        test = ContainsPhraseTest.from_json(self.org, test.as_json())
        sms.text = "we must resist! NOW "
        self.assertTest(True, "resist NOW", test)

        sms.text = "we must resist but perhaps not NOW "
        self.assertTest(False, None, test)

        sms.text = "  RESIST now "
        self.assertTest(True, "RESIST now", test)

        test = ContainsTest(test=dict(base="Green green %%$"))
        sms.text = "GReen is my favorite!, %%$"
        self.assertTest(True, "GReen", test)

        # variable substitution
        test = ContainsTest(test=dict(base="@extra.color"))
        sms.text = "my favorite color is GREEN today"
        self.assertTest(True, "GREEN", test, extra=dict(color="green"))

        test.test = dict(base="this THAT")
        sms.text = "this is good but won't match"
        self.assertTest(False, None, test)

        test.test = dict(base="this THAT")
        sms.text = "that and this is good and will match"
        self.assertTest(True, "that this", test)

        test.test = dict(base="this THAT")
        sms.text = "this and that is good and will match"
        self.assertTest(True, "this that", test)

        test.test = dict(base="this THAT")
        sms.text = "this and that and this other thing is good and will match"
        self.assertTest(True, "this that this", test)

        sms.text = "when we win we \U0001F64C @ "

        test = ContainsTest(test=dict(base="\U0001F64C"))
        self.assertTest(True, "\U0001F64C", test)

        sms.text = "I am \U0001F44D"
        test = ContainsAnyTest(test=dict(base=u"\U0001F64C \U0001F44D"))
        self.assertTest(True, "\U0001F44D", test)

        sms.text = "text"

        test = AndTest([TrueTest(), TrueTest()])
        self.assertTest(True, "text text", test)

        test = AndTest([TrueTest(), FalseTest()])
        self.assertTest(False, None, test)

        test = OrTest([TrueTest(), FalseTest()])
        self.assertTest(True, "text", test)

        test = OrTest([FalseTest(), FalseTest()])
        self.assertTest(False, None, test)

        test = ContainsAnyTest(test=dict(base="klab Kacyiru good"))
        sms.text = "kLab is awesome"
        self.assertTest(True, "kLab", test)

        sms.text = "telecom is located at Kacyiru"
        self.assertTest(True, "Kacyiru", test)

        sms.text = "good morning"
        self.assertTest(True, "good", test)

        sms.text = "kLab is good"
        self.assertTest(True, "kLab good", test)

        sms.text = "kigali city"
        self.assertTest(False, None, test)

        # have the same behaviour when we have commas even a trailing one
        test = ContainsAnyTest(test=dict(base="klab, kacyiru, good, "))
        sms.text = "kLab is awesome"
        self.assertTest(True, "kLab", test)

        sms.text = "telecom is located at Kacyiru"
        self.assertTest(True, "Kacyiru", test)

        sms.text = "good morning"
        self.assertTest(True, "good", test)

        sms.text = "kLab is good"
        self.assertTest(True, "kLab good", test)

        sms.text = "kigali city"
        self.assertTest(False, None, test)

        sms.text = "blue white, allo$%%"
        self.assertTest(False, None, test)

        test = ContainsAnyTest(test=dict(base="%%$, &&,"))
        sms.text = "blue white, allo$%%"
        self.assertTest(False, None, test)

        sms.text = "%%$"
        self.assertTest(False, None, test)

        test = LtTest(test="5")
        self.assertTest(False, None, test)

        test = LteTest(test="0")
        sms.text = "My answer is -4"
        self.assertTest(True, Decimal("-4"), test)

        sms.text = "My answer is 4"
        test = LtTest(test="4")
        self.assertTest(False, None, test)

        test = GtTest(test="4")
        self.assertTest(False, None, test)

        test = GtTest(test="3")
        self.assertTest(True, Decimal("4"), test)

        test = GteTest(test="4")
        self.assertTest(True, Decimal("4"), test)

        test = GteTest(test="9")
        self.assertTest(False, None, test)

        test = EqTest(test="4")
        self.assertTest(True, Decimal("4"), test)

        test = EqTest(test="5")
        self.assertTest(False, None, test)

        test = BetweenTest("5", "10")
        self.assertTest(False, None, test)

        test = BetweenTest("4", "10")
        self.assertTest(True, Decimal("4"), test)

        test = BetweenTest("0", "4")
        self.assertTest(True, Decimal("4"), test)

        test = BetweenTest("0", "3")
        self.assertTest(False, None, test)

        test = BetweenTest("@extra.min", "@extra.max")
        self.assertTest(True, Decimal('4'), test, extra=dict(min=2, max=5))

        test = BetweenTest("0", "@xxx")  # invalid expression
        self.assertTest(False, None, test)

        sms.text = "My answer is or"
        self.assertTest(False, None, test)

        sms.text = "My answer is 4"
        test = BetweenTest("1", "5")
        self.assertTest(True, Decimal("4"), test)

        sms.text = "My answer is 4rwf"
        self.assertTest(True, Decimal("4"), test)

        sms.text = "My answer is a4rwf"
        self.assertTest(False, None, test)

        test = BetweenTest("10", "50")
        sms.text = "My answer is lO"
        self.assertTest(True, Decimal("10"), test)

        test = BetweenTest("1000", "5000")
        sms.text = "My answer is 4,000rwf"
        self.assertTest(True, Decimal("4000"), test)

        rule = Rule('8bfc987a-796f-4de7-bce6-a10ed06f617b', None, None, None, test)
        self.assertEqual("1000-5000", rule.get_category_name(None))

        test = StartsWithTest(test=dict(base="Green"))
        sms.text = "  green beans"
        self.assertTest(True, "green", test)

        sms.text = "greenbeans"
        self.assertTest(True, "green", test)

        sms.text = "  beans Green"
        self.assertTest(False, None, test)

        test = NumberTest()
        self.assertTest(False, None, test)

        sms.text = "I have 7"
        self.assertTest(True, Decimal("7"), test)

        sms.text = "$250"
        self.assertTest(True, Decimal("250"), test)

        sms.text = "Where is my £5,656.56?"
        self.assertTest(True, Decimal("5656.56"), test)

        sms.text = "Very hot in here, temp at 38°c"
        self.assertTest(True, Decimal("38"), test)

        sms.text = "This is aw350me"
        self.assertTest(False, None, test)

        sms.text = "random typing 12333xg333"
        self.assertTest(False, None, test)

        sms.text = ",34"
        self.assertTest(True, Decimal("34"), test)

        # phone tests
        test = PhoneTest()
        sms.text = "My phone number is 0788 383 383"
        self.assertTest(True, "+250788383383", test)

        sms.text = "+250788123123"
        self.assertTest(True, "+250788123123", test)

        sms.text = "+12067799294"
        self.assertTest(True, "+12067799294", test)

        sms.text = "My phone is 0124515"
        self.assertTest(False, None, test)

        test = ContainsTest(test=dict(base="مورنۍ"))
        sms.text = "شاملیدل مورنۍ"
        self.assertTest(True, "مورنۍ", test)

        # test = "word to start" and notice "to start" is one word in arabic ataleast according to Google translate
        test = ContainsAnyTest(test=dict(base="كلمة لبدء"))
        # set text to "give a sample word in sentence"
        sms.text = "تعطي كلمة عينة في الجملة"
        self.assertTest(True, "كلمة", test)  # we get "word"

        # we should not match "this start is not allowed" we wanted "to start"
        test = ContainsAnyTest(test=dict(base="لا يسمح هذه البداية"))
        self.assertTest(False, None, test)

        test = RegexTest(dict(base="(?P<first_name>\w+) (\w+)"))
        sms.text = "Isaac Newton"
        run = self.assertTest(True, "Isaac Newton", test)
        extra = run.field_dict()
        self.assertEqual("Isaac Newton", extra['0'])
        self.assertEqual("Isaac", extra['1'])
        self.assertEqual("Newton", extra['2'])

        # find that arabic unicode is handled right
        sms.text = "مرحبا العالم"
        run = self.assertTest(True, "مرحبا العالم", test)
        extra = run.field_dict()
        self.assertEqual("مرحبا العالم", extra['0'])
        self.assertEqual("مرحبا", extra['1'])
        self.assertEqual("العالم", extra['2'])

        # no matching groups, should return whole string as match
        test = RegexTest(dict(base="\w+ \w+"))
        sms.text = "Isaac Newton"
        run = self.assertTest(True, "Isaac Newton", test)
        extra = run.field_dict()
        self.assertEqual("Isaac Newton", extra['0'])

        # no match, shouldn't return anything at all
        sms.text = "#$%^$#? !@#$"
        run = self.assertTest(False, None, test)
        extra = run.field_dict()
        self.assertFalse(extra)

        # no case sensitivity
        test = RegexTest(dict(base="kazoo"))
        sms.text = "This is my Kazoo"
        run = self.assertTest(True, "Kazoo", test)
        extra = run.field_dict()
        self.assertEqual("Kazoo", extra['0'])

        # change to have anchors
        test = RegexTest(dict(base="^kazoo$"))

        # no match, as at the end
        sms.text = "This is my Kazoo"
        run = self.assertTest(False, None, test)

        # this one will match
        sms.text = "Kazoo"
        run = self.assertTest(True, "Kazoo", test)
        extra = run.field_dict()
        self.assertEqual("Kazoo", extra['0'])

        # not empty
        sms.text = ""
        self.assertTest(False, None, NotEmptyTest())
        sms.text = None
        self.assertTest(False, None, NotEmptyTest())
        sms.text = " "
        self.assertTest(False, None, NotEmptyTest())
        sms.text = "it works "
        self.assertTest(True, "it works", NotEmptyTest())

        def perform_date_tests(sms, dayfirst):
            """
            Performs a set of date tests in either day-first or month-first mode
            """
            self.org.date_format = 'D' if dayfirst else 'M'
            self.org.save()

            # perform all date tests as if it were 2014-01-02 03:04:05.6 UTC - a date which when localized to DD-MM-YYYY
            # or MM-DD-YYYY is ambiguous
            with patch.object(timezone, 'now', return_value=datetime.datetime(2014, 1, 2, 3, 4, 5, 6, timezone.utc)):
                now = timezone.now()
                three_days_ago = now - timedelta(days=3)
                three_days_next = now + timedelta(days=3)
                five_days_next = now + timedelta(days=5)

                sms.text = "no date in this text"
                test = DateTest()
                self.assertDateTest(False, None, test)

                sms.text = "123"
                self.assertDateTest(True, now.replace(year=123), test)

                sms.text = "December 14, 1892"
                self.assertDateTest(True, now.replace(year=1892, month=12, day=14), test)

                sms.text = "sometime on %d/%d/%d" % (now.day, now.month, now.year)
                self.assertDateTest(True, now, test)

                # date before/equal/after tests using date arithmetic

                test = DateBeforeTest('@(date.today - 1)')
                self.assertDateTest(False, None, test)

                sms.text = "this is for three days ago %d/%d/%d" % (three_days_ago.day, three_days_ago.month, three_days_ago.year)
                self.assertDateTest(True, three_days_ago, test)

                sms.text = "in the next three days %d/%d/%d" % (three_days_next.day, three_days_next.month, three_days_next.year)
                self.assertDateTest(False, None, test)

                test = DateEqualTest('@(date.today - 3)')
                self.assertDateTest(False, None, test)

                sms.text = "this is for three days ago %d/%d/%d" % (three_days_ago.day, three_days_ago.month, three_days_ago.year)
                self.assertDateTest(True, three_days_ago, test)

                test = DateAfterTest('@(date.today + 3)')
                self.assertDateTest(False, None, test)

                sms.text = "this is for three days ago %d/%d/%d" % (five_days_next.day, five_days_next.month, five_days_next.year)
                self.assertDateTest(True, five_days_next, test)

        # check date tests in both date modes
        perform_date_tests(sms, True)
        perform_date_tests(sms, False)

    def test_length(self):
        org = self.org

        js = [dict(category="Normal Length", uuid=uuid4(), destination=uuid4(), test=dict(type='true')),
              dict(category="Way too long, will get clipped at 36 characters", uuid=uuid4(), destination=uuid4(), test=dict(type='true'))]

        rules = Rule.from_json_array(org, js)

        self.assertEqual("Normal Length", rules[0].category)
        self.assertEqual(36, len(rules[1].category))

    def test_factories(self):
        org = self.org

        js = dict(type='true')
        self.assertEqual(TrueTest, Test.from_json(org, js).__class__)
        self.assertEqual(js, TrueTest().as_json())

        js = dict(type='false')
        self.assertEqual(FalseTest, Test.from_json(org, js).__class__)
        self.assertEqual(js, FalseTest().as_json())

        js = dict(type='and', tests=[dict(type='true')])
        self.assertEqual(AndTest, Test.from_json(org, js).__class__)
        self.assertEqual(js, AndTest([TrueTest()]).as_json())

        js = dict(type='or', tests=[dict(type='true')])
        self.assertEqual(OrTest, Test.from_json(org, js).__class__)
        self.assertEqual(js, OrTest([TrueTest()]).as_json())

        js = dict(type='contains', test="green")
        self.assertEqual(ContainsTest, Test.from_json(org, js).__class__)
        self.assertEqual(js, ContainsTest("green").as_json())

        js = dict(type='lt', test="5")
        self.assertEqual(LtTest, Test.from_json(org, js).__class__)
        self.assertEqual(js, LtTest("5").as_json())

        js = dict(type='gt', test="5")
        self.assertEqual(GtTest, Test.from_json(org, js).__class__)
        self.assertEqual(js, GtTest("5").as_json())

        js = dict(type='gte', test="5")
        self.assertEqual(GteTest, Test.from_json(org, js).__class__)
        self.assertEqual(js, GteTest("5").as_json())

        js = dict(type='eq', test="5")
        self.assertEqual(EqTest, Test.from_json(org, js).__class__)
        self.assertEqual(js, EqTest("5").as_json())

        js = dict(type='between', min="5", max="10")
        self.assertEqual(BetweenTest, Test.from_json(org, js).__class__)
        self.assertEqual(js, BetweenTest("5", "10").as_json())

        self.assertEqual(ReplyAction, Action.from_json(org, dict(type='reply', msg=dict(base="hello world"))).__class__)
        self.assertEqual(SendAction, Action.from_json(org, dict(type='send', msg=dict(base="hello world"), contacts=[], groups=[], variables=[])).__class__)

    def test_decimal_values(self):
        rules = RuleSet.objects.get(uuid="bd531ace-911e-4722-8e53-6730d6122fe1")

        # update our rule to include decimal parsing
        rules.set_rules_dict([
            Rule(
                "1c75fd71-027b-40e8-a819-151a0f8140e6",
                {self.flow.base_language: "< 10"},
                "7d40faea-723b-473d-8999-59fb7d3c3ca2",
                'A',
                LtTest(10)
            ).as_json(),
            Rule(
                "40cc7c36-b7c8-4f05-ae82-25275607e5aa",
                {self.flow.base_language: "> 10"},
                "c12f37e2-8e6c-4c81-ba6d-941bb3caf93f",
                'A',
                GteTest(10)
            ).as_json()
        ])

        rules.save()

        # start the flow
        self.flow.start([], [self.contact])
        sms = self.create_msg(direction=INCOMING, contact=self.contact, text="My answer is 15")
        self.assertTrue(Flow.find_and_handle(sms)[0])

        step = FlowStep.objects.get(step_uuid="bd531ace-911e-4722-8e53-6730d6122fe1")
        self.assertEqual("> 10", step.rule_category)
        self.assertEqual("40cc7c36-b7c8-4f05-ae82-25275607e5aa", step.rule_uuid)
        self.assertEqual("15", step.rule_value)
        self.assertEqual(Decimal("15"), step.rule_decimal_value)

    def test_location_entry_test(self):

        self.country = AdminBoundary.objects.create(osm_id='192787', name='Nigeria', level=0)
        kano = AdminBoundary.objects.create(osm_id='3710302', name='Kano', level=1, parent=self.country)
        lagos = AdminBoundary.objects.create(osm_id='3718182', name='Lagos', level=1, parent=self.country)
        ajingi = AdminBoundary.objects.create(osm_id='3710308', name='Ajingi', level=2, parent=kano)
        bichi = AdminBoundary.objects.create(osm_id='3710307', name='Bichi', level=2, parent=kano)
        apapa = AdminBoundary.objects.create(osm_id='3718187', name='Apapa', level=2, parent=lagos)
        bichiward = AdminBoundary.objects.create(osm_id='3710377', name='Bichi', level=3, parent=bichi)
        AdminBoundary.objects.create(osm_id='3710378', name='Ajingi', level=3, parent=ajingi)
        sms = self.create_msg(contact=self.contact, text="awesome text")
        self.sms = sms
        runs = FlowRun.objects.filter(contact=self.contact)
        if runs:
            run = runs[0]
        else:
            run = FlowRun.create(self.flow, self.contact.id)

        self.org.country = self.country
        run.flow.org = self.org
        context = run.flow.build_expressions_context(run.contact, None)

        # wrong admin level should return None if provided
        lga_tuple = HasDistrictTest('Kano').evaluate(run, sms, context, 'apapa')
        self.assertEqual(lga_tuple[1], None)

        lga_tuple = HasDistrictTest('Lagos').evaluate(run, sms, context, 'apapa')
        self.assertEqual(lga_tuple[1], apapa)

        # get lga with out higher admin level
        lga_tuple = HasDistrictTest().evaluate(run, sms, context, 'apapa')
        self.assertEqual(lga_tuple[1], apapa)

        # get ward with out higher admin levels
        ward_tuple = HasWardTest().evaluate(run, sms, context, 'bichi')
        self.assertEqual(ward_tuple[1], bichiward)

        # get with hierarchy proved
        ward_tuple = HasWardTest('Kano', 'Bichi').evaluate(run, sms, context, 'bichi')
        self.assertEqual(ward_tuple[1], bichiward)

        # wrong admin level should return None if provided
        ward_tuple = HasWardTest('Kano', 'Ajingi').evaluate(run, sms, context, 'bichi')
        js = dict(state='Kano', district='Ajingi', type='ward')
        self.assertEqual(HasWardTest('Kano', 'Ajingi').as_json(), js)
        self.assertEqual(ward_tuple[1], None)

        # get with hierarchy by aliases
        BoundaryAlias.objects.create(name='Pillars', boundary=kano, org=self.org,
                                     created_by=self.admin, modified_by=self.admin)
        ward_tuple = HasWardTest('Pillars', 'Bichi').evaluate(run, sms, context, 'bichi')
        self.assertEqual(ward_tuple[1], bichiward)

        # misconfigured flows should ignore the state and district if wards are unique by name
        ward_tuple = HasWardTest('Bichi', 'Kano').evaluate(run, sms, context, 'bichi')
        self.assertEqual(ward_tuple[1], bichiward)

        # misconfigured flows should not match if wards not unique
        AdminBoundary.objects.create(osm_id='3710379', name='Bichi', level=3, parent=apapa)
        ward_tuple = HasWardTest('Bichi', 'Kano').evaluate(run, sms, context, 'bichi')
        self.assertEqual(ward_tuple[1], None)

        self.assertEqual(HasWardTest, Test.from_json(self.org, js).__class__)

    def test_flow_keyword_create(self):
        self.login(self.admin)

        # try creating a flow with invalid keywords
        response = self.client.post(reverse('flows.flow_create'), {
            'name': "Flow #1",
            'keyword_triggers': "toooooooooooooolong,test",
            'flow_type': Flow.FLOW,
            'expires_after_minutes': 60 * 12
        })
        self.assertEqual(response.status_code, 200)
        self.assertFormError(response, 'form', 'keyword_triggers',
                             '"toooooooooooooolong" must be a single word, less than 16 characters, containing only '
                             'letter and numbers')

        # submit with valid keywords
        response = self.client.post(reverse('flows.flow_create'), {
            'name': "Flow #1",
            'keyword_triggers': "testing, test",
            'flow_type': Flow.FLOW,
            'expires_after_minutes': 60 * 12
        })
        self.assertEqual(response.status_code, 302)

        flow = Flow.objects.get(name='Flow #1')
        self.assertEqual(flow.triggers.all().count(), 2)
        self.assertEqual(set(flow.triggers.values_list('keyword', flat=True)), {'testing', 'test'})

        # try creating a survey flow with keywords (they'll be ignored)
        response = self.client.post(reverse('flows.flow_create'), {
            'name': "Survey Flow",
            'keyword_triggers': "notallowed",
            'flow_type': Flow.SURVEY,
            'expires_after_minutes': 60 * 12
        })
        self.assertEqual(response.status_code, 302)

        # should't be allowed to have a survey flow and keywords
        flow = Flow.objects.get(name='Survey Flow')
        self.assertEqual(flow.triggers.all().count(), 0)

    def test_flow_keyword_update(self):
        self.login(self.admin)
        flow = Flow.create(self.org, self.admin, "Flow")
        flow.flow_type = Flow.SURVEY
        flow.save()

        # keywords aren't an option for survey flows
        response = self.client.get(reverse('flows.flow_update', args=[flow.pk]))
        self.assertTrue('keyword_triggers' not in response.context['form'].fields)
        self.assertTrue('ignore_triggers' not in response.context['form'].fields)

        # send update with triggers and ignore flag anyways
        post_data = dict()
        post_data['name'] = "Flow With Keyword Triggers"
        post_data['keyword_triggers'] = "notallowed"
        post_data['ignore_keywords'] = True
        post_data['expires_after_minutes'] = 60 * 12
        response = self.client.post(reverse('flows.flow_update', args=[flow.pk]), post_data, follow=True)

        # still shouldn't have any triggers
        flow.refresh_from_db()
        self.assertFalse(flow.ignore_triggers)
        self.assertEqual(0, flow.triggers.all().count())

    def test_global_keywords_trigger_update(self):
        self.login(self.admin)
        flow = Flow.create(self.org, self.admin, "Flow")

        # update flow triggers
        response = self.client.post(reverse('flows.flow_update', args=[flow.id]), {
            'name': "Flow With Keyword Triggers",
            'keyword_triggers': "it,changes,everything",
            'expires_after_minutes': 60 * 12
        })
        self.assertEqual(response.status_code, 302)

        flow_with_keywords = Flow.objects.get(name="Flow With Keyword Triggers")
        self.assertEqual(flow_with_keywords.triggers.count(), 3)
        self.assertEqual(flow_with_keywords.triggers.filter(is_archived=False).count(), 3)
        self.assertEqual(flow_with_keywords.triggers.filter(is_archived=False).exclude(groups=None).count(), 0)

        # add triggers of other types
        Trigger.objects.create(created_by=self.admin, modified_by=self.admin, org=self.org,
                               trigger_type=Trigger.TYPE_FOLLOW, flow=flow_with_keywords, channel=self.channel)

        Trigger.objects.create(created_by=self.admin, modified_by=self.admin, org=self.org,
                               trigger_type=Trigger.TYPE_CATCH_ALL, flow=flow_with_keywords)

        Trigger.objects.create(created_by=self.admin, modified_by=self.admin, org=self.org,
                               trigger_type=Trigger.TYPE_MISSED_CALL, flow=flow_with_keywords)

        Trigger.objects.create(created_by=self.admin, modified_by=self.admin, org=self.org,
                               trigger_type=Trigger.TYPE_INBOUND_CALL, flow=flow_with_keywords)

        Trigger.objects.create(created_by=self.admin, modified_by=self.admin, org=self.org,
                               trigger_type=Trigger.TYPE_SCHEDULE, flow=flow_with_keywords)

        self.assertEqual(flow_with_keywords.triggers.filter(is_archived=False).count(), 8)

        # update flow triggers
        post_data = dict()
        post_data['name'] = "Flow With Keyword Triggers"
        post_data['keyword_triggers'] = "it,join"
        post_data['expires_after_minutes'] = 60 * 12
        response = self.client.post(reverse('flows.flow_update', args=[flow.pk]), post_data, follow=True)

        flow_with_keywords = Flow.objects.get(name=post_data['name'])
        self.assertEqual(200, response.status_code)
        self.assertEqual(response.request['PATH_INFO'], reverse('flows.flow_list'))
        self.assertTrue(flow_with_keywords in response.context['object_list'].all())
        self.assertEqual(flow_with_keywords.triggers.count(), 9)
        self.assertEqual(flow_with_keywords.triggers.filter(is_archived=True).count(), 2)
        self.assertEqual(flow_with_keywords.triggers.filter(is_archived=True,
                                                            trigger_type=Trigger.TYPE_KEYWORD).count(), 2)
        self.assertEqual(flow_with_keywords.triggers.filter(is_archived=False).count(), 7)
        self.assertEqual(flow_with_keywords.triggers.filter(is_archived=True,
                                                            trigger_type=Trigger.TYPE_KEYWORD).count(), 2)

        # only keyword triggers got archived, other are stil active
        self.assertTrue(flow_with_keywords.triggers.filter(is_archived=False, trigger_type=Trigger.TYPE_FOLLOW))
        self.assertTrue(flow_with_keywords.triggers.filter(is_archived=False, trigger_type=Trigger.TYPE_CATCH_ALL))
        self.assertTrue(flow_with_keywords.triggers.filter(is_archived=False, trigger_type=Trigger.TYPE_SCHEDULE))
        self.assertTrue(flow_with_keywords.triggers.filter(is_archived=False, trigger_type=Trigger.TYPE_MISSED_CALL))
        self.assertTrue(flow_with_keywords.triggers.filter(is_archived=False, trigger_type=Trigger.TYPE_INBOUND_CALL))

    def test_views(self):
        self.create_secondary_org()

        # create a flow for another org
        other_flow = Flow.create(self.org2, self.admin2, "Flow2", base_language='base')

        # no login, no list
        response = self.client.get(reverse('flows.flow_list'))
        self.assertRedirect(response, reverse('users.user_login'))

        user = self.admin
        user.first_name = "Test"
        user.last_name = "Contact"
        user.save()
        self.login(user)

        # list, should have only one flow (the one created in setUp)
        response = self.client.get(reverse('flows.flow_list'))
        self.assertEqual(1, len(response.context['object_list']))

        # inactive list shouldn't have any flows
        response = self.client.get(reverse('flows.flow_archived'))
        self.assertEqual(0, len(response.context['object_list']))

        # also shouldn't be able to view other flow
        response = self.client.get(reverse('flows.flow_editor', args=[other_flow.uuid]))
        self.assertEqual(302, response.status_code)

        # get our create page
        response = self.client.get(reverse('flows.flow_create'))
        self.assertTrue(response.context['has_flows'])
        self.assertIn('flow_type', response.context['form'].fields)

        # add call channel
        twilio = Channel.create(self.org, self.user, None, 'T', "Twilio", "0785553434", role="C",
                                secret="56789", gcm_id="456")

        response = self.client.get(reverse('flows.flow_create'))
        self.assertTrue(response.context['has_flows'])
        self.assertIn('flow_type', response.context['form'].fields)  # shown because of call channel

        twilio.delete()

        # create a new regular flow
        response = self.client.post(reverse('flows.flow_create'), dict(name='Flow', flow_type='F'), follow=True)
        flow1 = Flow.objects.get(org=self.org, name="Flow")
        # add a trigger on this flow
        Trigger.objects.create(org=self.org, keyword='unique', flow=flow1,
                               created_by=self.admin, modified_by=self.admin)
        self.assertEqual(response.status_code, 200)
        self.assertEqual(flow1.flow_type, 'F')
        self.assertEqual(flow1.expires_after_minutes, 10080)

        # create a new surveyor flow
        self.client.post(reverse('flows.flow_create'), dict(name='Surveyor Flow', flow_type='S'), follow=True)
        flow2 = Flow.objects.get(org=self.org, name="Surveyor Flow")
        self.assertEqual(flow2.flow_type, 'S')
        self.assertEqual(flow2.expires_after_minutes, 10080)

        # make sure we don't get a start flow button for Android Surveys
        response = self.client.get(reverse('flows.flow_editor', args=[flow2.uuid]))
        self.assertNotContains(response, "broadcast-rulesflow btn-primary")

        # create a new voice flow
        response = self.client.post(reverse('flows.flow_create'), dict(name='Voice Flow', flow_type='V'), follow=True)
        voice_flow = Flow.objects.get(org=self.org, name="Voice Flow")
        self.assertEqual(response.status_code, 200)
        self.assertEqual(voice_flow.flow_type, 'V')

        # default expiration for voice is shorter
        self.assertEqual(voice_flow.expires_after_minutes, 5)

        # test flows with triggers
        # create a new flow with one unformatted keyword
        post_data = dict()
        post_data['name'] = "Flow With Unformated Keyword Triggers"
        post_data['keyword_triggers'] = "this is,it"
        response = self.client.post(reverse('flows.flow_create'), post_data)
        self.assertFormError(response, 'form', 'keyword_triggers',
                             '"this is" must be a single word, less than 16 characters, containing only letter and numbers')

        # create a new flow with one existing keyword
        post_data = dict()
        post_data['name'] = "Flow With Existing Keyword Triggers"
        post_data['keyword_triggers'] = "this,is,unique"
        response = self.client.post(reverse('flows.flow_create'), post_data)
        self.assertFormError(response, 'form', 'keyword_triggers',
                             'The keyword "unique" is already used for another flow')

        # create another trigger so there are two in the way
        trigger = Trigger.objects.create(org=self.org, keyword='this', flow=flow1,
                                         created_by=self.admin, modified_by=self.admin)

        response = self.client.post(reverse('flows.flow_create'), post_data)
        self.assertFormError(response, 'form', 'keyword_triggers',
                             'The keywords "this, unique" are already used for another flow')
        trigger.delete()

        # create a new flow with keywords
        post_data = dict()
        post_data['name'] = "Flow With Good Keyword Triggers"
        post_data['keyword_triggers'] = "this,is,it"
        post_data['flow_type'] = 'F'
        post_data['expires_after_minutes'] = 30
        response = self.client.post(reverse('flows.flow_create'), post_data, follow=True)
        flow3 = Flow.objects.get(name=post_data['name'])

        self.assertEqual(200, response.status_code)
        self.assertEqual(response.request['PATH_INFO'], reverse('flows.flow_editor', args=[flow3.uuid]))
        self.assertEqual(response.context['object'].triggers.count(), 3)

        # update expiration for voice flow
        post_data = dict()
        response = self.client.get(reverse('flows.flow_update', args=[voice_flow.pk]), post_data, follow=True)

        choices = response.context['form'].fields['expires_after_minutes'].choices
        self.assertEqual(7, len(choices))
        self.assertEqual(1, choices[0][0])
        self.assertEqual(2, choices[1][0])
        self.assertEqual(3, choices[2][0])
        self.assertEqual(4, choices[3][0])
        self.assertEqual(5, choices[4][0])
        self.assertEqual(10, choices[5][0])
        self.assertEqual(15, choices[6][0])

        # try updating with an sms type expiration to make sure it's restricted for voice flows
        post_data['expires_after_minutes'] = 60 * 12
        post_data['name'] = 'Voice Flow'
        response = self.client.post(reverse('flows.flow_update', args=[voice_flow.pk]), post_data, follow=True)
        voice_flow.refresh_from_db()
        self.assertEqual(5, voice_flow.expires_after_minutes)

        # now do a valid value for voice
        post_data['expires_after_minutes'] = 3
        response = self.client.post(reverse('flows.flow_update', args=[voice_flow.pk]), post_data, follow=True)

        voice_flow.refresh_from_db()
        self.assertEqual(3, voice_flow.expires_after_minutes)

        # update flow triggers
        post_data = dict()
        post_data['name'] = "Flow With Keyword Triggers"
        post_data['keyword_triggers'] = "it,changes,everything"
        post_data['expires_after_minutes'] = 60 * 12
        response = self.client.post(reverse('flows.flow_update', args=[flow3.pk]), post_data, follow=True)
        flow3 = Flow.objects.get(name=post_data['name'])
        self.assertEqual(200, response.status_code)
        self.assertEqual(response.request['PATH_INFO'], reverse('flows.flow_list'))
        self.assertTrue(flow3 in response.context['object_list'].all())
        self.assertEqual(flow3.triggers.count(), 5)
        self.assertEqual(flow3.triggers.filter(is_archived=True).count(), 2)
        self.assertEqual(flow3.triggers.filter(is_archived=False).count(), 3)
        self.assertEqual(flow3.triggers.filter(is_archived=False).exclude(groups=None).count(), 0)

        # update flow with unformatted keyword
        post_data['keyword_triggers'] = "it,changes,every thing"
        response = self.client.post(reverse('flows.flow_update', args=[flow3.pk]), post_data)
        self.assertTrue(response.context['form'].errors)

        # update flow with unformated keyword
        post_data['keyword_triggers'] = "it,changes,everything,unique"
        response = self.client.post(reverse('flows.flow_update', args=[flow3.pk]), post_data)
        self.assertTrue(response.context['form'].errors)
        response = self.client.get(reverse('flows.flow_update', args=[flow3.pk]))
        self.assertEqual(response.context['form'].fields['keyword_triggers'].initial, "it,everything,changes")
        self.assertEqual(flow3.triggers.filter(is_archived=False).count(), 3)
        self.assertEqual(flow3.triggers.filter(is_archived=False).exclude(groups=None).count(), 0)
        trigger = Trigger.objects.get(keyword="everything", flow=flow3)
        group = self.create_group("first", [self.contact])
        trigger.groups.add(group)
        self.assertEqual(flow3.triggers.filter(is_archived=False).count(), 3)
        self.assertEqual(flow3.triggers.filter(is_archived=False).exclude(groups=None).count(), 1)
        self.assertEqual(flow3.triggers.filter(is_archived=False).exclude(groups=None)[0].keyword, "everything")
        response = self.client.get(reverse('flows.flow_update', args=[flow3.pk]))
        self.assertEqual(response.context['form'].fields['keyword_triggers'].initial, "it,changes")
        self.assertNotContains(response, "contact_creation")
        self.assertEqual(flow3.triggers.filter(is_archived=False).count(), 3)
        self.assertEqual(flow3.triggers.filter(is_archived=False).exclude(groups=None).count(), 1)
        self.assertEqual(flow3.triggers.filter(is_archived=False).exclude(groups=None)[0].keyword, "everything")

        # make us a survey flow
        flow3.flow_type = Flow.SURVEY
        flow3.save()

        # we should get the contact creation option
        response = self.client.get(reverse('flows.flow_update', args=[flow3.pk]))
        self.assertContains(response, 'contact_creation')

        # set contact creation to be per login
        del post_data['keyword_triggers']
        post_data['contact_creation'] = Flow.CONTACT_PER_LOGIN
        response = self.client.post(reverse('flows.flow_update', args=[flow3.pk]), post_data)
        flow3.refresh_from_db()
        self.assertEqual(Flow.CONTACT_PER_LOGIN, flow3.get_metadata_json().get('contact_creation'))

        # can see results for a flow
        response = self.client.get(reverse('flows.flow_results', args=[self.flow.id]))
        self.assertEqual(200, response.status_code)

        # check flow listing
        response = self.client.get(reverse('flows.flow_list'))
        self.assertEqual(list(response.context['object_list']), [flow3, voice_flow, flow2, flow1, self.flow])  # by saved_on

        # start a contact in a flow
        self.flow.start([], [self.contact])

        # test getting the json
        response = self.client.get(reverse('flows.flow_json', args=[self.flow.id]))
        self.assertIn('channels', response.json())
        self.assertIn('languages', response.json())
        self.assertIn('channel_countries', response.json())
        self.assertEqual(ActionSet.objects.all().count(), 28)

        json_dict = response.json()['flow']

        # test setting the json to a single actionset
        json_dict['action_sets'] = [dict(uuid=str(uuid4()), x=1, y=1, destination=None,
                                         actions=[dict(type='reply', msg=dict(base='This flow is more like a broadcast'))])]
        json_dict['rule_sets'] = []
        json_dict['entry'] = json_dict['action_sets'][0]['uuid']

        response = self.client.post(reverse('flows.flow_json', args=[self.flow.id]), json.dumps(json_dict), content_type="application/json")
        self.assertEqual(response.status_code, 200)
        self.assertEqual(ActionSet.objects.all().count(), 25)

        # check that the flow only has a single actionset
        ActionSet.objects.get(flow=self.flow)

        # can't save with an invalid uuid
        json_dict['metadata']['saved_on'] = datetime_to_str(timezone.now())
        json_dict['action_sets'][0]['destination'] = 'notthere'

        response = self.client.post(reverse('flows.flow_json', args=[self.flow.id]), json.dumps(json_dict), content_type="application/json")
        self.assertEqual(200, response.status_code)

        self.flow.refresh_from_db()
        flow_json = self.flow.as_json()
        self.assertIsNone(flow_json['action_sets'][0]['destination'])

        # flow should still be there though
        self.flow.refresh_from_db()

        # should still have the original one, nothing changed
        response = self.client.get(reverse('flows.flow_json', args=[self.flow.id]))
        self.assertEqual(200, response.status_code)
        json_dict = response.json()

        # can't save against the other org's flow
        response = self.client.post(reverse('flows.flow_json', args=[other_flow.id]), json.dumps(json_dict), content_type="application/json")
        self.assertEqual(302, response.status_code)

        # can't save with invalid json
        with self.assertRaises(ValueError):
            response = self.client.post(reverse('flows.flow_json', args=[self.flow.id]), "badjson", content_type="application/json")

        # test simulation
        simulate_url = reverse('flows.flow_simulate', args=[self.flow.id])

        test_contact = Contact.get_test_contact(self.admin)
        group = self.create_group("players", [test_contact])
        contact_field = ContactField.get_or_create(self.org, self.admin, 'custom', 'custom')
        contact_field_value = Value.objects.create(contact=test_contact, contact_field=contact_field, org=self.org,
                                                   string_value="hey")

        response = self.client.get(simulate_url)
        self.assertEqual(response.status_code, 302)

        post_data = {'has_refresh': True}

        response = self.client.post(simulate_url, json.dumps(post_data), content_type="application/json")
        json_dict = response.json()

        self.assertFalse(group in test_contact.all_groups.all())
        self.assertFalse(test_contact.values.all())

        self.assertEqual(len(json_dict.keys()), 5)
        self.assertEqual(len(json_dict['messages']), 3)
        self.assertEqual('Test Contact has entered the &quot;Color Flow&quot; flow', json_dict['messages'][0]['text'])
        self.assertEqual("This flow is more like a broadcast", json_dict['messages'][1]['text'])
        self.assertEqual("Test Contact has exited this flow", json_dict['messages'][2]['text'])

        group = self.create_group("fans", [test_contact])
        contact_field_value = Value.objects.create(contact=test_contact, contact_field=contact_field, org=self.org,
                                                   string_value="hey")

        post_data['new_message'] = "Ok, Thanks"
        post_data['has_refresh'] = False

        response = self.client.post(simulate_url, json.dumps(post_data), content_type="application/json")
        self.assertEqual(200, response.status_code)
        json_dict = response.json()

        self.assertTrue(group in test_contact.all_groups.all())
        self.assertTrue(test_contact.values.all())
        self.assertEqual(test_contact.values.get(string_value='hey'), contact_field_value)

        self.assertEqual(len(json_dict.keys()), 5)
        self.assertIn('status', json_dict.keys())
        self.assertIn('visited', json_dict.keys())
        self.assertIn('activity', json_dict.keys())
        self.assertIn('messages', json_dict.keys())
        self.assertIn('description', json_dict.keys())
        self.assertEqual(json_dict['status'], 'success')
        self.assertEqual(json_dict['description'], 'Message sent to Flow')

        post_data['has_refresh'] = True

        response = self.client.post(simulate_url, json.dumps(post_data), content_type="application/json")
        self.assertEqual(200, response.status_code)
        json_dict = response.json()

        self.assertEqual(len(json_dict.keys()), 5)
        self.assertIn('status', json_dict.keys())
        self.assertIn('visited', json_dict.keys())
        self.assertIn('activity', json_dict.keys())
        self.assertIn('messages', json_dict.keys())
        self.assertIn('description', json_dict.keys())
        self.assertEqual(json_dict['status'], 'success')
        self.assertEqual(json_dict['description'], 'Message sent to Flow')

        # test our copy view
        response = self.client.post(reverse('flows.flow_copy', args=[self.flow.id]))
        flow_copy = Flow.objects.get(org=self.org, name="Copy of %s" % self.flow.name)
        self.assertRedirect(response, reverse('flows.flow_editor', args=[flow_copy.uuid]))

        FlowLabel.objects.create(name="one", org=self.org, parent=None)
        FlowLabel.objects.create(name="two", org=self.org2, parent=None)

        # test update view
        response = self.client.post(reverse('flows.flow_update', args=[self.flow.id]))
        self.assertEqual(response.status_code, 200)
        self.assertEqual(len(response.context['form'].fields), 5)
        self.assertIn('name', response.context['form'].fields)
        self.assertIn('keyword_triggers', response.context['form'].fields)
        self.assertIn('ignore_triggers', response.context['form'].fields)

        # test broadcast view
        response = self.client.get(reverse('flows.flow_broadcast', args=[self.flow.id]))
        self.assertEqual(len(response.context['form'].fields), 4)
        self.assertIn('omnibox', response.context['form'].fields)
        self.assertIn('restart_participants', response.context['form'].fields)
        self.assertIn('include_active', response.context['form'].fields)

        post_data = dict()
        post_data['omnibox'] = "c-%s" % self.contact.uuid
        post_data['restart_participants'] = 'on'

        # nothing should happen, contacts are already active in the flow
        count = Broadcast.objects.all().count()
        self.client.post(reverse('flows.flow_broadcast', args=[self.flow.id]), post_data, follow=True)
        self.assertEqual(count, Broadcast.objects.all().count())

        FlowStart.objects.all().delete()

        # include people active in flows
        post_data['include_active'] = 'on'
        count = Msg.objects.all().count()
        self.client.post(reverse('flows.flow_broadcast', args=[self.flow.id]), post_data, follow=True)
        self.assertEqual(count + 1, Msg.objects.all().count())

        # we should have a flow start
        start = FlowStart.objects.get(flow=self.flow)

        # should be in a completed state
<<<<<<< HEAD
        self.assertEquals(1, start.contact_count)
        self.assertEquals(FlowStart.STATUS_COMPLETE, start.status)
=======
        self.assertEqual(FlowStart.STATUS_COMPLETE, start.status)
        self.assertEqual(1, start.contact_count)
>>>>>>> 4206ede3

        # do so again but don't restart the participants
        del post_data['restart_participants']

        self.client.post(reverse('flows.flow_broadcast', args=[self.flow.id]), post_data, follow=True)

        # should have a new flow start
        new_start = FlowStart.objects.filter(flow=self.flow).order_by('-created_on').first()
        self.assertNotEqual(start, new_start)
        self.assertEqual(FlowStart.STATUS_COMPLETE, new_start.status)
        self.assertEqual(0, new_start.contact_count)

        # mark that start as incomplete
        new_start.status = FlowStart.STATUS_STARTING
        new_start.save()

        # try to start again
        response = self.client.post(reverse('flows.flow_broadcast', args=[self.flow.id]), post_data, follow=True)

        # should have an error now
        self.assertTrue(response.context['form'].errors)

        # shouldn't have a new flow start as validation failed
        self.assertFalse(FlowStart.objects.filter(flow=self.flow).exclude(id__lte=new_start.id))

        # test ivr flow creation
        self.channel.role = 'SRCA'
        self.channel.save()

        post_data = dict(name="Message flow", expires_after_minutes=5, flow_type='F')
        response = self.client.post(reverse('flows.flow_create'), post_data, follow=True)
        msg_flow = Flow.objects.get(name=post_data['name'])

        self.assertEqual(200, response.status_code)
        self.assertEqual(response.request['PATH_INFO'], reverse('flows.flow_editor', args=[msg_flow.uuid]))
        self.assertEqual(msg_flow.flow_type, 'F')

        post_data = dict(name="Call flow", expires_after_minutes=5, flow_type='V')
        response = self.client.post(reverse('flows.flow_create'), post_data, follow=True)
        call_flow = Flow.objects.get(name=post_data['name'])

        self.assertEqual(200, response.status_code)
        self.assertEqual(response.request['PATH_INFO'], reverse('flows.flow_editor', args=[call_flow.uuid]))
        self.assertEqual(call_flow.flow_type, 'V')

        # test creating a  flow with base language
        # create the language for our org
        language = Language.create(self.org, self.flow.created_by, "English", 'eng')
        self.org.primary_language = language
        self.org.save()

        post_data = dict(name="Language Flow", expires_after_minutes=5, base_language=language.iso_code, flow_type='F')
        response = self.client.post(reverse('flows.flow_create'), post_data, follow=True)
        language_flow = Flow.objects.get(name=post_data['name'])

        self.assertEqual(200, response.status_code)
        self.assertEqual(response.request['PATH_INFO'], reverse('flows.flow_editor', args=[language_flow.uuid]))
        self.assertEqual(language_flow.base_language, language.iso_code)

    def test_views_viewers(self):
        # create a viewer
        self.viewer = self.create_user("Viewer")
        self.org.viewers.add(self.viewer)
        self.viewer.set_org(self.org)

        self.create_secondary_org()

        # create a flow for another org and a flow label
        flow2 = Flow.create(self.org2, self.admin2, "Flow2")
        flow_label = FlowLabel.objects.create(name="one", org=self.org, parent=None)

        flow_list_url = reverse('flows.flow_list')
        flow_archived_url = reverse('flows.flow_archived')
        flow_create_url = reverse('flows.flow_create')
        flowlabel_create_url = reverse('flows.flowlabel_create')

        # no login, no list
        response = self.client.get(flow_list_url)
        self.assertRedirect(response, reverse('users.user_login'))

        user = self.viewer
        user.first_name = "Test"
        user.last_name = "Contact"
        user.save()
        self.login(user)

        # list, should have only one flow (the one created in setUp)

        response = self.client.get(flow_list_url)
        self.assertEqual(1, len(response.context['object_list']))
        # no create links
        self.assertFalse(flow_create_url in response.content)
        self.assertFalse(flowlabel_create_url in response.content)
        # verify the action buttons we have
        self.assertFalse('object-btn-unlabel' in response.content)
        self.assertFalse('object-btn-restore' in response.content)
        self.assertFalse('object-btn-archive' in response.content)
        self.assertFalse('object-btn-label' in response.content)
        self.assertTrue('object-btn-export' in response.content)

        # can not label
        post_data = dict()
        post_data['action'] = 'label'
        post_data['objects'] = self.flow.pk
        post_data['label'] = flow_label.pk
        post_data['add'] = True

        response = self.client.post(flow_list_url, post_data, follow=True)
        self.assertEqual(1, response.context['object_list'].count())
        self.assertFalse(response.context['object_list'][0].labels.all())

        # can not archive
        post_data = dict()
        post_data['action'] = 'archive'
        post_data['objects'] = self.flow.pk
        response = self.client.post(flow_list_url, post_data, follow=True)
        self.assertEqual(1, response.context['object_list'].count())
        self.assertEqual(response.context['object_list'][0].pk, self.flow.pk)
        self.assertFalse(response.context['object_list'][0].is_archived)

        # inactive list shouldn't have any flows
        response = self.client.get(flow_archived_url)
        self.assertEqual(0, len(response.context['object_list']))

        response = self.client.get(reverse('flows.flow_editor', args=[self.flow.uuid]))
        self.assertEqual(200, response.status_code)
        self.assertFalse(response.context['mutable'])

        # we can fetch the json for the flow
        response = self.client.get(reverse('flows.flow_json', args=[self.flow.pk]))
        self.assertEqual(200, response.status_code)

        # but posting to it should redirect to a get
        response = self.client.post(reverse('flows.flow_json', args=[self.flow.pk]), post_data=response.content)
        self.assertEqual(302, response.status_code)

        self.flow.is_archived = True
        self.flow.save()

        response = self.client.get(flow_list_url)
        self.assertEqual(0, len(response.context['object_list']))

        # can not restore
        post_data = dict()
        post_data['action'] = 'archive'
        post_data['objects'] = self.flow.pk
        response = self.client.post(flow_archived_url, post_data, follow=True)
        self.assertEqual(1, response.context['object_list'].count())
        self.assertEqual(response.context['object_list'][0].pk, self.flow.pk)
        self.assertTrue(response.context['object_list'][0].is_archived)

        response = self.client.get(flow_archived_url)
        self.assertEqual(1, len(response.context['object_list']))

        # cannot create a flow
        response = self.client.get(flow_create_url)
        self.assertEqual(302, response.status_code)

        # cannot create a flowlabel
        response = self.client.get(flowlabel_create_url)
        self.assertEqual(302, response.status_code)

        # also shouldn't be able to view other flow
        response = self.client.get(reverse('flows.flow_editor', args=[flow2.uuid]))
        self.assertEqual(302, response.status_code)

    def test_flow_update_error(self):

        flow = self.get_flow('favorites')
        json_dict = flow.as_json()
        json_dict['action_sets'][0]['actions'].append(dict(type='add_label', labels=[dict(name='@badlabel')]))
        self.login(self.admin)
        response = self.client.post(reverse('flows.flow_json', args=[flow.pk]),
                                    json.dumps(json_dict),
                                    content_type="application/json")

        self.assertEqual(400, response.status_code)
        self.assertEqual('Invalid label name: @badlabel', response.json()['description'])

    def test_flow_start_with_start_msg(self):
        sms = self.create_msg(direction=INCOMING, contact=self.contact, text="I am coming")
        self.flow.start([], [self.contact], start_msg=sms)

        self.assertTrue(FlowRun.objects.filter(contact=self.contact))
        run = FlowRun.objects.filter(contact=self.contact).first()

        self.assertEqual(run.steps.all().count(), 2)
        actionset_step = run.steps.filter(step_type=FlowStep.TYPE_ACTION_SET).first()
        ruleset_step = run.steps.filter(step_type=FlowStep.TYPE_RULE_SET).first()

        # no messages on the ruleset step
        self.assertFalse(ruleset_step.messages.all())

        # should have 2 messages on the actionset step
        self.assertEqual(actionset_step.messages.all().count(), 2)

        # one is the start msg
        self.assertTrue(actionset_step.messages.filter(pk=sms.pk))

        # sms msg_type should be FLOW
        self.assertEqual(Msg.objects.get(pk=sms.pk).msg_type, FLOW)

    def test_multiple(self):
        self.flow.start([], [self.contact])

        # create a second flow
        self.flow2 = Flow.create(self.org, self.admin, "Color Flow 2")

        # broadcast to one user
        self.flow2 = self.flow.copy(self.flow, self.flow.created_by)
        self.flow2.start([], [self.contact])

        # each flow should have two events
        self.assertEqual(2, FlowStep.objects.filter(run__flow=self.flow).count())
        self.assertEqual(2, FlowStep.objects.filter(run__flow=self.flow2).count())

        # send in a message
        incoming = self.create_msg(direction=INCOMING, contact=self.contact, text="Orange", created_on=timezone.now())
        self.assertTrue(Flow.find_and_handle(incoming)[0])

        # only the second flow should get it
        self.assertEqual(2, FlowStep.objects.filter(run__flow=self.flow).count())
        self.assertEqual(3, FlowStep.objects.filter(run__flow=self.flow2).count())

        # start the flow again for our contact
        self.flow.start([], [self.contact], restart_participants=True)

        # should have two flow runs for this contact and flow
        runs = FlowRun.objects.filter(flow=self.flow, contact=self.contact).order_by('-created_on')
        self.assertTrue(runs[0].is_active)
        self.assertFalse(runs[1].is_active)

        self.assertEqual(2, runs[0].steps.all().count())
        self.assertEqual(2, runs[1].steps.all().count())

        # send in a message, this should be handled by our first flow, which has a more recent run active
        incoming = self.create_msg(direction=INCOMING, contact=self.contact, text="blue")
        self.assertTrue(Flow.find_and_handle(incoming)[0])

        self.assertEqual(3, runs[0].steps.all().count())

        # if we exclude existing and try starting again, nothing happens
        self.flow.start([], [self.contact], restart_participants=False)

        # no new runs
        self.assertEqual(2, self.flow.runs.all().count())

        # get the results for the flow
        results = self.flow.get_results()

        # should only have one result
        self.assertEqual(1, len(results))

        # and only one value
        self.assertEqual(1, len(results[0]['values']))

        color = results[0]['values'][0]
        self.assertEqual('color', color['label'])
        self.assertEqual('Blue', color['category']['base'])
        self.assertEqual('blue', color['value'])
        self.assertEqual(incoming.text, color['text'])

    def test_ignore_keyword_triggers(self):
        self.flow.start([], [self.contact])

        # create a second flow
        self.flow2 = Flow.create(self.org, self.admin, "Kiva Flow")

        self.flow2 = self.flow.copy(self.flow, self.flow.created_by)

        # add a trigger on flow2
        Trigger.objects.create(org=self.org, keyword='kiva', flow=self.flow2,
                               created_by=self.admin, modified_by=self.admin)

        incoming = self.create_msg(direction=INCOMING, contact=self.contact, text="kiva")

        self.assertTrue(Trigger.find_and_handle(incoming))
        self.assertTrue(FlowRun.objects.filter(flow=self.flow2, contact=self.contact))

        self.flow.ignore_triggers = True
        self.flow.save()
        self.flow.start([], [self.contact], restart_participants=True)

        other_incoming = self.create_msg(direction=INCOMING, contact=self.contact, text="kiva")

        self.assertFalse(Trigger.find_and_handle(other_incoming))

        # complete the flow
        incoming = self.create_msg(direction=INCOMING, contact=self.contact, text="orange")
        self.assertTrue(Flow.find_and_handle(incoming)[0])

        # now we should trigger the other flow as we are at our terminal flow
        self.assertTrue(Trigger.find_and_handle(other_incoming))

    @patch('temba.flows.models.Flow.handle_ussd_ruleset_action',
           return_value=dict(handled=True, destination=None, step=None, msgs=[]))
    def test_ussd_ruleset_sends_message(self, handle_ussd_ruleset_action):
        definition = self.flow.as_json()

        # set flow to USSD and have a USSD ruleset
        definition['flow_type'] = 'U'
        definition['rule_sets'][0]['ruleset_type'] = "wait_menu"

        self.flow.update(definition)

        # start flow
        self.flow.start([], [self.contact])

        self.assertTrue(handle_ussd_ruleset_action.called)
        self.assertEqual(handle_ussd_ruleset_action.call_count, 1)

    @patch('temba.flows.models.Flow.handle_ussd_ruleset_action',
           return_value=dict(handled=True, destination=None, step=None, msgs=[]))
    def test_triggered_start_with_ussd(self, handle_ussd_ruleset_action):
        definition = self.flow.as_json()

        # set flow to USSD and have a USSD ruleset
        definition['flow_type'] = 'U'
        definition['rule_sets'][0]['ruleset_type'] = "wait_menu"

        self.flow.update(definition)

        # create a trigger
        Trigger.objects.create(org=self.org, keyword='derp', flow=self.flow,
                               created_by=self.admin, modified_by=self.admin)

        # create an incoming message
        incoming = self.create_msg(direction=INCOMING, contact=self.contact, text="derp")

        self.assertTrue(Trigger.find_and_handle(incoming))

        self.assertTrue(handle_ussd_ruleset_action.called)
        self.assertEqual(handle_ussd_ruleset_action.call_count, 1)


class ActionTest(TembaTest):

    def setUp(self):
        super(ActionTest, self).setUp()

        self.contact = self.create_contact('Eric', '+250788382382')
        self.contact2 = self.create_contact('Nic', '+250788383383')

        self.flow = self.create_flow(name="Empty Flow", base_language='base', definition=self.COLOR_FLOW_DEFINITION)

        self.other_group = self.create_group("Other", [])

    def execute_action(self, action, run, msg, **kwargs):
        context = run.flow.build_expressions_context(run.contact, msg)
        return action.execute(run, context, None, msg, **kwargs)

    def test_reply_action(self):
        msg = self.create_msg(direction=INCOMING, contact=self.contact, text="Green is my favorite")
        run = FlowRun.create(self.flow, self.contact.pk)

        with self.assertRaises(FlowException):
            ReplyAction.from_json(self.org, {'type': ReplyAction.TYPE})

        with self.assertRaises(FlowException):
            ReplyAction.from_json(self.org, {'type': ReplyAction.TYPE, ReplyAction.MESSAGE: dict()})

        with self.assertRaises(FlowException):
            ReplyAction.from_json(self.org, {'type': ReplyAction.TYPE, ReplyAction.MESSAGE: dict(base="")})

<<<<<<< HEAD
        action = ReplyAction(six.text_type(uuid4()), dict(base="We love green too!"))
=======
        action = ReplyAction(str(uuid4()), dict(base="We love green too!"))
>>>>>>> 4206ede3
        self.execute_action(action, run, msg)
        msg = Msg.objects.get(contact=self.contact, direction='O')
        self.assertEqual("We love green too!", msg.text)

        Broadcast.objects.all().delete()

        action_json = action.as_json()
        action = ReplyAction.from_json(self.org, action_json)
        self.assertEqual(dict(base="We love green too!"), action.msg)

        self.execute_action(action, run, msg)

        response = msg.responses.get()
        self.assertEqual("We love green too!", response.text)
        self.assertEqual(self.contact, response.contact)

    def test_send_all_action(self):
        contact = self.create_contact('Stephen', '+12078778899', twitter='stephen')
        msg = self.create_msg(direction=INCOMING, contact=contact, text="Green is my favorite")
        run = FlowRun.create(self.flow, self.contact.pk)

<<<<<<< HEAD
        action = ReplyAction(six.text_type(uuid4()), dict(base="We love green too!"), None, send_all=True)
=======
        action = ReplyAction(str(uuid4()), dict(base="We love green too!"), None, send_all=True)
>>>>>>> 4206ede3
        action_replies = self.execute_action(action, run, msg)
        self.assertEqual(len(action_replies), 1)
        for action_reply in action_replies:
            self.assertIsInstance(action_reply, Msg)

        replies = Msg.objects.filter(contact=contact, direction='O')
        self.assertEqual(replies.count(), 1)
        self.assertIsNone(replies.filter(contact_urn__path='stephen').first())
        self.assertIsNotNone(replies.filter(contact_urn__path='+12078778899').first())

        Broadcast.objects.all().delete()
        Msg.objects.all().delete()

        msg = self.create_msg(direction=INCOMING, contact=contact, text="Green is my favorite")
        run = FlowRun.create(self.flow, self.contact.pk)

        # create twitter channel
        Channel.create(self.org, self.user, None, 'TT')
        delattr(self.org, '__schemes__%s' % Channel.ROLE_SEND)

        action_json = action.as_json()
        action = ReplyAction.from_json(self.org, action_json)
        self.assertEqual(dict(base="We love green too!"), action.msg)
        self.assertTrue(action.send_all)

        action_replies = self.execute_action(action, run, msg)
        self.assertEqual(len(action_replies), 2)
        for action_reply in action_replies:
            self.assertIsInstance(action_reply, Msg)

        replies = Msg.objects.filter(contact=contact, direction='O')
        self.assertEqual(replies.count(), 2)
        self.assertIsNotNone(replies.filter(contact_urn__path='stephen').first())
        self.assertIsNotNone(replies.filter(contact_urn__path='+12078778899').first())

    def test_media_action(self):
        msg = self.create_msg(direction=INCOMING, contact=self.contact, text="Green is my favorite")
        run = FlowRun.create(self.flow, self.contact.pk)

<<<<<<< HEAD
        action = ReplyAction(six.text_type(uuid4()), dict(base="We love green too!"), 'image/jpeg:path/to/media.jpg')
=======
        action = ReplyAction(str(uuid4()), dict(base="We love green too!"), 'image/jpeg:path/to/media.jpg')
>>>>>>> 4206ede3
        self.execute_action(action, run, msg)
        reply_msg = Msg.objects.get(contact=self.contact, direction='O')
        self.assertEqual("We love green too!", reply_msg.text)
        self.assertEqual(reply_msg.attachments, ["image/jpeg:https://%s/%s" % (settings.AWS_BUCKET_DOMAIN, 'path/to/media.jpg')])

        Broadcast.objects.all().delete()
        Msg.objects.all().delete()
        msg = self.create_msg(direction=INCOMING, contact=self.contact, text="Green is my favorite")

        action_json = action.as_json()
        action = ReplyAction.from_json(self.org, action_json)
        self.assertEqual(dict(base="We love green too!"), action.msg)
        self.assertEqual('image/jpeg:path/to/media.jpg', action.media)

        self.execute_action(action, run, msg)

        response = msg.responses.get()
        self.assertEqual("We love green too!", response.text)
        self.assertEqual(response.attachments, ["image/jpeg:https://%s/%s" % (settings.AWS_BUCKET_DOMAIN, 'path/to/media.jpg')])
        self.assertEqual(self.contact, response.contact)

    def test_media_expression(self):
        msg = self.create_msg(direction=INCOMING, contact=self.contact, text="profile")
        run = FlowRun.create(self.flow, self.contact.pk)

        action = ReplyAction(str(uuid4()), dict(base="Here is your profile pic."), 'image:/photos/contacts/@(contact.name).jpg')

        # export and import our json to make sure that works as well
        action_json = action.as_json()
        action = ReplyAction.from_json(self.org, action_json)

        # now execute it
        self.execute_action(action, run, msg)
        reply_msg = Msg.objects.get(contact=self.contact, direction='O')
        self.assertEqual("Here is your profile pic.", reply_msg.text)
        self.assertEqual(reply_msg.attachments, ["image:/photos/contacts/Eric.jpg"])

        response = msg.responses.get()
        self.assertEqual("Here is your profile pic.", response.text)
        self.assertEqual(self.contact, response.contact)

    def test_ussd_action(self):
        self.channel.delete()
        self.channel = Channel.create(self.org, self.user, 'RW', 'JNU', None, '+250788123123',
                                      role=Channel.ROLE_USSD)

        msg = self.create_msg(direction=INCOMING, contact=self.contact, text="Green is my favorite")
        run = FlowRun.create(self.flow, self.contact.pk)

        menu_uuid = str(uuid4())

        ussd_ruleset = RuleSet.objects.create(flow=self.flow, uuid=str(uuid4()), x=0, y=0, ruleset_type=RuleSet.TYPE_WAIT_USSD_MENU)
        ussd_ruleset.set_rules_dict([Rule(str(uuid4()), dict(base="All Responses"), menu_uuid, 'R', TrueTest()).as_json()])
        ussd_ruleset.save()

        # without USSD config we only get an empty UssdAction
        action = UssdAction.from_ruleset(ussd_ruleset, run)
        execution = self.execute_action(action, run, msg)

        self.assertIsNone(action.msg)
        self.assertEqual(execution, [])

        # add menu rules
        ussd_ruleset.set_rules_dict([Rule(str(uuid4()), dict(base="All Responses"), menu_uuid, 'R', TrueTest()).as_json(),
                                    Rule(str(uuid4()), dict(base="Test1"), None, 'R', EqTest(test="1"), dict(base="Test1")).as_json(),
                                    Rule(str(uuid4()), dict(base="Test2"), None, 'R', EqTest(test="2"), dict(base="Test2")).as_json()])
        ussd_ruleset.save()

        # add ussd message
        config = {
            "ussd_message": {"base": "test"}
        }
        ussd_ruleset.config = json.dumps(config)
        action = UssdAction.from_ruleset(ussd_ruleset, run)
        execution = self.execute_action(action, run, msg)

        self.assertIsNotNone(action.msg)
        self.assertEqual(action.msg, {u'base': u'test\n1: Test1\n2: Test2\n'})
        self.assertIsInstance(execution[0], Msg)
        self.assertEqual(execution[0].text, u'test\n1: Test1\n2: Test2')

        Broadcast.objects.all().delete()

    def test_multilanguage_ussd_menu_partly_translated(self):
        self.channel.delete()
        self.channel = Channel.create(self.org, self.user, 'RW', 'JNU', None, '+250788123123',
                                      role=Channel.ROLE_USSD)

        msg = self.create_msg(direction=INCOMING, contact=self.contact, text="Green is my favorite")
        run = FlowRun.create(self.flow, self.contact.pk)

        menu_uuid = str(uuid4())

        ussd_ruleset = RuleSet.objects.create(flow=self.flow, uuid=str(uuid4()), x=0, y=0, ruleset_type=RuleSet.TYPE_WAIT_USSD_MENU)
        ussd_ruleset.set_rules_dict([Rule(str(uuid4()), dict(base="All Responses"), menu_uuid, 'R', TrueTest()).as_json()])
        ussd_ruleset.save()

        english = Language.create(self.org, self.admin, "English", 'eng')
        Language.create(self.org, self.admin, "Hungarian", 'hun')
        Language.create(self.org, self.admin, "Russian", 'rus')
        self.flow.org.primary_language = english

        # add menu rules
        ussd_ruleset.set_rules_dict([Rule(str(uuid4()), dict(base="All Responses"), menu_uuid, 'R', TrueTest()).as_json(),
                                    Rule(str(uuid4()), dict(base="Test1"), None, 'R', EqTest(test="1"), dict(eng="labelENG", hun="labelHUN")).as_json(),
                                    Rule(str(uuid4()), dict(base="Test2"), None, 'R', EqTest(test="2"), dict(eng="label2ENG")).as_json()])
        ussd_ruleset.save()

        # add ussd message
        config = {
            "ussd_message": {"eng": "testENG", "hun": "testHUN"}
        }

        ussd_ruleset.config = json.dumps(config)
        action = UssdAction.from_ruleset(ussd_ruleset, run)
        execution = self.execute_action(action, run, msg)

        self.assertIsNotNone(action.msg)
        # we have three languages, although only 2 are (partly) translated
        self.assertEqual(len(action.msg.keys()), 3)
        self.assertEqual(action.msg.keys(), [u'rus', u'hun', u'eng'])

        # we don't have any translation for Russian, so it should be the same as eng
        self.assertEqual(action.msg['eng'], action.msg['rus'])

        # we have partly translated hungarian labels
        self.assertNotEqual(action.msg['eng'], action.msg['hun'])

        # the missing translation should be the same as the english label
        self.assertNotIn('labelENG', action.msg['hun'])
        self.assertIn('label2ENG', action.msg['hun'])

        self.assertEqual(action.msg['hun'], u'testHUN\n1: labelHUN\n2: label2ENG\n')

        # the msg sent out is in english
        self.assertIsInstance(execution[0], Msg)
        self.assertEqual(execution[0].text, u'testENG\n1: labelENG\n2: label2ENG')

        # now set contact's language to something we don't have in our org languages
        self.contact.language = 'fre'
        self.contact.save(update_fields=('language',))
        run = FlowRun.create(self.flow, self.contact.pk)

        # resend the message to him
        execution = self.execute_action(action, run, msg)

        # he will still get the english (base language)
        self.assertIsInstance(execution[0], Msg)
        self.assertEqual(execution[0].text, u'testENG\n1: labelENG\n2: label2ENG')

        # now set contact's language to hungarian
        self.contact.language = 'hun'
        self.contact.save(update_fields=('language',))
        run = FlowRun.create(self.flow, self.contact.pk)

        # resend the message to him
        execution = self.execute_action(action, run, msg)

        # he will get the partly translated hungarian version
        self.assertIsInstance(execution[0], Msg)
        self.assertEqual(execution[0].text, u'testHUN\n1: labelHUN\n2: label2ENG')

        Broadcast.objects.all().delete()

    def test_trigger_flow_action(self):
        flow = self.create_flow()
        run = FlowRun.create(self.flow, self.contact.pk)

        # add a channel to make sure that country is ambiguous
        Channel.create(self.org, self.admin, 'US', 'EX', schemes=['tel'])
        delattr(self.org, '_country_code')
        self.org.country = None
        self.org.save()

        # set a contact field with another phone number
        self.contact.set_field(self.admin, "other_contact_tel", "+12065551212", "Other Contact Tel")

        action = TriggerFlowAction(str(uuid4()), flow, [], [self.contact], ["@contact.other_contact_tel"])
        self.execute_action(action, run, None)

        # should have created a new contact with the above variable
        self.assertIsNotNone(Contact.from_urn(self.org, "tel:+12065551212"))

        action_json = action.as_json()
        action = TriggerFlowAction.from_json(self.org, action_json)
        self.assertEqual(action.flow.pk, flow.pk)

        self.assertTrue(FlowRun.objects.filter(contact=self.contact, flow=flow))

        action = TriggerFlowAction(str(uuid4()), flow, [self.other_group], [], [])
        run = FlowRun.create(self.flow, self.contact.pk)
        msgs = self.execute_action(action, run, None)

        self.assertFalse(msgs)

        self.other_group.update_contacts(self.user, [self.contact2], True)

        action = TriggerFlowAction(str(uuid4()), flow, [self.other_group], [self.contact], [])
        run = FlowRun.create(self.flow, self.contact.pk)
        self.execute_action(action, run, None)

        self.assertTrue(FlowRun.objects.filter(contact=self.contact2, flow=flow))

        # delete the group
        self.other_group.is_active = False
        self.other_group.save()

        self.assertTrue(action.groups)
        self.assertTrue(self.other_group.pk in [g.pk for g in action.groups])
        # should create new group the next time the flow is read
        updated_action = TriggerFlowAction.from_json(self.org, action.as_json())
        self.assertTrue(updated_action.groups)
        self.assertFalse(self.other_group.pk in [g.pk for g in updated_action.groups])

    def test_send_action(self):
        # previously @step.contact was the run contact and @contact would become the recipient but that has been
        # changed so that both are the run contact
        msg_body = "Hi @contact.name (@contact.state). @step.contact (@step.contact.state) is in the flow"

        self.contact.set_field(self.user, 'state', "WA", label="State")
        self.contact2.set_field(self.user, 'state', "GA", label="State")
        run = FlowRun.create(self.flow, self.contact.pk)

        action = SendAction(str(uuid4()), dict(base=msg_body), [], [self.contact2], [])
        self.execute_action(action, run, None)

        action_json = action.as_json()
        action = SendAction.from_json(self.org, action_json)
        self.assertEqual(action.msg['base'], msg_body)
        self.assertEqual(action.media, dict())

        broadcast = Broadcast.objects.get()
        self.assertEqual(broadcast.text, dict(base=msg_body))
        self.assertEqual(broadcast.base_language, 'base')
        self.assertEqual(broadcast.get_messages().count(), 1)
        msg = broadcast.get_messages().first()
        self.assertEqual(msg.contact, self.contact2)
        self.assertEqual(msg.text, "Hi Eric (WA). Eric (WA) is in the flow")

        # empty message should be a no-op
        action = SendAction(str(uuid4()), dict(base=""), [], [self.contact], [])
        self.execute_action(action, run, None)
        self.assertEqual(Broadcast.objects.all().count(), 1)

        # try with a test contact and a group
        test_contact = Contact.get_test_contact(self.user)
        test_contact.name = "Mr Test"
        test_contact.save()
        test_contact.set_field(self.user, 'state', "IN", label="State")

        self.other_group.update_contacts(self.user, [self.contact2], True)

        action = SendAction(str(uuid4()), dict(base=msg_body), [self.other_group], [test_contact], [])
        run = FlowRun.create(self.flow, test_contact.pk)
        self.execute_action(action, run, None)

        # since we are test contact now, no new broadcasts
        self.assertEqual(Broadcast.objects.all().count(), 1)

        # but we should have logged instead
        logged = "Sending &#39;Hi Mr Test (IN). Mr Test (IN) is in the flow&#39; to 2 contacts"
        self.assertEqual(ActionLog.objects.all().first().text, logged)

        # delete the group
        self.other_group.is_active = False
        self.other_group.save()

        self.assertTrue(action.groups)
        self.assertTrue(self.other_group.pk in [g.pk for g in action.groups])
        # should create new group the next time the flow is read
        updated_action = SendAction.from_json(self.org, action.as_json())
        self.assertTrue(updated_action.groups)
        self.assertFalse(self.other_group.pk in [g.pk for g in updated_action.groups])

        # test send media to someone else
        run = FlowRun.create(self.flow, self.contact.pk)
        msg_body = 'I am a media message message'

        action = SendAction(str(uuid4()), dict(base=msg_body), [], [self.contact2], [], dict(base='image/jpeg:attachments/picture.jpg'))
        self.execute_action(action, run, None)

        action_json = action.as_json()
        action = SendAction.from_json(self.org, action_json)
        self.assertEqual(action.msg['base'], msg_body)
        self.assertEqual(action.media['base'], 'image/jpeg:attachments/picture.jpg')

        self.assertEqual(Broadcast.objects.all().count(), 2)  # new broadcast with media

        broadcast = Broadcast.objects.order_by('-id').first()
        self.assertEqual(broadcast.media, dict(base='image/jpeg:attachments/picture.jpg'))
        self.assertEqual(broadcast.get_messages().count(), 1)
        msg = broadcast.get_messages().first()
        self.assertEqual(msg.contact, self.contact2)
        self.assertEqual(msg.text, msg_body)
        self.assertEqual(msg.attachments, ["image/jpeg:https://%s/%s" % (settings.AWS_BUCKET_DOMAIN, 'attachments/picture.jpg')])

        # also send if we have empty message but have an attachment
        action = SendAction(str(uuid4()), dict(base=""), [], [self.contact], [], dict(base='image/jpeg:attachments/picture.jpg'))
        self.execute_action(action, run, None)

        broadcast = Broadcast.objects.order_by('-id').first()
        self.assertEqual(broadcast.text, dict(base=""))
        self.assertEqual(broadcast.media, dict(base='image/jpeg:attachments/picture.jpg'))
        self.assertEqual(broadcast.base_language, 'base')

    def test_variable_contact_parsing(self):
        groups = dict(groups=[dict(id=-1)])
        groups = VariableContactAction.parse_groups(self.org, groups)
        self.assertTrue('Missing', groups[0].name)

    @override_settings(SEND_EMAILS=True)
    def test_email_action(self):
        msg = self.create_msg(direction=INCOMING, contact=self.contact, text="Green is my favorite")
        run = FlowRun.create(self.flow, self.contact.pk)

        action = EmailAction(str(uuid4()), ["steve@apple.com"], "Subject", "Body")

        # check to and from JSON
        action_json = action.as_json()
        action = EmailAction.from_json(self.org, action_json)

        self.execute_action(action, run, msg)

        self.assertEqual(len(mail.outbox), 1)
        self.assertEqual(mail.outbox[0].subject, "Subject")
        self.assertEqual(mail.outbox[0].body, "Body")
        self.assertEqual(mail.outbox[0].recipients(), ["steve@apple.com"])

        try:
            EmailAction(str(uuid4()), [], "Subject", "Body")
            self.fail("Should have thrown due to empty recipient list")
        except FlowException:
            pass

        # check expression evaluation in action fields
        action = EmailAction(str(uuid4()), ["@contact.name", "xyz", "", '@(SUBSTITUTE(LOWER(contact), " ", "") & "@nyaruka.com")'],
                             "@contact.name added in subject",
                             "@contact.name uses phone @contact.tel")

        action_json = action.as_json()
        action = EmailAction.from_json(self.org, action_json)

        self.execute_action(action, run, msg)

        self.assertEqual(len(mail.outbox), 2)
        self.assertEqual(mail.outbox[1].subject, "Eric added in subject")
        self.assertEqual(mail.outbox[1].body, "Eric uses phone 0788 382 382")
        self.assertEqual(mail.outbox[1].recipients(), ["eric@nyaruka.com"])  # invalid emails are ignored

        # check simulator reports invalid addresses
        test_contact = Contact.get_test_contact(self.user)
        test_run = FlowRun.create(self.flow, test_contact.pk)

        self.execute_action(action, test_run, msg)

        logs = list(ActionLog.objects.order_by('pk'))
        self.assertEqual(logs[0].level, ActionLog.LEVEL_INFO)
        self.assertEqual(logs[0].text, "&quot;Test Contact uses phone (206) 555-0100&quot; would be sent to &quot;testcontact@nyaruka.com&quot;")
        self.assertEqual(logs[1].level, ActionLog.LEVEL_WARN)
        self.assertEqual(logs[1].text, 'Some email address appear to be invalid: &quot;Test Contact&quot;, &quot;xyz&quot;, &quot;&quot;')

        # check that all white space is replaced with single spaces in the subject
        test = EmailAction(str(uuid4()), ["steve@apple.com"], "Allo \n allo\tmessage", "Email notification for allo allo")
        self.execute_action(test, run, msg)

        self.assertEqual(len(mail.outbox), 3)
        self.assertEqual(mail.outbox[2].subject, 'Allo allo message')
        self.assertEqual(mail.outbox[2].body, 'Email notification for allo allo')
        self.assertEqual(mail.outbox[2].recipients(), ["steve@apple.com"])

        self.org.add_smtp_config('support@example.com', 'smtp.example.com', 'support@example.com', 'secret', '465', 'T', self.admin)

        action = EmailAction(str(uuid4()), ["steve@apple.com"], "Subject", "Body")
        self.execute_action(action, run, msg)

        self.assertEqual(len(mail.outbox), 4)
        self.assertEqual(mail.outbox[3].from_email, 'support@example.com')
        self.assertEqual(mail.outbox[3].subject, 'Subject')
        self.assertEqual(mail.outbox[3].body, 'Body')
        self.assertEqual(mail.outbox[3].recipients(), ["steve@apple.com"])

    def test_save_to_contact_action(self):
        sms = self.create_msg(direction=INCOMING, contact=self.contact, text="batman")
        test = SaveToContactAction.from_json(self.org, dict(type='save', label="Superhero Name", value='@step'))
        run = FlowRun.create(self.flow, self.contact.pk)

        field = ContactField.objects.get(org=self.org, key="superhero_name")
        self.assertEqual("Superhero Name", field.label)

        self.execute_action(test, run, sms)

        # user should now have a nickname field with a value of batman
        contact = Contact.objects.get(id=self.contact.pk)
        self.assertEqual("batman", contact.get_field_raw('superhero_name'))

        # test clearing our value
        test = SaveToContactAction.from_json(self.org, test.as_json())
        test.value = ""
        self.execute_action(test, run, sms)
        contact = Contact.objects.get(id=self.contact.pk)
        self.assertEqual(None, contact.get_field_raw('superhero_name'))

        # test setting our name
        test = SaveToContactAction.from_json(self.org, dict(type='save', label="Name", value='', field='name'))
        test.value = "Eric Newcomer"
        self.execute_action(test, run, sms)
        contact = Contact.objects.get(id=self.contact.pk)
        self.assertEqual("Eric Newcomer", contact.name)
        run.contact = contact

        # test setting just the first name
        test = SaveToContactAction.from_json(self.org, dict(type='save', label="First Name", value='', field='first_name'))
        test.value = "Jen"
        self.execute_action(test, run, sms)
        contact = Contact.objects.get(id=self.contact.pk)
        self.assertEqual("Jen Newcomer", contact.name)

        # throw exception for other reserved words except name and first_name
        for word in Contact.RESERVED_FIELDS:
            if word not in ['name', 'first_name', 'tel_e164'] + list(URN.VALID_SCHEMES):
                with self.assertRaises(Exception):
                    test = SaveToContactAction.from_json(self.org, dict(type='save', label=word, value='', field=word))
                    test.value = "Jen"
                    self.execute_action(test, run, sms)

        # we should strip whitespace
        run.contact = contact
        test = SaveToContactAction.from_json(self.org, dict(type='save', label="First Name", value='', field='first_name'))
        test.value = " Jackson "
        self.execute_action(test, run, sms)
        contact = Contact.objects.get(id=self.contact.pk)
        self.assertEqual("Jackson Newcomer", contact.name)

        # first name works with a single word
        run.contact = contact
        contact.name = "Percy"
        contact.save()

        test = SaveToContactAction.from_json(self.org, dict(type='save', label="First Name", value='', field='first_name'))
        test.value = " Cole"
        self.execute_action(test, run, sms)
        contact = Contact.objects.get(id=self.contact.pk)
        self.assertEqual("Cole", contact.name)

        # test saving something really long to another field
        test = SaveToContactAction.from_json(self.org, dict(type='save', label="Last Message", value='', field='last_message'))
        test.value = "This is a long message, longer than 160 characters, longer than 250 characters, all the way up "\
                     "to 500 some characters long because sometimes people save entire messages to their contact " \
                     "fields and we want to enable that for them so that they can do what they want with the platform."
        self.execute_action(test, run, sms)
        contact = Contact.objects.get(id=self.contact.pk)
        self.assertEqual(test.value, contact.get_field('last_message').string_value)

        # test saving a contact's phone number
        test = SaveToContactAction.from_json(self.org, dict(type='save', label='Phone Number', field='tel_e164', value='@step'))

        # make sure they have a twitter urn first
        contact.urns.add(ContactURN.create(self.org, None, 'twitter:enewcomer'))
        self.assertIsNotNone(contact.urns.filter(path='enewcomer').first())

        # add another phone number to make sure it doesn't get removed too
        contact.urns.add(ContactURN.create(self.org, None, 'tel:+18005551212'))
        self.assertEqual(3, contact.urns.all().count())

        # create an inbound message on our original phone number
        sms = self.create_msg(direction=INCOMING, contact=self.contact,
                              text="+12065551212", contact_urn=contact.urns.filter(path='+250788382382').first())

        # create another contact with that phone number, to test stealing
        robbed = self.create_contact("Robzor", "+12065551212")

        self.execute_action(test, run, sms)

        # updating Phone Number should not create a contact field
        self.assertIsNone(ContactField.objects.filter(org=self.org, key='tel_e164').first())

        # instead it should update the tel urn for our contact
        contact = Contact.objects.get(id=self.contact.pk)
        self.assertEqual(4, contact.urns.all().count())
        self.assertIsNotNone(contact.urns.filter(path='+12065551212').first())

        # we should still have our twitter scheme
        self.assertIsNotNone(contact.urns.filter(path='enewcomer').first())

        # and our other phone number
        self.assertIsNotNone(contact.urns.filter(path='+18005551212').first())

        # and our original number too
        self.assertIsNotNone(contact.urns.filter(path='+250788382382').first())

        # robzor shouldn't have a number anymore
        self.assertFalse(robbed.urns.all())

        # try the same with a simulator contact
        test_contact = Contact.get_test_contact(self.admin)
        test_contact_urn = test_contact.urns.all().first()
        run = FlowRun.create(self.flow, test_contact.pk)
        self.execute_action(test, run, sms)

        ActionLog.objects.all().delete()
        action = SaveToContactAction.from_json(self.org, dict(type='save', label="mailto", value='foo@bar.com'))
        self.execute_action(action, run, None)
        self.assertEqual(ActionLog.objects.get().text, "Added foo@bar.com as @contact.mailto - skipped in simulator")

        # Invalid email
        ActionLog.objects.all().delete()
        action = SaveToContactAction.from_json(self.org, dict(type='save', label="mailto", value='foobar.com'))
        self.execute_action(action, run, None)
        self.assertEqual(ActionLog.objects.get().text, "Contact not updated, invalid connection for contact (mailto:foobar.com)")

        # URN should be unchanged on the simulator contact
        test_contact = Contact.objects.get(id=test_contact.id)
        self.assertEqual(test_contact_urn, test_contact.urns.all().first())

        self.assertFalse(ContactField.objects.filter(org=self.org, label='Ecole'))
        SaveToContactAction.from_json(self.org, dict(type='save', label="[_NEW_]Ecole", value='@step'))
        field = ContactField.objects.get(org=self.org, key="ecole")
        self.assertEqual("Ecole", field.label)

        # try saving some empty data into mailto
        ActionLog.objects.all().delete()
        action = SaveToContactAction.from_json(self.org, dict(type='save', label="mailto", value='@contact.mailto'))
        self.execute_action(action, run, None)
        self.assertEqual(ActionLog.objects.get().text, "Contact not updated, missing connection for contact")

    def test_set_language_action(self):
        action = SetLanguageAction(str(uuid4()), 'kli', 'Klingon')

        # check to and from JSON
        action_json = action.as_json()
        action = SetLanguageAction.from_json(self.org, action_json)

        self.assertEqual('kli', action.lang)
        self.assertEqual('Klingon', action.name)

        # execute our action and check we are Klingon now, eeektorp shnockahltip.
        run = FlowRun.create(self.flow, self.contact.pk)
        self.execute_action(action, run, None)
        self.assertEqual('kli', Contact.objects.get(pk=self.contact.pk).language)

        # try setting the language to something thats not three characters
        action_json['lang'] = 'base'
        action_json['name'] = 'Default'
        action = SetLanguageAction.from_json(self.org, action_json)
        self.execute_action(action, run, None)

        # should clear the contacts language
        self.assertIsNone(Contact.objects.get(pk=self.contact.pk).language)

<<<<<<< HEAD
=======
    def test_start_flow_action(self):
        self.flow.update(self.COLOR_FLOW_DEFINITION)
        self.flow.name = 'Parent'
        self.flow.save()

        self.flow.start([], [self.contact])

        sms = Msg.create_incoming(self.channel, "tel:+250788382382", "Blue is my favorite")

        run = FlowRun.objects.get()

        new_flow = Flow.create_single_message(self.org, self.user,
                                              {'base': "You chose @parent.color.category"}, base_language='base')
        action = StartFlowAction(str(uuid4()), new_flow)

        action_json = action.as_json()
        action = StartFlowAction.from_json(self.org, action_json)

        self.execute_action(action, run, sms, started_flows=[])

        # our contact should now be in the flow
        self.assertTrue(FlowStep.objects.filter(run__flow=new_flow, run__contact=self.contact))
        self.assertTrue(Msg.objects.filter(contact=self.contact, direction='O', text='You chose Blue'))

>>>>>>> 4206ede3
    def test_group_actions(self):
        msg = self.create_msg(direction=INCOMING, contact=self.contact, text="Green is my favorite")
        run = FlowRun.create(self.flow, self.contact.pk)

        test_contact = Contact.get_test_contact(self.admin)
        test_msg = self.create_msg(direction=INCOMING, contact=self.contact, text="Blue")
        test_run = FlowRun.create(self.flow, test_contact.pk)

        group = self.create_group("Flow Group", [])

        # check converting to and from json
        action = AddToGroupAction(str(uuid4()), [group, "@step.contact"])
        action_json = action.as_json()
        action = AddToGroupAction.from_json(self.org, action_json)

        self.execute_action(action, run, msg)

        # user should now be in the group
        self.assertEqual(set(group.contacts.all()), {self.contact})

        # we should never create a new group in the flow execution
        self.assertIsNone(ContactGroup.user_groups.filter(name=self.contact.name).first())

        # should match existing group for variables
        replace_group1 = ContactGroup.create_static(self.org, self.admin, self.contact.name)
        self.assertEqual(set(replace_group1.contacts.all()), set())

        # passing through twice doesn't change anything
        self.execute_action(action, run, msg)

        self.assertEqual(set(group.contacts.all()), {self.contact})
        self.assertEqual(self.contact.user_groups.all().count(), 2)

        # having the group name containing a space doesn't change anything
        self.contact.name += " "
        self.contact.save()
        run.contact = self.contact

        self.execute_action(action, run, msg)

        self.assertEqual(set(group.contacts.all()), {self.contact})
        self.assertEqual(set(replace_group1.contacts.all()), {self.contact})

        replace_group2 = ContactGroup.create_static(self.org, self.admin, test_contact.name)

        # with test contact, action logs are also created
        self.execute_action(action, test_run, test_msg)

        self.assertEqual(set(group.contacts.all()), {self.contact, test_contact})
        self.assertEqual(set(replace_group1.contacts.all()), {self.contact})
        self.assertEqual(set(replace_group2.contacts.all()), {test_contact})
        self.assertEqual(ActionLog.objects.filter(level='I').count(), 2)

        # now try remove action
        action = DeleteFromGroupAction(str(uuid4()), [group, "@step.contact"])
        action_json = action.as_json()
        action = DeleteFromGroupAction.from_json(self.org, action_json)

        self.execute_action(action, run, msg)

        # contact should be removed now
        self.assertEqual(set(group.contacts.all()), {test_contact})
        self.assertEqual(set(replace_group1.contacts.all()), set())

        # no change if we run again
        self.execute_action(action, run, msg)

        self.assertEqual(set(group.contacts.all()), {test_contact})
        self.assertEqual(set(replace_group1.contacts.all()), set())

        # with test contact, action logs are also created
        self.execute_action(action, test_run, test_msg)

        self.assertEqual(set(group.contacts.all()), set())
        self.assertEqual(set(replace_group2.contacts.all()), set())
        self.assertEqual(ActionLog.objects.filter(level='I').count(), 4)

        # try when group is inactive
        action = DeleteFromGroupAction(str(uuid4()), [group])
        group.is_active = False
        group.save()

        self.assertIn(group, action.groups)

        # reading the action should create a new group
        updated_action = DeleteFromGroupAction.from_json(self.org, action.as_json())
        self.assertTrue(updated_action.groups)
        self.assertFalse(group.pk in [g.pk for g in updated_action.groups])

        # try adding a contact to a dynamic group
        self.create_field('isalive', "Is Alive")
        dynamic_group = self.create_group("Dynamic", query="isalive=YES")
        action = AddToGroupAction(str(uuid4()), [dynamic_group])

        self.execute_action(action, run, msg)

        # should do nothing
        self.assertEqual(dynamic_group.contacts.count(), 0)

        # tho if contact is a test contact, log as error
        self.execute_action(action, test_run, test_msg)

        self.assertEqual(dynamic_group.contacts.count(), 0)

        self.assertEqual(ActionLog.objects.filter(level='E').count(), 2)

        group1 = self.create_group("Flow Group 1", [])
        group2 = self.create_group("Flow Group 2", [])

        test = AddToGroupAction(str(uuid4()), [group1])
        action_json = test.as_json()
        test = AddToGroupAction.from_json(self.org, action_json)

        self.execute_action(test, run, test_msg)

        test = AddToGroupAction(str(uuid4()), [group2])
        action_json = test.as_json()
        test = AddToGroupAction.from_json(self.org, action_json)

        self.execute_action(test, run, test_msg)

        # user should be in both groups now
        self.assertTrue(group1.contacts.filter(id=self.contact.pk))
        self.assertEqual(1, group1.contacts.all().count())
        self.assertTrue(group2.contacts.filter(id=self.contact.pk))
        self.assertEqual(1, group2.contacts.all().count())

        test = DeleteFromGroupAction(str(uuid4()), [])
        action_json = test.as_json()
        test = DeleteFromGroupAction.from_json(self.org, action_json)

        self.execute_action(test, run, test_msg)

        # user should be gone from both groups now
        self.assertFalse(group1.contacts.filter(id=self.contact.pk))
        self.assertEqual(0, group1.contacts.all().count())
        self.assertFalse(group2.contacts.filter(id=self.contact.pk))
        self.assertEqual(0, group2.contacts.all().count())

    def test_set_channel_action(self):
        flow = self.flow
        run = FlowRun.create(flow, self.contact.pk)

        tel1_channel = Channel.add_config_external_channel(self.org, self.admin, 'US', '+12061111111', 'KN', {})
        tel2_channel = Channel.add_config_external_channel(self.org, self.admin, 'US', '+12062222222', 'KN', {})

        fb_channel = Channel.create(self.org, self.user, None, 'FB', address="Page Id",
                                    config={'page_name': "Page Name", 'auth_token': "Page Token"})

        # create an incoming message on tel1, this should create an affinity to that channel
        Msg.create_incoming(tel1_channel, str(self.contact.urns.all().first()), "Incoming msg")
        urn = self.contact.urns.all().first()
        self.assertEqual(urn.channel, tel1_channel)

        action = SetChannelAction(str(uuid4()), tel2_channel)
        self.execute_action(action, run, None)

        # check the affinity on our urn again, should now be the second channel
        urn.refresh_from_db()
        self.assertEqual(urn.channel, tel2_channel)

        # try to set it to a channel that we don't have a URN for
        action = SetChannelAction(str(uuid4()), fb_channel)
        self.execute_action(action, run, None)

        # affinity is unchanged
        urn.refresh_from_db()
        self.assertEqual(urn.channel, tel2_channel)

        # add a FB urn for our contact
        fb_urn = ContactURN.get_or_create(self.org, self.contact, 'facebook:1001')

        # default URN should be FB now, as it has the highest priority
        contact, resolved_urn = Msg.resolve_recipient(self.org, self.admin, self.contact, None)
        self.assertEqual(resolved_urn, fb_urn)

        # but if we set our channel to tel, will override that
        run.contact.clear_urn_cache()
        action = SetChannelAction(str(uuid4()), tel1_channel)
        self.execute_action(action, run, None)

        contact.clear_urn_cache()
        contact, resolved_urn = Msg.resolve_recipient(self.org, self.admin, self.contact, None)
        self.assertEqual(resolved_urn, urn)
        self.assertEqual(resolved_urn.channel, tel1_channel)

        # test serializing
        action_json = action.as_json()
        action = SetChannelAction.from_json(self.org, action_json)
        self.assertEqual(tel1_channel, action.channel)

        # action shouldn't blow up without a channel
        action = SetChannelAction(str(uuid4()), None)
        self.execute_action(action, run, None)

        # incoming messages will still cause preference to switch
        Msg.create_incoming(tel2_channel, str(urn), "Incoming msg")
        urn.refresh_from_db()
        self.assertEqual(urn.channel, tel2_channel)

        # make sure that switch will work across schemes as well
        Msg.create_incoming(fb_channel, str(fb_urn), "Incoming FB message")
        self.contact.clear_urn_cache()
        contact, resolved_urn = Msg.resolve_recipient(self.org, self.admin, self.contact, None)
        self.assertEqual(resolved_urn, fb_urn)

    def test_add_label_action(self):
        flow = self.flow
        msg = self.create_msg(direction=INCOMING, contact=self.contact, text="Green is my favorite")
        run = FlowRun.create(flow, self.contact.pk)

        label1 = Label.get_or_create(self.org, self.user, "green label")
        action = AddLabelAction(str(uuid4()), [label1, "@step.contact"])

        action_json = action.as_json()
        action = AddLabelAction.from_json(self.org, action_json)

        # no message yet; such Add Label action on entry Actionset. No error should be raised
        self.execute_action(action, run, None)

        self.assertFalse(label1.get_messages())
        self.assertEqual(label1.get_visible_count(), 0)

        self.execute_action(action, run, msg)

        # only label one was added to the message and no new label created
        self.assertEqual(set(label1.get_messages()), {msg})
        self.assertEqual(label1.get_visible_count(), 1)
        self.assertEqual(Label.label_objects.all().count(), 1)

        # make sure the expression variable label exists too
        label1 = Label.label_objects.get(pk=label1.pk)
        label2 = Label.label_objects.create(org=self.org, name=self.contact.name, created_by=self.admin,
                                            modified_by=self.admin)

        self.execute_action(action, run, msg)

        # and message should have been labeled with both labels
        msg = Msg.objects.get(pk=msg.pk)
        self.assertEqual(set(msg.labels.all()), {label1, label2})
        self.assertEqual(set(label1.get_messages()), {msg})
        self.assertEqual(label1.get_visible_count(), 1)
        self.assertTrue(set(label2.get_messages()), {msg})
        self.assertEqual(label2.get_visible_count(), 1)

        # passing through twice doesn't change anything
        self.execute_action(action, run, msg)

        self.assertEqual(set(Msg.objects.get(pk=msg.pk).labels.all()), {label1, label2})
        self.assertEqual(Label.label_objects.get(pk=label1.pk).get_visible_count(), 1)
        self.assertEqual(Label.label_objects.get(pk=label2.pk).get_visible_count(), 1)

    @override_settings(SEND_WEBHOOKS=True)
    @patch('django.utils.timezone.now')
    @patch('requests.post')
    def test_webhook_action(self, mock_requests_post, mock_timezone_now):
        tz = pytz.timezone("Africa/Kigali")
        mock_requests_post.return_value = MockResponse(200, '{ "coupon": "NEXUS4" }')
        mock_timezone_now.return_value = tz.localize(datetime.datetime(2015, 10, 27, 16, 7, 30, 6))

        action = WebhookAction(str(uuid4()), 'http://example.com/callback.php',
                               webhook_headers=[{'name': 'Authorization', 'value': 'Token 12345'}])

        # check to and from JSON
        action_json = action.as_json()
        action = WebhookAction.from_json(self.org, action_json)

        self.assertEqual(action.webhook, 'http://example.com/callback.php')

        run = FlowRun.create(self.flow, self.contact.pk)

        # test with no incoming message
        self.execute_action(action, run, None)

        # check webhook was called with correct payload
        mock_requests_post.assert_called_once_with(
            'http://example.com/callback.php',
            headers={'Authorization': 'Token 12345', 'User-agent': 'RapidPro'},
            data={
                'run': run.pk,
                'phone': u'+250788382382',
                'contact': self.contact.uuid,
                'contact_name': self.contact.name,
                'urn': u'tel:+250788382382',
                'text': None,
                'attachments': [],
                'flow': self.flow.pk,
                'flow_uuid': self.flow.uuid,
                'flow_name': self.flow.name,
                'flow_base_language': self.flow.base_language,
                'relayer': -1,
                'step': 'None',
                'values': '[]',
                'time': '2015-10-27T14:07:30.000006Z',
                'steps': '[]',
                'channel': -1,
                'channel_uuid': None,
                'header': {'Authorization': 'Token 12345'}
            },
            timeout=10
        )
        mock_requests_post.reset_mock()

        # check that run @extra was updated
        self.assertEqual(json.loads(run.fields), {'coupon': "NEXUS4"})

        # test with an incoming message
        msg = self.create_msg(direction=INCOMING, contact=self.contact, text="Green is my favorite",
                              attachments=['image/jpeg:http://example.com/test.jpg'])
        self.execute_action(action, run, msg)

        # check webhook was called with correct payload
        mock_requests_post.assert_called_once_with(
            'http://example.com/callback.php',
            headers={'User-agent': 'RapidPro', 'Authorization': 'Token 12345'},
            data={
                'run': run.pk,
                'phone': u'+250788382382',
                'contact': self.contact.uuid,
                'contact_name': self.contact.name,
                'urn': u'tel:+250788382382',
                'text': "Green is my favorite",
                'attachments': ["http://example.com/test.jpg"],
                'flow': self.flow.pk,
                'flow_uuid': self.flow.uuid,
                'flow_name': self.flow.name,
                'flow_base_language': self.flow.base_language,
                'relayer': msg.channel.pk,
                'step': 'None',
                'values': '[]',
                'time': '2015-10-27T14:07:30.000006Z',
                'steps': '[]',
                'channel': msg.channel.pk,
                'channel_uuid': msg.channel.uuid,
                'header': {'Authorization': 'Token 12345'}
            },
            timeout=10
        )

        # check simulator warns of webhook URL errors
        action = WebhookAction(str(uuid4()), 'http://example.com/callback.php?@contact.xyz')
        test_contact = Contact.get_test_contact(self.user)
        test_run = FlowRun.create(self.flow, test_contact.pk)

        self.execute_action(action, test_run, None)

        event = WebHookEvent.objects.order_by('-pk').first()

        logs = list(ActionLog.objects.order_by('pk'))
        self.assertEqual(logs[0].level, ActionLog.LEVEL_WARN)
        self.assertEqual(logs[0].text, "URL appears to contain errors: Undefined variable: contact.xyz")
        self.assertEqual(logs[1].level, ActionLog.LEVEL_INFO)
        self.assertEqual(logs[1].text, "Triggered <a href='/webhooks/log/%d/' target='_log'>webhook event</a> - 200" % event.pk)


class FlowRunTest(TembaTest):

    def setUp(self):
        super(FlowRunTest, self).setUp()

        self.flow = self.create_flow()
        self.contact = self.create_contact("Ben Haggerty", "+250788123123")

    def test_field_normalization(self):
        fields = dict(field1="value1", field2="value2")
        (normalized, count) = FlowRun.normalize_fields(fields)
        self.assertEqual(normalized, fields)

        # spaces in field keys
        fields = {'value 1': 'value1', 'value-2': 'value2'}
        (normalized, count) = FlowRun.normalize_fields(fields)
        self.assertEqual(normalized, dict(value_1='value1', value_2='value2'))

        # field text too long
        fields['field2'] = "*" * 650
        (normalized, count) = FlowRun.normalize_fields(fields)
        self.assertEqual(len(normalized['field2']), 640)

        # field name too long
        fields['field' + ("*" * 350)] = "short value"
        (normalized, count) = FlowRun.normalize_fields(fields)
        self.assertTrue('field' + ("_" * 250) in normalized)

        # too many fields
        for i in range(259):
            fields['field%d' % i] = 'value %d' % i
        (normalized, count) = FlowRun.normalize_fields(fields)
        self.assertEqual(count, 256)
        self.assertEqual(len(normalized), 256)

        # can manually keep more values
        (normalized, count) = FlowRun.normalize_fields(fields, 500)
        self.assertEqual(count, 262)
        self.assertEqual(len(normalized), 262)

        fields = dict(numbers=["zero", "one", "two", "three"])
        (normalized, count) = FlowRun.normalize_fields(fields)
        self.assertEqual(count, 5)
        self.assertEqual(normalized, dict(numbers={'0': "zero", '1': "one", '2': "two", '3': "three"}))

        fields = dict(united_states=dict(wa="Washington", nv="Nevada"), states=50)
        (normalized, count) = FlowRun.normalize_fields(fields)
        self.assertEqual(count, 4)
        self.assertEqual(normalized, fields)

    def test_update_fields(self):
        run = FlowRun.create(self.flow, self.contact.pk)

        # set our fields from an empty state
        new_values = dict(Field1="value1", field_2="value2")
        run.update_fields(new_values)

        self.assertEqual(run.field_dict(), new_values)

        run.update_fields(dict(field2="new value2", field3="value3"))
        new_values['field2'] = "new value2"
        new_values['field3'] = "value3"

        self.assertEqual(run.field_dict(), new_values)

        run.update_fields(dict(field1=""))
        new_values['field1'] = ""

        self.assertEqual(run.field_dict(), new_values)

        # clear our fields
        run.fields = None
        run.save()

        # set to a list instead
        run.update_fields(["zero", "one", "two"])
        self.assertEqual(run.field_dict(), {"0": "zero", "1": "one", "2": "two"})

    def test_is_completed(self):
        self.flow.update(self.COLOR_FLOW_DEFINITION)
        self.flow.start([], [self.contact])

        self.assertFalse(FlowRun.objects.get(contact=self.contact).is_completed())

        incoming = self.create_msg(direction=INCOMING, contact=self.contact, text="orange")
        Flow.find_and_handle(incoming)

        self.assertTrue(FlowRun.objects.get(contact=self.contact).is_completed())

    def test_is_interrupted(self):
        self.channel.delete()
        # Create a USSD channel type to test USSDSession.INTERRUPTED status
        self.channel = Channel.create(self.org, self.user, 'RW', 'JNU', None, '+250788123123',
                                      role=Channel.ROLE_USSD)

        flow = self.get_flow('ussd_example')
        flow.start([], [self.contact])

        self.assertFalse(FlowRun.objects.get(contact=self.contact).is_interrupted())

        USSDSession.handle_incoming(channel=self.channel, urn=self.contact.get_urn().path, date=timezone.now(),
                                    external_id="12341231", status=USSDSession.INTERRUPTED)

        self.assertTrue(FlowRun.objects.get(contact=self.contact).is_interrupted())


class FlowLabelTest(FlowFileTest):

    def test_label_model(self):
        # test a the creation of a unique label when we have a long word(more than 32 caracters)
        response = FlowLabel.create_unique("alongwordcomposedofmorethanthirtytwoletters",
                                           self.org,
                                           parent=None)
        self.assertEqual(response.name, "alongwordcomposedofmorethanthirt")

        # try to create another label which starts with the same 32 caracteres
        # the one we already have
        label = FlowLabel.create_unique("alongwordcomposedofmorethanthirtytwocaracteres",
                                        self.org, parent=None)

        self.assertEqual(label.name, "alongwordcomposedofmorethanthi 2")
        self.assertEqual(str(label), "alongwordcomposedofmorethanthi 2")
        label = FlowLabel.create_unique("child", self.org, parent=label)
        self.assertEqual(str(label), "alongwordcomposedofmorethanthi 2 > child")

        FlowLabel.create_unique("dog", self.org)
        FlowLabel.create_unique("dog", self.org)
        dog3 = FlowLabel.create_unique("dog", self.org)
        self.assertEqual("dog 3", dog3.name)

        dog4 = FlowLabel.create_unique("dog ", self.org)
        self.assertEqual("dog 4", dog4.name)

        # view the parent label, should see the child
        self.login(self.admin)
        favorites = self.get_flow('favorites')
        label.toggle_label([favorites], True)
        response = self.client.get(reverse('flows.flow_filter', args=[label.pk]))
        self.assertTrue(response.context['object_list'])
        # our child label
        self.assertContains(response, "child")

        # and the edit gear link
        self.assertContains(response, "Edit")

        favorites.is_active = False
        favorites.save()

        response = self.client.get(reverse('flows.flow_filter', args=[label.pk]))
        self.assertFalse(response.context['object_list'])

    def test_toggle_label(self):
        label = FlowLabel.create_unique('toggle me', self.org)
        flow = self.get_flow('favorites')

        changed = label.toggle_label([flow], True)
        self.assertEqual(1, len(changed))
        self.assertEqual(label.pk, flow.labels.all().first().pk)

        changed = label.toggle_label([flow], False)
        self.assertEqual(1, len(changed))
        self.assertIsNone(flow.labels.all().first())

    def test_create(self):
        create_url = reverse('flows.flowlabel_create')

        post_data = dict(name="label_one")

        self.login(self.admin)
        response = self.client.post(create_url, post_data, follow=True)
        self.assertEqual(FlowLabel.objects.all().count(), 1)
        self.assertEqual(FlowLabel.objects.all()[0].parent, None)

        label_one = FlowLabel.objects.all()[0]
        post_data = dict(name="sub_label", parent=label_one.pk)
        response = self.client.post(create_url, post_data, follow=True)

        self.assertEqual(FlowLabel.objects.all().count(), 2)
        self.assertEqual(FlowLabel.objects.filter(parent=None).count(), 1)

        post_data = dict(name="sub_label ", parent=label_one.pk)
        response = self.client.post(create_url, post_data, follow=True)
        self.assertTrue('form' in response.context)
        self.assertTrue(response.context['form'].errors)
        self.assertEqual('Name already used', response.context['form'].errors['name'][0])

        self.assertEqual(FlowLabel.objects.all().count(), 2)
        self.assertEqual(FlowLabel.objects.filter(parent=None).count(), 1)

        post_data = dict(name="label from modal")
        response = self.client.post("%s?format=modal" % create_url, post_data, follow=True)
        self.assertEqual(FlowLabel.objects.all().count(), 3)

    def test_delete(self):
        label_one = FlowLabel.create_unique("label1", self.org)

        delete_url = reverse('flows.flowlabel_delete', args=[label_one.pk])

        self.other_user = self.create_user("ironman")

        self.login(self.other_user)
        response = self.client.get(delete_url)
        self.assertEqual(response.status_code, 302)

        self.login(self.admin)
        response = self.client.get(delete_url)
        self.assertEqual(response.status_code, 200)

    def test_update(self):
        label_one = FlowLabel.create_unique("label1", self.org)
        update_url = reverse('flows.flowlabel_update', args=[label_one.pk])

        # not logged in, no dice
        response = self.client.get(update_url)
        self.assertLoginRedirect(response)

        # login
        self.login(self.admin)
        response = self.client.get(update_url)

        # change our name
        data = response.context['form'].initial
        data['name'] = "Label One"
        data['parent'] = ''
        self.client.post(update_url, data)

        label_one.refresh_from_db()
        self.assertEqual(label_one.name, "Label One")


class WebhookTest(TembaTest):

    def setUp(self):
        super(WebhookTest, self).setUp()
        settings.SEND_WEBHOOKS = True

    def tearDown(self):
        super(WebhookTest, self).tearDown()
        settings.SEND_WEBHOOKS = False

    def test_webhook_subflow_extra(self):
        # import out flow that triggers another flow
        contact1 = self.create_contact("Marshawn", "+14255551212")
        substitutions = dict(contact_id=contact1.id)
        flow = self.get_flow('triggered', substitutions)

        flow.start(groups=[], contacts=[contact1], restart_participants=True)

        # first message from our trigger flow action
        msg = Msg.objects.all().order_by('-created_on')[0]
        self.assertEqual('Honey, I triggered the flow! (I came from a webhook)', msg.text)

        # second message from our start flow action
        msg = Msg.objects.all().order_by('-created_on')[1]
        self.assertEqual('Honey, I triggered the flow! (I came from a webhook)', msg.text)

    def test_webhook(self):
        self.flow = self.create_flow(definition=self.COLOR_FLOW_DEFINITION)
        self.contact = self.create_contact("Ben Haggerty", '+250788383383')

        run = FlowRun.create(self.flow, self.contact.pk)

        split_uuid = str(uuid4())
        valid_uuid = str(uuid4())

        # webhook ruleset comes first
        webhook = RuleSet.objects.create(flow=self.flow, uuid=str(uuid4()), x=0, y=0, ruleset_type=RuleSet.TYPE_WEBHOOK)
        config = {RuleSet.CONFIG_WEBHOOK: "http://ordercheck.com/check_order.php?phone=@step.contact.tel_e164",
                  RuleSet.CONFIG_WEBHOOK_ACTION: "GET",
                  RuleSet.CONFIG_WEBHOOK_HEADERS: [{"name": "Authorization", "value": "Token 12345"}]}
        webhook.config = json.dumps(config)
        webhook.set_rules_dict([Rule(str(uuid4()), dict(base="All Responses"), split_uuid, 'R', TrueTest()).as_json()])
        webhook.save()

        # and a ruleset to split off the results
        rules = RuleSet.objects.create(flow=self.flow, uuid=split_uuid, x=0, y=200, ruleset_type=RuleSet.TYPE_EXPRESSION)
        rules.set_rules_dict([Rule(valid_uuid, dict(base="Valid"), "7d40faea-723b-473d-8999-59fb7d3c3ca2", 'A', ContainsTest(dict(base="valid"))).as_json(),
                              Rule(str(uuid4()), dict(base="Invalid"), "c12f37e2-8e6c-4c81-ba6d-941bb3caf93f", 'A', ContainsTest(dict(base="invalid"))).as_json()])
        rules.save()

        webhook_step = FlowStep.objects.create(run=run, contact=run.contact, step_type=FlowStep.TYPE_RULE_SET,
                                               step_uuid=webhook.uuid, arrived_on=timezone.now())
        incoming = self.create_msg(direction=INCOMING, contact=self.contact, text="1001")

        (match, value) = rules.find_matching_rule(webhook_step, run, incoming)
        self.assertIsNone(match)
        self.assertIsNone(value)

        rules.operand = "@extra.text @extra.blank"
        rules.save()

        with patch('requests.get') as get:
            with patch('requests.post') as post:
                get.return_value = MockResponse(200, '{ "text": "Get", "blank": "" }')
                post.return_value = MockResponse(200, '{ "text": "Post", "blank": "" }')

                # first do a GET
                webhook.find_matching_rule(webhook_step, run, incoming)
                self.assertEqual(dict(text="Get", blank=""), run.field_dict())

                # assert our phone number got encoded
                self.assertEqual("http://ordercheck.com/check_order.php?phone=%2B250788383383", get.call_args[0][0])

                # now do a POST
                config = webhook.config_json()
                config[RuleSet.CONFIG_WEBHOOK_ACTION] = 'POST'
                webhook.config = json.dumps(config)
                webhook.save()
                webhook.find_matching_rule(webhook_step, run, incoming)
                self.assertEqual(dict(text="Post", blank=""), run.field_dict())

                self.assertEqual("http://ordercheck.com/check_order.php?phone=%2B250788383383", post.call_args[0][0])

        # remove @extra.blank from our text
        rules.operand = "@extra.text"
        rules.save()

        # clear our run's field dict
        run.fields = json.dumps(dict())
        run.save()

        rule_step = FlowStep.objects.create(run=run, contact=run.contact, step_type=FlowStep.TYPE_RULE_SET,
                                            step_uuid=rules.uuid, arrived_on=timezone.now())

        with patch('requests.post') as mock:
            mock.return_value = MockResponse(200, '{ "text": "Valid" }')

            (match, value) = webhook.find_matching_rule(webhook_step, run, incoming)
            (match, value) = rules.find_matching_rule(rule_step, run, incoming)

            self.assertEqual(valid_uuid, match.uuid)
            self.assertEqual("Valid", value)
            self.assertEqual(dict(text="Valid"), run.field_dict())

        with patch('requests.post') as mock:
            mock.return_value = MockResponse(200, '{ "text": "Valid", "order_number": "PX1001" }')

            (match, value) = webhook.find_matching_rule(webhook_step, run, incoming)
            (match, value) = rules.find_matching_rule(rule_step, run, incoming)
            self.assertEqual(valid_uuid, match.uuid)
            self.assertEqual("Valid", value)
            self.assertEqual(dict(text="Valid", order_number="PX1001"), run.field_dict())

            message_context = self.flow.build_expressions_context(self.contact, incoming)
            self.assertEqual(dict(text="Valid", order_number="PX1001"), message_context['extra'])

        with patch('requests.post') as mock:
            mock.return_value = MockResponse(200, '{ "text": "Valid", "order_number": "PX1002" }')

            webhook.find_matching_rule(webhook_step, run, incoming)
            (match, value) = rules.find_matching_rule(rule_step, run, incoming)
            self.assertEqual(valid_uuid, match.uuid)
            self.assertEqual("Valid", value)
            self.assertEqual(dict(text="Valid", order_number="PX1002"), run.field_dict())

            message_context = self.flow.build_expressions_context(self.contact, incoming)
            self.assertEqual(dict(text="Valid", order_number="PX1002"), message_context['extra'])

        with patch('requests.post') as mock:
            mock.return_value = MockResponse(200, '["zero", "one", "two"]')
            rule_step.run.fields = None
            rule_step.run.save()

            webhook.find_matching_rule(webhook_step, run, incoming)
            (match, value) = rules.find_matching_rule(rule_step, run, incoming)
            self.assertIsNone(match)
            self.assertIsNone(value)
            self.assertEqual("1001", incoming.text)

            message_context = self.flow.build_expressions_context(self.contact, incoming)
            self.assertEqual(message_context['extra'], {'0': 'zero', '1': 'one', '2': 'two'})

        with patch('requests.post') as mock:
            mock.return_value = MockResponse(200, json.dumps(range(300)))
            rule_step.run.fields = None
            rule_step.run.save()

            webhook.find_matching_rule(webhook_step, run, incoming)
            (match, value) = rules.find_matching_rule(rule_step, run, incoming)
            self.assertIsNone(match)
            self.assertIsNone(value)
            self.assertEqual("1001", incoming.text)

            message_context = self.flow.build_expressions_context(self.contact, incoming)
            extra = message_context['extra']

            # should only keep first 256 values
            self.assertEqual(256, len(extra))
            self.assertFalse('256' in extra)

        with patch('requests.post') as mock:
            mock.return_value = MockResponse(200, "asdfasdfasdf")
            rule_step.run.fields = None
            rule_step.run.save()

            webhook.find_matching_rule(webhook_step, run, incoming)
            (match, value) = rules.find_matching_rule(rule_step, run, incoming)
            self.assertIsNone(match)
            self.assertIsNone(value)
            self.assertEqual("1001", incoming.text)

            message_context = self.flow.build_expressions_context(self.contact, incoming)
            self.assertEqual({}, message_context['extra'])

        with patch('requests.post') as mock:
            mock.return_value = MockResponse(200, "12345")
            rule_step.run.fields = None
            rule_step.run.save()

            webhook.find_matching_rule(webhook_step, run, incoming)
            (match, value) = rules.find_matching_rule(rule_step, run, incoming)
            self.assertIsNone(match)
            self.assertIsNone(value)
            self.assertEqual("1001", incoming.text)

            message_context = self.flow.build_expressions_context(self.contact, incoming)
            self.assertEqual({}, message_context['extra'])

        with patch('requests.post') as mock:
            mock.return_value = MockResponse(500, "Server Error")
            rule_step.run.fields = None
            rule_step.run.save()

            webhook.find_matching_rule(webhook_step, run, incoming)
            (match, value) = rules.find_matching_rule(rule_step, run, incoming)
            self.assertIsNone(match)
            self.assertIsNone(value)
            self.assertEqual("1001", incoming.text)

        with patch('requests.post') as mock:
            mock.return_value = MockResponse(400, '{ "text": "Valid", "error": "400", "message": "Missing field in request" }')
            rule_step.run.fields = None
            rule_step.run.save()

            (match, value) = webhook.find_matching_rule(webhook_step, run, incoming)
            (match, value) = rules.find_matching_rule(rule_step, run, incoming)
            self.assertEqual(valid_uuid, match.uuid)
            self.assertEqual("Valid", value)
            self.assertEqual(dict(text="Valid", error="400", message="Missing field in request"), run.field_dict())

            message_context = self.flow.build_expressions_context(self.contact, incoming)
            self.assertEqual(dict(text="Valid", error="400", message="Missing field in request"), message_context['extra'])

    def test_resthook(self):
        self.contact = self.create_contact("Macklemore", "+12067799294")
        webhook_flow = self.get_flow('resthooks')

        # we don't have the resthook registered yet, so this won't trigger any calls
        with patch('requests.post') as mock_post:
            webhook_flow.start([], [self.contact])
            self.assertEqual(mock_post.call_count, 0)

            # should have two messages of failures
            self.assertEqual("That was a success.", Msg.objects.filter(contact=self.contact).last().text)
            self.assertEqual("The second succeeded.", Msg.objects.filter(contact=self.contact).first().text)

            # but we should have created a webhook event regardless
            self.assertTrue(WebHookEvent.objects.filter(resthook__slug='new-registration'))

        # ok, let's go add a listener for that event (should have been created automatically)
        resthook = Resthook.objects.get(org=self.org, slug='new-registration')
        resthook.subscribers.create(target_url='https://foo.bar/', created_by=self.admin, modified_by=self.admin)
        resthook.subscribers.create(target_url='https://bar.foo/', created_by=self.admin, modified_by=self.admin)

        # clear out our messages
        Msg.objects.filter(contact=self.contact).delete()

        # start over, have our first webhook fail, check that routing still works with failure
        with patch('requests.post') as mock_post:
            mock_post.side_effect = [MockResponse(200, '{ "code": "ABABUUDDLRS" }'), MockResponse(400, "Failure"),
                                     MockResponse(410, 'Unsubscribe'), MockResponse(400, "Failure")]

            webhook_flow.start([], [self.contact], restart_participants=True)

            # should have called all our subscribers
            self.assertEqual(mock_post.call_args_list[0][0][0], 'https://foo.bar/')
            self.assertEqual(mock_post.call_args_list[1][0][0], 'https://bar.foo/')
            self.assertEqual(mock_post.call_args_list[2][0][0], 'https://foo.bar/')
            self.assertEqual(mock_post.call_args_list[3][0][0], 'https://bar.foo/')

            # first should be a success because we had at least one success
            self.assertEqual("That was a success.", Msg.objects.filter(contact=self.contact).last().text)

            # second, both failed so should be a failure
            self.assertEqual("The second failed.", Msg.objects.filter(contact=self.contact).first().text)

            # we should also have unsubscribed from one of our endpoints
            self.assertTrue(resthook.subscribers.filter(is_active=False, target_url='https://foo.bar/'))
            self.assertTrue(resthook.subscribers.filter(is_active=True, target_url='https://bar.foo/'))


class SimulationTest(FlowFileTest):

    def test_simulation(self):
        flow = self.get_flow('pick_a_number')

        # remove our channels
        self.org.channels.all().delete()

        simulate_url = reverse('flows.flow_simulate', args=[flow.pk])
        self.admin.first_name = "Ben"
        self.admin.last_name = "Haggerty"
        self.admin.save()

        post_data = dict()
        post_data['has_refresh'] = True

        self.login(self.admin)
        response = self.client.post(simulate_url, json.dumps(post_data), content_type="application/json")
        json_dict = response.json()

        self.assertEqual(len(json_dict.keys()), 6)
        self.assertEqual(len(json_dict['messages']), 2)
        self.assertEqual('Ben Haggerty has entered the &quot;Pick a Number&quot; flow', json_dict['messages'][0]['text'])
        self.assertEqual("Pick a number between 1-10.", json_dict['messages'][1]['text'])

        post_data['new_message'] = "3"
        post_data['has_refresh'] = False

        response = self.client.post(simulate_url, json.dumps(post_data), content_type="application/json")
        self.assertEqual(200, response.status_code)
        json_dict = response.json()

        self.assertEqual(len(json_dict['messages']), 6)
        self.assertEqual("3", json_dict['messages'][2]['text'])
        self.assertEqual("Saved &#39;3&#39; as @flow.number", json_dict['messages'][3]['text'])
        self.assertEqual("You picked 3!", json_dict['messages'][4]['text'])
        self.assertEqual('Ben Haggerty has exited this flow', json_dict['messages'][5]['text'])

    @patch('temba.ussd.models.USSDSession.handle_incoming')
    def test_ussd_simulation(self, handle_incoming):
        self.channel.delete()
        self.channel = Channel.create(self.org, self.user, 'RW', 'JNU', None, '+250788123123',
                                      role=Channel.ROLE_USSD + Channel.DEFAULT_ROLE)
        flow = self.get_flow('ussd_example')

        simulate_url = reverse('flows.flow_simulate', args=[flow.pk])

        post_data = dict(has_refresh=True, new_message="derp")

        self.login(self.admin)
        response = self.client.post(simulate_url, json.dumps(post_data), content_type="application/json")

        self.assertEqual(response.status_code, 200)

        # session should have started now
        self.assertTrue(handle_incoming.called)
        self.assertEqual(handle_incoming.call_count, 1)
        self.assertIsNone(handle_incoming.call_args[1]['status'])

<<<<<<< HEAD
=======
        self.channel.delete()
        response = self.client.post(simulate_url, json.dumps(post_data), content_type="application/json")
        self.assertEqual(response.status_code, 200)

>>>>>>> 4206ede3
    @patch('temba.ussd.models.USSDSession.handle_incoming')
    def test_ussd_simulation_interrupt(self, handle_incoming):
        self.channel.delete()
        self.channel = Channel.create(self.org, self.user, 'RW', 'JNU', None, '+250788123123',
                                      role=Channel.ROLE_USSD + Channel.DEFAULT_ROLE)
        flow = self.get_flow('ussd_example')

        simulate_url = reverse('flows.flow_simulate', args=[flow.pk])

        post_data = dict(has_refresh=True, new_message="__interrupt__")

        self.login(self.admin)
        response = self.client.post(simulate_url, json.dumps(post_data), content_type="application/json")

        self.assertEqual(response.status_code, 200)

        # session should have started now
        self.assertTrue(handle_incoming.called)
        self.assertEqual(handle_incoming.call_count, 1)

        self.assertEqual(handle_incoming.call_args[1]['status'], USSDSession.INTERRUPTED)

    def test_ussd_simulation_connection_end(self):
        self.ussd_channel = Channel.create(
            self.org, self.user, 'RW', 'JNU', None, '*123#',
            schemes=['tel'], uuid='00000000-0000-0000-0000-000000002222',
            role=Channel.ROLE_USSD)

        flow = self.get_flow('ussd_session_end')

        simulate_url = reverse('flows.flow_simulate', args=[flow.pk])

        post_data = dict(has_refresh=True, new_message="4")

        self.login(self.admin)
        response = self.client.post(simulate_url, json.dumps(post_data), content_type="application/json")

        self.assertEqual(response.status_code, 200)

        connection = USSDSession.objects.get()
        self.assertEqual(connection.status, USSDSession.COMPLETED)

    def test_ussd_simulation_without_channel_doesnt_run(self):
        Channel.objects.all().delete()

        flow = self.get_flow('ussd_session_end')

        simulate_url = reverse('flows.flow_simulate', args=[flow.pk])

        post_data = dict(has_refresh=True, new_message="4")

        self.login(self.admin)
        response = self.client.post(simulate_url, json.dumps(post_data), content_type="application/json")
        self.assertEqual(response.status_code, 400)
        self.assertEqual(response.json()['status'], 'error')

        self.assertEqual(flow.runs.count(), 0)


class FlowsTest(FlowFileTest):

    def test_is_runnable_in_goflow(self):
        self.assertTrue(self.get_flow('favorites').is_runnable_in_goflow())
        self.assertFalse(self.get_flow('ussd_example').is_runnable_in_goflow())

    def test_simple(self):
        # don't use import process as we want to keep the UUIDs in the definition
        favorites = self.create_flow(name="Favorites")
        favorites.update(FlowRevision.migrate_definition(self.get_flow_json('favorites'), favorites, 7))

        run, = favorites.start([], [self.contact])

        msg1 = Msg.objects.get()
        self.assertEqual(msg1.direction, 'O')
        self.assertEqual(msg1.text, "What is your favorite color?")
        self.assertEqual(msg1.contact, self.contact)

        self.assertEqual(run.contact, self.contact)
        self.assertIsNone(run.exit_type)
        self.assertIsNone(run.exited_on)
        self.assertFalse(run.responded)

        steps = list(run.steps.order_by('id'))
        self.assertEqual(len(steps), 2)
        self.assertEqual(steps[0].step_uuid, "127f3736-77ce-4006-9ab0-0c07cea88956")
        self.assertEqual(steps[0].step_type, 'A')
        self.assertIsNotNone(steps[0].arrived_on)
        self.assertIsNone(steps[0].rule_uuid)
        self.assertIsNone(steps[0].rule_category)
        self.assertIsNotNone(steps[0].left_on)
        self.assertEqual(steps[0].next_uuid, "2bff5c33-9d29-4cfc-8bb7-0a1b9f97d830")
        self.assertEqual(set(steps[0].messages.all()), {msg1})
        self.assertEqual(steps[1].step_uuid, "2bff5c33-9d29-4cfc-8bb7-0a1b9f97d830")
        self.assertEqual(steps[1].step_type, 'R')
        self.assertIsNotNone(steps[1].arrived_on)
        self.assertIsNone(steps[1].rule_uuid)
        self.assertIsNone(steps[1].rule_category)
        self.assertIsNone(steps[1].left_on)
        self.assertIsNone(steps[1].next_uuid)
        self.assertEqual(set(steps[1].messages.all()), set())

        msg2 = Msg.create_incoming(self.channel, 'tel:+12065552020', "red")

        run.refresh_from_db()
        self.assertIsNone(run.exit_type)
        self.assertIsNone(run.exited_on)
        self.assertTrue(run.responded)

        msg3 = Msg.objects.get(id__gt=msg2.id)
        self.assertEqual(msg3.direction, 'O')
        self.assertEqual(msg3.text, "Good choice, I like Red too! What is your favorite beer?")

        steps = list(run.steps.order_by('id'))
        self.assertEqual(len(steps), 4)
        self.assertEqual(steps[0].step_uuid, "127f3736-77ce-4006-9ab0-0c07cea88956")
        self.assertEqual(steps[0].step_type, 'A')
        self.assertIsNotNone(steps[0].arrived_on)
        self.assertIsNone(steps[0].rule_uuid)
        self.assertIsNone(steps[0].rule_category)
        self.assertIsNotNone(steps[0].left_on)
        self.assertEqual(steps[0].next_uuid, "2bff5c33-9d29-4cfc-8bb7-0a1b9f97d830")
        self.assertEqual(set(steps[0].messages.all()), {msg1})
        self.assertEqual(steps[1].step_uuid, "2bff5c33-9d29-4cfc-8bb7-0a1b9f97d830")
        self.assertEqual(steps[1].step_type, 'R')
        self.assertIsNotNone(steps[1].arrived_on)
        self.assertEqual(steps[1].rule_uuid, "8cd25a3f-0be2-494b-8b4c-3a4f0de7f9b2")
        self.assertEqual(steps[1].rule_category, "Red")
        self.assertIsNotNone(steps[1].left_on)
        self.assertEqual(steps[1].next_uuid, "44471ade-7979-4c94-8028-6cfb68836337")
        self.assertEqual(set(steps[1].messages.all()), {msg2})
        self.assertEqual(steps[2].step_uuid, "44471ade-7979-4c94-8028-6cfb68836337")
        self.assertEqual(steps[2].step_type, 'A')
        self.assertIsNotNone(steps[2].arrived_on)
        self.assertIsNotNone(steps[2].left_on)
        self.assertEqual(set(steps[2].messages.all()), {msg3})
        self.assertEqual(steps[3].step_uuid, "a5fc5f8a-f562-4b03-a54f-51928f9df07e")
        self.assertEqual(steps[3].step_type, 'R')
        self.assertIsNotNone(steps[3].arrived_on)
        self.assertIsNone(steps[3].left_on)
        self.assertEqual(set(steps[3].messages.all()), set())

        msg4 = Msg.create_incoming(self.channel, 'tel:+12065552020', "primus")

        msg5 = Msg.objects.get(id__gt=msg4.id)
        self.assertEqual(msg5.direction, 'O')
        self.assertEqual(msg5.text, "Mmmmm... delicious Primus. If only they made red Primus! Lastly, what is your name?")

        msg6 = Msg.create_incoming(self.channel, 'tel:+12065552020', "Ben")

        msg7 = Msg.objects.get(id__gt=msg6.id)
        self.assertEqual(msg7.direction, 'O')
        self.assertEqual(msg7.text, "Thanks Ben, we are all done!")

        run.refresh_from_db()
        self.assertEqual(run.exit_type, FlowRun.EXIT_TYPE_COMPLETED)
        self.assertIsNotNone(run.exited_on)

    def test_validate_flow_definition(self):

        with self.assertRaises(ValueError):
            self.get_flow('not_fully_localized')

        # base_language of null, but spec version 8
        with self.assertRaises(ValueError):
            self.get_flow('no_base_language_v8')

        # base_language of 'eng' but non localized actions
        with self.assertRaises(ValueError):
            self.get_flow('non_localized_with_language')

        with self.assertRaises(ValueError):
            self.get_flow('non_localized_ruleset')

    def test_sms_forms(self):
        flow = self.get_flow('sms_form')

        def assert_response(message, response):
            self.assertEqual(response, self.send_message(flow, message, restart_participants=True))

        # invalid age
        assert_response("101 M Seattle", "Sorry, 101 doesn't look like a valid age, please try again.")

        # invalid gender
        assert_response("36 elephant Seattle", "Sorry, elephant doesn't look like a valid gender. Try again.")

        # invalid location
        assert_response("36 M Saturn", "I don't know the location Saturn. Please try again.")

        # some missing fields
        assert_response("36", "Sorry,  doesn't look like a valid gender. Try again.")
        assert_response("36 M", "I don't know the location . Please try again.")
        assert_response("36 M pequeño", "I don't know the location pequeño. Please try again.")

        # valid entry
        assert_response("36 M Seattle", "Thanks for your submission. We have that as:\n\n36 / M / Seattle")

        # valid entry with extra spaces
        assert_response("36   M  Seattle", "Thanks for your submission. We have that as:\n\n36 / M / Seattle")

        for delimiter in ['+', '.']:
            # now let's switch to pluses and make sure they do the right thing
            for ruleset in flow.rule_sets.filter(ruleset_type='form_field'):
                config = ruleset.config_json()
                config['field_delimiter'] = delimiter
                ruleset.set_config(config)
                ruleset.save()

            ctx = dict(delim=delimiter)

            assert_response("101%(delim)sM%(delim)sSeattle" % ctx, "Sorry, 101 doesn't look like a valid age, please try again.")
            assert_response("36%(delim)selephant%(delim)sSeattle" % ctx, "Sorry, elephant doesn't look like a valid gender. Try again.")
            assert_response("36%(delim)sM%(delim)sSaturn" % ctx, "I don't know the location Saturn. Please try again.")
            assert_response("36%(delim)sM%(delim)sSeattle" % ctx, "Thanks for your submission. We have that as:\n\n36 / M / Seattle")
            assert_response("15%(delim)sM%(delim)spequeño" % ctx, "I don't know the location pequeño. Please try again.")

    def test_write_protection(self):
        flow = self.get_flow('favorites')
        flow_json = flow.as_json()

        # saving should work
        response = flow.update(flow_json, self.admin)
        self.assertEqual(response.get('status'), 'success')

        # but if we save from in the past after our save it should fail
        response = flow.update(flow_json, self.admin)
        self.assertEqual(response.get('status'), 'unsaved')

    def test_flow_results(self):
        favorites = self.get_flow('favorites')
        FlowCRUDL.RunTable.paginate_by = 1

        pete = self.create_contact('Pete', '+12065553027')
        self.send_message(favorites, 'blue', contact=pete)

        jimmy = self.create_contact('Jimmy', '+12065553026')
        self.send_message(favorites, 'red', contact=jimmy)
        self.send_message(favorites, 'turbo', contact=jimmy)

        kobe = Contact.get_test_contact(self.admin)
        self.send_message(favorites, 'green', contact=kobe)
        self.send_message(favorites, 'skol', contact=kobe)

        self.login(self.admin)
        response = self.client.get(reverse('flows.flow_results', args=[favorites.pk]))

        # the rulesets should be present as column headers
        self.assertContains(response, 'Beer')
        self.assertContains(response, 'Color')
        self.assertContains(response, 'Name')

        # test a search on our runs
        response = self.client.get('%s?q=pete' % reverse('flows.flow_run_table', args=[favorites.pk]))
        self.assertEqual(len(response.context['runs']), 1)
        self.assertContains(response, 'Pete')
        self.assertNotContains(response, 'Jimmy')

        response = self.client.get('%s?q=555-3026' % reverse('flows.flow_run_table', args=[favorites.pk]))
        self.assertEqual(len(response.context['runs']), 1)
        self.assertContains(response, 'Jimmy')
        self.assertNotContains(response, 'Pete')

        # fetch our intercooler rows for the run table
        response = self.client.get(reverse('flows.flow_run_table', args=[favorites.pk]))
        self.assertEqual(len(response.context['runs']), 1)
        self.assertEqual(200, response.status_code)
        self.assertContains(response, 'Jimmy')
        self.assertContains(response, 'red')
        self.assertContains(response, 'Red')
        self.assertContains(response, 'turbo')
        self.assertContains(response, 'Turbo King')
        self.assertNotContains(response, 'skol')

        next_link = re.search('ic-append-from=\"(.*)\" ic-trigger-on', response.content).group(1)
        response = self.client.get(next_link)
        self.assertEqual(200, response.status_code)

        # one more row to add
        self.assertEqual(1, len(response.context['runs']))
        self.assertNotContains(response, "ic-append-from")

        FlowCRUDL.ActivityChart.HISTOGRAM_MIN = 0
        FlowCRUDL.ActivityChart.PERIOD_MIN = 0

        # and some charts
        response = self.client.get(reverse('flows.flow_activity_chart', args=[favorites.pk]))

        # we have two active runs
        self.assertContains(response, "{ name: 'Active', y: 2 }")
        self.assertContains(response, "3 Responses")

        # now send another message
        self.send_message(favorites, 'primus', contact=pete)
        self.send_message(favorites, 'Pete', contact=pete)

        # now only one active, one completed, and 5 total responses
        response = self.client.get(reverse('flows.flow_activity_chart', args=[favorites.pk]))
        self.assertContains(response, "name: 'Active', y: 1")
        self.assertContains(response, "name: 'Completed', y: 1")
        self.assertContains(response, "5 Responses")

        # they all happened on the same day
        response = self.client.get(reverse('flows.flow_activity_chart', args=[favorites.pk]))
        points = response.context['histogram']
        self.assertEqual(1, len(points))

        # put one of our counts way in the past so we get a different histogram scale
        count = FlowPathCount.objects.filter(flow=favorites).order_by('id')[1]
        count.period = count.period - timedelta(days=25)
        count.save()
        response = self.client.get(reverse('flows.flow_activity_chart', args=[favorites.pk]))
        points = response.context['histogram']
        self.assertTrue(timedelta(days=24) < (points[1]['bucket'] - points[0]['bucket']))

        # pick another scale
        count.period = count.period - timedelta(days=600)
        count.save()
        response = self.client.get(reverse('flows.flow_activity_chart', args=[favorites.pk]))

        # this should give us a more compressed histogram
        points = response.context['histogram']
        self.assertTrue(timedelta(days=620) < (points[1]['bucket'] - points[0]['bucket']))

        self.assertEqual(24, len(response.context['hod']))
        self.assertEqual(7, len(response.context['dow']))

        # delete a run
        FlowCRUDL.RunTable.paginate_by = 100
        response = self.client.get(reverse('flows.flow_run_table', args=[favorites.pk]))
        self.assertEqual(len(response.context['runs']), 2)

        rulesets = favorites.rule_sets.all().order_by('-y')
        results0 = Value.get_value_summary(ruleset=rulesets[0])[0]
        results1 = Value.get_value_summary(ruleset=rulesets[1])[0]
        results2 = Value.get_value_summary(ruleset=rulesets[2])[0]

        self.assertEqual(results0['set'], 1)
        self.assertEqual(results0['unset'], 1)
        self.assertEqual(len(results0['categories']), 1)
        self.assertEqual(results0['categories'], [{'count': 1, 'label': u'pete'}])

        self.assertEqual(results1['set'], 2)
        self.assertEqual(results1['unset'], 0)
        self.assertEqual(len(results1['categories']), 4)
        self.assertEqual(results1['categories'], [{'count': 0, 'label': u'Mutzig'}, {'count': 1, 'label': u'Primus'},
                                                  {'count': 1, 'label': u'Turbo King'}, {'count': 0, 'label': u'Skol'}])

        self.assertEqual(results2['set'], 2)
        self.assertEqual(results2['unset'], 0)
        self.assertEqual(len(results2['categories']), 4)
        self.assertEqual(results2['categories'], [{'count': 1, 'label': u'Red'}, {'count': 0, 'label': u'Green'},
                                                  {'count': 1, 'label': u'Blue'}, {'count': 0, 'label': u'Cyan'}])

        self.client.post(reverse('flows.flowrun_delete', args=[response.context['runs'][0].id]))
        response = self.client.get(reverse('flows.flow_run_table', args=[favorites.pk]))
        self.assertEqual(len(response.context['runs']), 1)

        results0 = Value.get_value_summary(ruleset=rulesets[0])[0]
        results1 = Value.get_value_summary(ruleset=rulesets[1])[0]
        results2 = Value.get_value_summary(ruleset=rulesets[2])[0]

        self.assertEqual(results0['set'], 0)
        self.assertEqual(results0['unset'], 1)
        self.assertEqual(len(results0['categories']), 0)
        self.assertEqual(results0['categories'], [])

        self.assertEqual(results1['set'], 1)
        self.assertEqual(results1['unset'], 0)
        self.assertEqual(len(results1['categories']), 4)
        self.assertEqual(results1['categories'], [{'count': 0, 'label': u'Mutzig'}, {'count': 0, 'label': u'Primus'},
                                                  {'count': 1, 'label': u'Turbo King'}, {'count': 0, 'label': u'Skol'}])

        self.assertEqual(results2['set'], 1)
        self.assertEqual(results2['unset'], 0)
        self.assertEqual(len(results2['categories']), 4)
        self.assertEqual(results2['categories'], [{'count': 1, 'label': u'Red'}, {'count': 0, 'label': u'Green'},
                                                  {'count': 0, 'label': u'Blue'}, {'count': 0, 'label': u'Cyan'}])

    def test_send_all_replies(self):
        flow = self.get_flow('send_all')

        contact = self.create_contact('Stephen', '+12078778899', twitter='stephen')
        flow.start(groups=[], contacts=[contact], restart_participants=True)

        replies = Msg.objects.filter(contact=contact, direction='O')
        self.assertEqual(replies.count(), 1)
        self.assertIsNone(replies.filter(contact_urn__path='stephen').first())
        self.assertIsNotNone(replies.filter(contact_urn__path='+12078778899').first())

        Broadcast.objects.all().delete()
        Msg.objects.all().delete()

        # create twitter channel
        Channel.create(self.org, self.user, None, 'TT')

        flow.start(groups=[], contacts=[contact], restart_participants=True)

        replies = Msg.objects.filter(contact=contact, direction='O')
        self.assertEqual(replies.count(), 2)
        self.assertIsNotNone(replies.filter(contact_urn__path='stephen').first())
        self.assertIsNotNone(replies.filter(contact_urn__path='+12078778899').first())

        Broadcast.objects.all().delete()
        Msg.objects.all().delete()

        # For offline survey runs with send to all URN
        survey_url = reverse('api.v1.steps')
        definition = flow.as_json()
        node_uuid = definition['action_sets'][0]['uuid']

        flow.update(definition)

        self.login(self.surveyor)
        data = dict(flow=flow.uuid,
                    revision=2,
                    contact=contact.uuid,
                    submitted_by=self.admin.username,
                    started='2015-08-25T11:09:29.088Z',
                    steps=[
                        dict(node=node_uuid,
                             arrived_on='2015-08-25T11:09:30.088Z',
                             actions=[
                                 dict(type="reply", msg="What is your favorite color?", send_all=True)
                             ])
                    ],
                    completed=False)

        with patch.object(timezone, 'now', return_value=datetime.datetime(2015, 9, 15, 0, 0, 0, 0, pytz.UTC)):
            self.client.post(survey_url + ".json", json.dumps(data), content_type="application/json",
                             HTTP_X_FORWARDED_HTTPS='https')

        out_msgs = Msg.objects.filter(direction='O').order_by('pk')
        self.assertEqual(len(out_msgs), 2)
        self.assertIsNotNone(out_msgs.filter(contact_urn__path='stephen').first())
        self.assertIsNotNone(out_msgs.filter(contact_urn__path='+12078778899').first())

        Broadcast.objects.all().delete()
        Msg.objects.all().delete()

        flow = self.get_flow('two_to_all')
        flow.start(groups=[], contacts=[contact], restart_participants=True)

        replies = Msg.objects.filter(contact=contact, direction='O')
        self.assertEqual(replies.count(), 4)
        self.assertEqual(replies.filter(contact_urn__path='stephen').count(), 2)
        self.assertEqual(replies.filter(contact_urn__path='+12078778899').count(), 2)

    def test_get_columns_order(self):
        flow = self.get_flow('columns_order')

        export_columns = flow.get_columns()
        self.assertEqual(export_columns[0], RuleSet.objects.filter(flow=flow, label='Beer').first())
        self.assertEqual(export_columns[1], RuleSet.objects.filter(flow=flow, label='Name').first())
        self.assertEqual(export_columns[2], RuleSet.objects.filter(flow=flow, label='Color').first())

    def test_recent_messages(self):
        flow = self.get_flow('favorites')

        self.login(self.admin)
        recent_messages_url = reverse('flows.flow_recent_messages', args=[flow.pk])

        actionset = ActionSet.objects.filter(flow=flow, y=0).first()
        first_action_set_uuid = actionset.uuid
        first_action_set_destination = actionset.destination

        ruleset = RuleSet.objects.filter(flow=flow, label='Color').first()
        first_ruleset_uuid = ruleset.uuid

        other_rule = ruleset.get_rules()[-1]
        other_rule_destination = other_rule.destination
        other_rule_uuid = other_rule.uuid

        blue_rule = ruleset.get_rules()[-4]
        blue_rule_uuid = blue_rule.uuid
        blue_rule_destination = blue_rule.destination

        navy_rule = ruleset.get_rules()[-3]
        navy_rule_uuid = navy_rule.uuid

        # URL params for different flow path segments
        entry_params = "?step=%s&destination=%s&rule=" % (first_action_set_uuid, first_action_set_destination)
        other_params = "?step=%s&destination=%s&rule=%s" % (first_ruleset_uuid, other_rule_destination, other_rule_uuid)
        blue_params = "?step=%s&destination=%s&rule=%s,%s" % (first_ruleset_uuid, blue_rule_destination, blue_rule_uuid, navy_rule_uuid)
        invalid_params = "?step=%s&destination=%s&rule=" % (first_ruleset_uuid, first_action_set_destination)

        def assert_recent(resp, msgs):
            self.assertEqual([r['text'] for r in resp.json()], msgs)

        # no params returns no results
        assert_recent(self.client.get(recent_messages_url), [])

        self.send_message(flow, 'chartreuse')

        response = self.client.get(recent_messages_url + entry_params)
        assert_recent(response, ["What is your favorite color?"])

        # one incoming message on the other segment
        response = self.client.get(recent_messages_url + other_params)
        assert_recent(response, ["chartreuse"])

        # nothing yet on the blue segment
        response = self.client.get(recent_messages_url + blue_params)
        assert_recent(response, [])

        # invalid segment
        response = self.client.get(recent_messages_url + invalid_params)
        assert_recent(response, [])

        self.send_message(flow, 'mauve')
        msg1 = Msg.objects.filter(text='chartreuse').first()
        msg2 = Msg.objects.filter(text='mauve').first()

        response = self.client.get(recent_messages_url + entry_params)
        assert_recent(response, ["What is your favorite color?"])

        response = self.client.get(recent_messages_url + other_params)
        self.assertEqual(response.json(), [
            {'text': "mauve", 'sent': datetime_to_str(msg2.created_on, tz=self.org.timezone)},
            {'text': "chartreuse", 'sent': datetime_to_str(msg1.created_on, tz=self.org.timezone)}
        ])

        response = self.client.get(recent_messages_url + blue_params)
        assert_recent(response, [])

        self.send_message(flow, 'blue')

        response = self.client.get(recent_messages_url + entry_params)
        assert_recent(response, ["What is your favorite color?"])

        response = self.client.get(recent_messages_url + other_params)
        assert_recent(response, ["mauve", "chartreuse"])

        response = self.client.get(recent_messages_url + blue_params)
        assert_recent(response, ["blue"])

    def test_completion(self):

        flow = self.get_flow('favorites')
        self.login(self.admin)

        response = self.client.get('%s?flow=%d' % (reverse('flows.flow_completion'), flow.pk))
        response = response.json()

        def assert_in_response(response, data_key, key):
            found = False
            for item in response[data_key]:
                if key == item['name']:
                    found = True
            self.assertTrue(found, 'Key %s not found in %s' % (key, response))

        assert_in_response(response, 'message_completions', 'contact')
        assert_in_response(response, 'message_completions', 'contact.first_name')
        assert_in_response(response, 'message_completions', 'contact.tel')
        assert_in_response(response, 'message_completions', 'contact.mailto')

        assert_in_response(response, 'message_completions', 'parent.contact.uuid')
        assert_in_response(response, 'message_completions', 'child.contact.uuid')

        assert_in_response(response, 'message_completions', 'flow.color')
        assert_in_response(response, 'message_completions', 'flow.color.category')
        assert_in_response(response, 'message_completions', 'flow.color.text')
        assert_in_response(response, 'message_completions', 'flow.color.time')

        assert_in_response(response, 'function_completions', 'SUM')
        assert_in_response(response, 'function_completions', 'ABS')
        assert_in_response(response, 'function_completions', 'YEAR')

        # a Twitter channel
        Channel.create(self.org, self.user, None, 'TT')

        response = self.client.get('%s?flow=%d' % (reverse('flows.flow_completion'), flow.pk))
        response = response.json()

        assert_in_response(response, 'message_completions', 'contact.twitter')

    def test_bulk_exit(self):
        flow = self.get_flow('favorites')
        color = RuleSet.objects.get(label='Color', flow=flow)
        contacts = [self.create_contact("Run Contact %d" % i, "+25078838338%d" % i) for i in range(6)]

        # add our contacts to the flow
        for contact in contacts:
            self.send_message(flow, 'chartreuse', contact=contact)

        # should have six active flowruns
        (active, visited) = flow.get_activity()
        self.assertEqual(FlowRun.objects.filter(is_active=True).count(), 6)
        self.assertEqual(FlowRun.objects.filter(is_active=False).count(), 0)
        self.assertEqual(active[color.uuid], 6)

        self.assertEqual(FlowRunCount.get_totals(flow), {'A': 6, 'C': 0, 'E': 0, 'I': 0})

        # expire them all
        FlowRun.bulk_exit(FlowRun.objects.filter(is_active=True), FlowRun.EXIT_TYPE_EXPIRED)

        # should all be expired
        (active, visited) = flow.get_activity()
        self.assertEqual(FlowRun.objects.filter(is_active=True).count(), 0)
        self.assertEqual(FlowRun.objects.filter(is_active=False, exit_type='E').exclude(exited_on=None).count(), 6)
        self.assertEqual(len(active), 0)

        # assert our flowrun counts
        self.assertEqual(FlowRunCount.get_totals(flow), {'A': 0, 'C': 0, 'E': 6, 'I': 0})

        # start all contacts in the flow again
        for contact in contacts:
            self.send_message(flow, 'chartreuse', contact=contact, restart_participants=True)

        self.assertEqual(6, FlowRun.objects.filter(is_active=True).count())
        self.assertEqual(FlowRunCount.get_totals(flow), {'A': 6, 'C': 0, 'E': 6, 'I': 0})

        # stop them all
        FlowRun.bulk_exit(FlowRun.objects.filter(is_active=True), FlowRun.EXIT_TYPE_INTERRUPTED)

        self.assertEqual(FlowRun.objects.filter(is_active=False, exit_type='I').exclude(exited_on=None).count(), 6)
        self.assertEqual(FlowRunCount.get_totals(flow), {'A': 0, 'C': 0, 'E': 6, 'I': 6})

        # squash our counts
        squash_flowruncounts()
        self.assertEqual(FlowRunCount.get_totals(flow), {'A': 0, 'C': 0, 'E': 6, 'I': 6})

    def test_squash_run_counts(self):
        flow = self.get_flow('favorites')
        flow2 = self.get_flow('pick_a_number')

        FlowRunCount.objects.create(flow=flow, count=2, exit_type=None)
        FlowRunCount.objects.create(flow=flow, count=1, exit_type=None)
        FlowRunCount.objects.create(flow=flow, count=3, exit_type='E')
        FlowRunCount.objects.create(flow=flow2, count=10, exit_type='I')
        FlowRunCount.objects.create(flow=flow2, count=-1, exit_type='I')

        squash_flowruncounts()
        self.assertEqual(FlowRunCount.objects.all().count(), 3)
        self.assertEqual(FlowRunCount.get_totals(flow2), {'A': 0, 'C': 0, 'E': 0, 'I': 9})
        self.assertEqual(FlowRunCount.get_totals(flow), {'A': 3, 'C': 0, 'E': 3, 'I': 0})

        max_id = FlowRunCount.objects.all().order_by('-id').first().id

        # no-op this time
        squash_flowruncounts()
        self.assertEqual(max_id, FlowRunCount.objects.all().order_by('-id').first().id)

    def test_activity(self):
        flow = self.get_flow('favorites')
        color_question = ActionSet.objects.get(y=0, flow=flow)
        other_action = ActionSet.objects.get(y=8, flow=flow)
        beer_question = ActionSet.objects.get(y=237, flow=flow)
        beer = RuleSet.objects.get(label='Beer', flow=flow)
        color = RuleSet.objects.get(label='Color', flow=flow)

        rules = color.get_rules()
        color_other_uuid = rules[-1].uuid
        color_cyan_uuid = rules[-2].uuid
        color_blue_uuid = rules[-4].uuid

        other_rule_to_msg = '%s:%s' % (color_other_uuid, other_action.uuid)
        msg_to_color_step = '%s:%s' % (other_action.uuid, color.uuid)
        cyan_to_nothing = '%s:None' % (color_cyan_uuid)
        blue_to_beer = '%s:%s' % (color_blue_uuid, beer_question.uuid)

        # we don't know this shade of green, it should route us to the beginning again
        self.send_message(flow, 'chartreuse')
        (active, visited) = flow.get_activity()

        self.assertEqual(1, len(active))
        self.assertEqual(1, active[color.uuid])
        self.assertEqual(1, visited[other_rule_to_msg])
        self.assertEqual(1, visited[msg_to_color_step])
        self.assertEqual(flow.get_run_stats(),
                         {'total': 1, 'active': 1, 'completed': 0, 'expired': 0, 'interrupted': 0, 'completion': 0})

        # another unknown color, that'll route us right back again
        # the active stats will look the same, but there should be one more journey on the path
        self.send_message(flow, 'mauve')
        (active, visited) = flow.get_activity()
        self.assertEqual(1, len(active))
        self.assertEqual(1, active[color.uuid])
        self.assertEqual(2, visited[other_rule_to_msg])
        self.assertEqual(2, visited[msg_to_color_step])

        # this time a color we know takes us elsewhere, activity will move
        # to another node, but still just one entry
        self.send_message(flow, 'blue')
        (active, visited) = flow.get_activity()
        self.assertEqual(1, len(active))
        self.assertEqual(1, active[beer.uuid])

        # check recent messages
        recent = FlowPathRecentMessage.get_recent([color_question.uuid], [color.uuid])
        self.assertEqual([m.text for m in recent], ["What is your favorite color?"])

        recent = FlowPathRecentMessage.get_recent([color_other_uuid], [other_action.uuid])
        self.assertEqual([m.text for m in recent], ["mauve", "chartreuse"])

        recent = FlowPathRecentMessage.get_recent([other_action.uuid], [color.uuid])
        self.assertEqual([m.text for m in recent], ["I don't know that color. Try again.", "I don't know that color. Try again."])

        recent = FlowPathRecentMessage.get_recent([color_blue_uuid], [beer_question.uuid])
        self.assertEqual([m.text for m in recent], ["blue"])

        # a new participant, showing distinct active counts and incremented path
        ryan = self.create_contact('Ryan Lewis', '+12065550725')
        self.send_message(flow, 'burnt sienna', contact=ryan)
        (active, visited) = flow.get_activity()
        self.assertEqual(2, len(active))
        self.assertEqual(1, active[color.uuid])
        self.assertEqual(1, active[beer.uuid])
        self.assertEqual(3, visited[other_rule_to_msg])
        self.assertEqual(3, visited[msg_to_color_step])
        self.assertEqual(flow.get_run_stats(),
                         {'total': 2, 'active': 2, 'completed': 0, 'expired': 0, 'interrupted': 0, 'completion': 0})

        # now let's have them land in the same place
        self.send_message(flow, 'blue', contact=ryan)
        (active, visited) = flow.get_activity()
        self.assertEqual(1, len(active))
        self.assertEqual(2, active[beer.uuid])

        # now move our first contact forward to the end, both out of the flow now
        self.send_message(flow, 'Turbo King')
        self.send_message(flow, 'Ben Haggerty')
        (active, visited) = flow.get_activity()
        self.assertEqual(1, len(active))

        # half of our flows are now complete
        self.assertEqual(flow.get_run_stats(),
                         {'total': 2, 'active': 1, 'completed': 1, 'expired': 0, 'interrupted': 0, 'completion': 50})

        # we are going to expire, but we want runs across two different flows
        # to make sure that our optimization for expiration is working properly
        cga_flow = self.get_flow('color_gender_age')
        self.assertEqual("What is your gender?", self.send_message(cga_flow, "Red"))
        self.assertEqual(1, len(cga_flow.get_activity()[0]))

        # expire the first contact's runs
        FlowRun.bulk_exit(FlowRun.objects.filter(contact=self.contact), FlowRun.EXIT_TYPE_EXPIRED)

        # no active runs for our contact
        self.assertEqual(0, FlowRun.objects.filter(contact=self.contact, is_active=True).count())

        # both of our flows should have reduced active contacts
        self.assertEqual(0, len(cga_flow.get_activity()[0]))

        # now we should only have one node with active runs, but the paths stay
        # the same since those are historical
        (active, visited) = flow.get_activity()
        self.assertEqual(1, len(active))
        self.assertEqual(3, visited[other_rule_to_msg])

        # no completed runs but one expired run
        self.assertEqual(flow.get_run_stats(),
                         {'total': 2, 'active': 1, 'completed': 0, 'expired': 1, 'interrupted': 0, 'completion': 0})

        # check that we have the right number of steps and runs
        self.assertEqual(17, FlowStep.objects.filter(run__flow=flow).count())
        self.assertEqual(2, FlowRun.objects.filter(flow=flow).count())

        # now let's delete our contact, we'll still have one active node, but
        # our visit path counts will go down by two since he went there twice
        self.contact.release(self.user)
        (active, visited) = flow.get_activity()
        self.assertEqual(1, len(active))
        self.assertEqual(1, visited[msg_to_color_step])
        self.assertEqual(1, visited[other_rule_to_msg])

        # he was also accounting for our completion rate, back to nothing
        self.assertEqual(flow.get_run_stats(),
                         {'total': 1, 'active': 1, 'completed': 0, 'expired': 0, 'interrupted': 0, 'completion': 0})

        # advance ryan to the end to make sure our percentage accounts for one less contact
        self.send_message(flow, 'Turbo King', contact=ryan)
        self.send_message(flow, 'Ryan Lewis', contact=ryan)
        (active, visited) = flow.get_activity()
        self.assertEqual(0, len(active))
        self.assertEqual(flow.get_run_stats(),
                         {'total': 1, 'active': 0, 'completed': 1, 'expired': 0, 'interrupted': 0, 'completion': 100})

        # messages to/from deleted contacts shouldn't appear in the recent messages
        recent = FlowPathRecentMessage.get_recent([color_other_uuid], [other_action.uuid])
        self.assertEqual([m.text for m in recent], ["burnt sienna"])

        # test contacts should not affect the counts
        hammer = Contact.get_test_contact(self.admin)

        # please hammer, don't hurt em
        self.send_message(flow, 'Rose', contact=hammer)
        self.send_message(flow, 'Violet', contact=hammer)
        self.send_message(flow, 'Blue', contact=hammer)
        self.send_message(flow, 'Turbo King', contact=hammer)
        self.send_message(flow, 'MC Hammer', contact=hammer)

        # our flow stats should be unchanged
        (active, visited) = flow.get_activity()
        self.assertEqual(0, len(active))
        self.assertEqual(1, visited[msg_to_color_step])
        self.assertEqual(1, visited[other_rule_to_msg])
        self.assertEqual(flow.get_run_stats(),
                         {'total': 1, 'active': 0, 'completed': 1, 'expired': 0, 'interrupted': 0, 'completion': 100})

        # and no recent message entries for this test contact
        recent = FlowPathRecentMessage.get_recent([color_other_uuid], [other_action.uuid])
        self.assertEqual([m.text for m in recent], ["burnt sienna"])

        # try the same thing after squashing
        squash_flowpathcounts()
        visited = flow.get_activity()[1]
        self.assertEqual(1, visited[msg_to_color_step])
        self.assertEqual(1, visited[other_rule_to_msg])

        # but hammer should have created some simulation activity
        (active, visited) = flow.get_activity(simulation=True)
        self.assertEqual(0, len(active))
        self.assertEqual(2, visited[msg_to_color_step])
        self.assertEqual(2, visited[other_rule_to_msg])

        # delete our last contact to make sure activity is gone without first expiring, zeros abound
        ryan.release(self.admin)
        (active, visited) = flow.get_activity()
        self.assertEqual(0, len(active))
        self.assertEqual(0, visited[msg_to_color_step])
        self.assertEqual(0, visited[other_rule_to_msg])

        self.assertEqual(flow.get_run_stats(),
                         {'total': 0, 'active': 0, 'completed': 0, 'expired': 0, 'interrupted': 0, 'completion': 0})

        # runs and steps all gone too
        self.assertEqual(0, FlowStep.objects.filter(run__flow=flow, contact__is_test=False).count())
        self.assertEqual(0, FlowRun.objects.filter(flow=flow, contact__is_test=False).count())

        # test that expirations remove activity when triggered from the cron in the same way
        tupac = self.create_contact('Tupac Shakur', '+12065550725')
        self.send_message(flow, 'azul', contact=tupac)
        (active, visited) = flow.get_activity()
        self.assertEqual(1, len(active))
        self.assertEqual(1, active[color.uuid])
        self.assertEqual(1, visited[other_rule_to_msg])
        self.assertEqual(1, visited[msg_to_color_step])
        self.assertEqual(flow.get_run_stats(),
                         {'total': 1, 'active': 1, 'completed': 0, 'expired': 0, 'interrupted': 0, 'completion': 0})

        # set the run to be ready for expiration
        run = tupac.runs.first()
        run.expires_on = timezone.now() - timedelta(days=1)
        run.save()

        # now trigger the checking task and make sure it is removed from our activity
        from .tasks import check_flows_task
        check_flows_task()
        (active, visited) = flow.get_activity()
        self.assertEqual(0, len(active))
        self.assertEqual(flow.get_run_stats(),
                         {'total': 1, 'active': 0, 'completed': 0, 'expired': 1, 'interrupted': 0, 'completion': 0})

        # choose a rule that is not wired up (end of flow)
        jimmy = self.create_contact('Jimmy Graham', '+12065558888')
        self.send_message(flow, 'cyan', contact=jimmy, assert_reply=False)

        tyler = self.create_contact('Tyler Lockett', '+12065559999')
        self.send_message(flow, 'cyan', contact=tyler, assert_reply=False)

        # we should have 2 counts of the cyan rule to nothing
        self.assertEqual(2, flow.get_segment_counts(simulation=False, include_incomplete=True)[cyan_to_nothing])
        self.assertEqual(2, FlowPathCount.objects.filter(from_uuid=color_cyan_uuid).count())

        # squash our counts and make sure they are still the same
        squash_flowpathcounts()
        self.assertEqual(2, flow.get_segment_counts(simulation=False, include_incomplete=True)[cyan_to_nothing])

        # but now we have a single count
        self.assertEqual(1, FlowPathCount.objects.filter(from_uuid=color_cyan_uuid).count())

        counts = len(flow.get_segment_counts(False))

        # check that flow interruption counts properly
        rawls = self.create_contact('Thomas Rawls', '+12065557777')
        self.send_message(flow, 'blue', contact=rawls)

        # but he's got other things on his mind
        random_word = self.get_flow('random_word')
        self.send_message(random_word, 'blerg', contact=rawls)

        # here's our count for our response path
        self.assertEqual(1, flow.get_segment_counts(False)[blue_to_beer])

        # let's also create a flow run that gets expired
        pete = self.create_contact('Pete', '+12065554444')
        self.send_message(flow, 'blue', contact=pete)
        run = FlowRun.objects.filter(contact=pete).first()
        run.expire()

        # but there should be no additional records due to the interruption or expiration
        # ie, there are no counts added with respect to the next question
        self.assertEqual(counts, len(flow.get_segment_counts(False)))

        # ensure no negative counts
        for k, v in flow.get_segment_counts(False).items():
            self.assertTrue(v >= 0)

    def test_prune_recentmessages(self):
        flow = self.get_flow('favorites')

        other_action = ActionSet.objects.get(y=8, flow=flow)
        color_ruleset = RuleSet.objects.get(label='Color', flow=flow)
        other_rule = color_ruleset.get_rules()[-1]

        # send 12 invalid color responses (must be from different contacts to avoid loop detection at 10 messages)
        bob = self.create_contact("Bob", number="+260964151234")
        for m in range(12):
            contact = self.contact if m % 2 == 0 else bob
            self.send_message(flow, '%d' % (m + 1), contact=contact)

        # all 12 messages are stored for the other segment
        other_recent = FlowPathRecentMessage.objects.filter(from_uuid=other_rule.uuid, to_uuid=other_action.uuid)
        self.assertEqual(len(other_recent), 12)

        # and these are returned with most-recent first
        other_recent = FlowPathRecentMessage.get_recent([other_rule.uuid], [other_action.uuid], limit=None)
        self.assertEqual([m.text for m in other_recent], ["12", "11", "10", "9", "8", "7", "6", "5", "4", "3", "2", "1"])

        # even when limit is applied
        other_recent = FlowPathRecentMessage.get_recent([other_rule.uuid], [other_action.uuid], limit=5)
        self.assertEqual([m.text for m in other_recent], ["12", "11", "10", "9", "8"])

        prune_recentmessages()

        # now only 5 newest are stored
        other_recent = FlowPathRecentMessage.objects.filter(from_uuid=other_rule.uuid, to_uuid=other_action.uuid)
        self.assertEqual(len(other_recent), 5)

        other_recent = FlowPathRecentMessage.get_recent([other_rule.uuid], [other_action.uuid])
        self.assertEqual([m.text for m in other_recent], ["12", "11", "10", "9", "8"])

        # send another message and prune again
        self.send_message(flow, "13", contact=bob)
        prune_recentmessages()

        other_recent = FlowPathRecentMessage.get_recent([other_rule.uuid], [other_action.uuid])
        self.assertEqual([m.text for m in other_recent], ["13", "12", "11", "10", "9"])

    def test_destination_type(self):
        flow = self.get_flow('pick_a_number')

        # our start points to a ruleset
        start = ActionSet.objects.get(flow=flow, y=0)

        # assert our destination
        self.assertEqual(FlowStep.TYPE_RULE_SET, start.destination_type)

        # and that ruleset points to an actionset
        ruleset = RuleSet.objects.get(uuid=start.destination)
        rule = ruleset.get_rules()[0]
        self.assertEqual(FlowStep.TYPE_ACTION_SET, rule.destination_type)

        # point our rule to a ruleset
        passive = RuleSet.objects.get(flow=flow, label='passive')
        self.update_destination(flow, rule.uuid, passive.uuid)
        ruleset = RuleSet.objects.get(uuid=start.destination)
        self.assertEqual(FlowStep.TYPE_RULE_SET, ruleset.get_rules()[0].destination_type)

    def test_orphaned_action_to_action(self):
        """
        Orphaned at an action, then routed to an action
        """

        # run a flow that ends on an action
        flow = self.get_flow('pick_a_number')
        self.assertEqual("You picked 3!", self.send_message(flow, "3"))

        pick_a_number = ActionSet.objects.get(flow=flow, y=0)
        you_picked = ActionSet.objects.get(flow=flow, y=228)

        # send a message, no flow should handle us since we are done
        incoming = self.create_msg(direction=INCOMING, contact=self.contact, text="Unhandled")
        handled = Flow.find_and_handle(incoming)[0]
        self.assertFalse(handled)

        # now wire up our finished action to the start of our flow
        flow = self.update_destination(flow, you_picked.uuid, pick_a_number.uuid)
        self.send_message(flow, "next message please", assert_reply=False, assert_handle=False)

    def test_orphaned_action_to_input_rule(self):
        """
        Orphaned at an action, then routed to a rule that evaluates on input
        """
        flow = self.get_flow('pick_a_number')

        self.assertEqual("You picked 6!", self.send_message(flow, "6"))

        you_picked = ActionSet.objects.get(flow=flow, y=228)
        number = RuleSet.objects.get(flow=flow, label='number')

        flow = self.update_destination(flow, you_picked.uuid, number.uuid)
        self.send_message(flow, "9", assert_reply=False, assert_handle=False)

    def test_orphaned_action_to_passive_rule(self):
        """
        Orphaned at an action, then routed to a rule that doesn't require input which leads
        to a rule that evaluates on input
        """
        flow = self.get_flow('pick_a_number')

        you_picked = ActionSet.objects.get(flow=flow, y=228)
        passive_ruleset = RuleSet.objects.get(flow=flow, label='passive')
        self.assertEqual("You picked 6!", self.send_message(flow, "6"))

        flow = self.update_destination(flow, you_picked.uuid, passive_ruleset.uuid)
        self.send_message(flow, "9", assert_reply=False, assert_handle=False)

    def test_deleted_ruleset(self):
        flow = self.get_flow('favorites')
        self.send_message(flow, "RED", restart_participants=True)

        # one active run
        self.assertEqual(1, FlowRun.objects.filter(contact=self.contact, is_active=True).count())

        # at this point we are waiting for the response to the second question about beer, let's delete it
        RuleSet.objects.get(flow=flow, label='Beer').delete()

        # we still have one active run, though we are somewhat in limbo
        self.assertEqual(1, FlowRun.objects.filter(contact=self.contact, is_active=True).count())

        # sending a new message in shouldn't get a reply, and our run should be terminated
        responses = self.send_message(flow, "abandoned", assert_reply=False, assert_handle=True)
        self.assertIsNone(responses)
        self.assertEqual(0, FlowRun.objects.filter(contact=self.contact, is_active=True).count())

    def test_server_runtime_cycle(self):
        flow = self.get_flow('loop_detection')
        first_actionset = ActionSet.objects.get(flow=flow, y=0)
        group_ruleset = RuleSet.objects.get(flow=flow, label='Group Split A')
        group_one_rule = group_ruleset.get_rules()[0]
        name_ruleset = RuleSet.objects.get(flow=flow, label='Name Split')
        rowan_rule = name_ruleset.get_rules()[0]

        # rule turning back on ourselves
        with self.assertRaises(FlowException):
            self.update_destination(flow, group_one_rule.uuid, group_ruleset.uuid)

        # non-blocking rule to non-blocking rule and back
        with self.assertRaises(FlowException):
            self.update_destination(flow, rowan_rule.uuid, group_ruleset.uuid)

        # our non-blocking rule to an action and back to us again
        with self.assertRaises(FlowException):
            self.update_destination(flow, group_one_rule.uuid, first_actionset.uuid)

        # add our contact to Group A
        group_a = ContactGroup.user_groups.create(org=self.org, name="Group A",
                                                  created_by=self.admin, modified_by=self.admin)
        group_a.contacts.add(self.contact)

        # rule turning back on ourselves
        self.update_destination_no_check(flow, group_ruleset.uuid, group_ruleset.uuid, rule=group_one_rule.uuid)
        self.send_message(flow, "1", assert_reply=False, assert_handle=False)

        # should have an interrupted run
        self.assertEqual(1, FlowRun.objects.filter(contact=self.contact, exit_type=FlowRun.EXIT_TYPE_INTERRUPTED).count())

        flow.runs.all().delete()
        flow.delete()

        # non-blocking rule to non-blocking rule and back
        flow = self.get_flow('loop_detection')

        # need to get these again as we just reimported and UUIDs have changed
        group_ruleset = RuleSet.objects.get(flow=flow, label='Group Split A')
        name_ruleset = RuleSet.objects.get(flow=flow, label='Name Split')
        rowan_rule = name_ruleset.get_rules()[0]

        # update our name to rowan so we match the name rule
        self.contact.name = "Rowan"
        self.contact.save()

        # but remove ourselves from the group so we enter the loop
        group_a.contacts.remove(self.contact)

        self.update_destination_no_check(flow, name_ruleset.uuid, group_ruleset.uuid, rule=rowan_rule.uuid)
        self.send_message(flow, "2", assert_reply=False, assert_handle=False)

        # should have an interrupted run
        self.assertEqual(1, FlowRun.objects.filter(contact=self.contact, exit_type=FlowRun.EXIT_TYPE_INTERRUPTED).count())

    def test_decimal_substitution(self):
        flow = self.get_flow('pick_a_number')
        self.assertEqual("You picked 3!", self.send_message(flow, "3"))

    def test_rules_first(self):
        flow = self.get_flow('rules_first')
        self.assertEqual(Flow.RULES_ENTRY, flow.entry_type)
        self.assertEqual("You've got to be kitten me", self.send_message(flow, "cats"))

    def test_numeric_rule_allows_variables(self):
        flow = self.get_flow('numeric_rule_allows_variables')

        zinedine = self.create_contact('Zinedine', '+12065550100')
        zinedine.set_field(self.user, 'age', 25)

        self.assertEqual('Good count', self.send_message(flow, "35", contact=zinedine))

    def test_non_blocking_rule_first(self):

        flow = self.get_flow('non_blocking_rule_first')

        eminem = self.create_contact('Eminem', '+12065550100')
        flow.start(groups=[], contacts=[eminem])
        msg = Msg.objects.filter(direction='O', contact=eminem).first()
        self.assertEqual('Hi there Eminem', msg.text)

        # put a webhook on the rule first and make sure it executes
        ruleset = RuleSet.objects.get(uuid=flow.entry_uuid)
        ruleset.webhook_url = 'http://localhost'
        ruleset.save()

        tupac = self.create_contact('Tupac', '+12065550101')
        flow.start(groups=[], contacts=[tupac])
        msg = Msg.objects.filter(direction='O', contact=tupac).first()
        self.assertEqual('Hi there Tupac', msg.text)

    def test_webhook_rule_first(self):

        flow = self.get_flow('webhook_rule_first')
        tupac = self.create_contact('Tupac', '+12065550101')
        flow.start(groups=[], contacts=[tupac])

        # a message should have been sent
        msg = Msg.objects.filter(direction='O', contact=tupac).first()
        self.assertEqual('Testing this out', msg.text)

    def test_group_dependencies(self):
        self.get_flow('dependencies')
        flow = Flow.objects.filter(name='Dependencies').first()

        group_names = ['Dog Facts', 'Cat Facts', 'Fish Facts', 'Monkey Facts']
        for name in group_names:
            self.assertIsNotNone(flow.group_dependencies.filter(name=name).first(), 'Missing group %s' % name)

        # trim off our first action which is remove from Dog Facts
        update_json = flow.as_json()
        update_json['action_sets'][0]['actions'] = update_json['action_sets'][0]['actions'][1:]
        flow.update(update_json)

        # dog facts should be removed
        self.assertIsNone(flow.group_dependencies.filter(name='Dog Facts').first())

        # but others should still be there
        for name in group_names[1:]:
            self.assertIsNotNone(flow.group_dependencies.filter(name=name).first())

    def test_flow_dependencies(self):

        self.get_flow('dependencies')
        flow = Flow.objects.filter(name='Dependencies').first()

        # we should depend on our child flow
        self.assertIsNotNone(flow.flow_dependencies.filter(name='Child Flow').first())

        # remove our start flow action
        update_json = flow.as_json()
        actionsets = update_json['action_sets']
        actionsets[-1]['actions'] = actionsets[-1]['actions'][0:-1]
        update_json['action_sets'] = actionsets
        flow.update(update_json)

        # now we no longer depend on it
        self.assertIsNone(flow.flow_dependencies.filter(name='Child Flow').first())

    def test_group_uuid_mapping(self):
        flow = self.get_flow('group_split')

        # make sure the groups in our rules exist as expected
        ruleset = RuleSet.objects.filter(label="Member").first()
        rules = ruleset.get_rules_dict()
        group_count = 0
        for rule in rules:
            if rule['test']['type'] == 'in_group':
                group = ContactGroup.user_groups.filter(uuid=rule['test']['test']['uuid']).first()
                self.assertIsNotNone(group)
                group_count += 1
        self.assertEqual(2, group_count)

        self.get_flow('dependencies')
        flow = Flow.objects.filter(name='Dependencies').first()
        group_count = 0
        for actionset in flow.action_sets.all():
            actions = json.loads(actionset.actions)
            for action in actions:
                if action['type'] in ('add_group', 'del_group'):
                    for group in action['groups']:
                        if isinstance(group, dict):
                            group_count += 1
                            self.assertIsNotNone(ContactGroup.user_groups.filter(uuid=group['uuid']).first())

        # make sure we found both our group actions
        self.assertEqual(2, group_count)

    def test_group_split(self):
        flow = self.get_flow('group_split')

        rulesets = RuleSet.objects.filter(flow=flow)
        group_count = 0
        for ruleset in rulesets:
            rules = ruleset.get_rules_dict()
            for rule in rules:
                if rule['test']['type'] == 'in_group':
                    group = ContactGroup.user_groups.filter(uuid=rule['test']['test']['uuid']).first()
                    self.assertIsNotNone(group)
                    group_count += 1
        self.assertEqual(2, group_count)

        flow.start_msg_flow([self.contact.id])

        # not in any group
        self.assertEqual(0, ContactGroup.user_groups.filter(contacts__in=[self.contact]).count())

        # add us to Group A
        self.send('add group a')

        self.assertEqual('Awaiting command.', Msg.objects.filter(direction='O').order_by('-created_on').first().text)
        groups = ContactGroup.user_groups.filter(contacts__in=[self.contact])
        self.assertEqual(1, groups.count())
        self.assertEqual('Group A', groups.first().name)

        # now split us on group membership
        self.send('split')
        self.assertEqual('You are in Group A', Msg.objects.filter(direction='O').order_by('-created_on')[1].text)

        # now add us to group b and remove from group a
        self.send("remove group a")
        self.send("add group b")
        self.send('split')
        self.assertEqual('You are in Group B', Msg.objects.filter(direction='O').order_by('-created_on')[1].text)

    def test_media_first_action(self):
        flow = self.get_flow('media_first_action')

        runs = flow.start_msg_flow([self.contact.id])
        self.assertEqual(1, len(runs))
        self.assertEqual(1, self.contact.msgs.all().count())
        self.assertEqual('Hey', self.contact.msgs.all()[0].text)
        self.assertEqual(["image/jpeg:https://%s/%s" % (settings.AWS_BUCKET_DOMAIN, "attachments/2/53/steps/87d34837-491c-4541-98a1-fa75b52ebccc.jpg")],
                         self.contact.msgs.all()[0].attachments)

    def test_substitution(self):
        flow = self.get_flow('substitution')
        self.contact.name = "Ben Haggerty"
        self.contact.save()

        runs = flow.start_msg_flow([self.contact.id])
        self.assertEqual(1, len(runs))
        self.assertEqual(1, self.contact.msgs.all().count())
        self.assertEqual('Hi Ben Haggerty, what is your phone number?', self.contact.msgs.all()[0].text)

        self.assertEqual("Thanks, you typed +250788123123", self.send_message(flow, "0788123123"))
        sms = Msg.objects.get(org=flow.org, contact__urns__path="+250788123123")
        self.assertEqual("Hi from Ben Haggerty! Your phone is (206) 555-2020.", sms.text)

    def test_group_send(self):
        # create an inactive group with the same name, to test that this doesn't blow up our import
        group = ContactGroup.get_or_create(self.org, self.admin, "Survey Audience")
        group.is_active = False
        group.save()

        # and create another as well
        ContactGroup.get_or_create(self.org, self.admin, "Survey Audience")

        # this could blow up due to illegal lookup for more than one contact group
        self.get_flow('group_send_flow')

    def test_new_contact(self):
        mother_flow = self.get_flow('mama_mother_registration')
        registration_flow = self.get_flow('mama_registration', dict(NEW_MOTHER_FLOW_ID=mother_flow.pk))

        self.assertEqual("Enter the expected delivery date.", self.send_message(registration_flow, "Judy Pottier"))
        self.assertEqual("Great, thanks for registering the new mother", self.send_message(registration_flow, "31.1.2015"))

        mother = Contact.objects.get(org=self.org, name="Judy Pottier")
        self.assertTrue(mother.get_field_raw('edd').startswith('31-01-2015'))
        self.assertEqual(mother.get_field_raw('chw_phone'), self.contact.get_urn(TEL_SCHEME).path)
        self.assertEqual(mother.get_field_raw('chw_name'), self.contact.name)

    def test_group_rule_first(self):
        rule_flow = self.get_flow('group_rule_first')

        # start our contact down it
        rule_flow.start([], [self.contact], restart_participants=True)

        # contact should get a message that they didn't match either group
        self.assertLastResponse("You are something else.")

        # add them to the father's group
        self.create_group("Fathers", [self.contact])

        rule_flow.start([], [self.contact], restart_participants=True)
        self.assertLastResponse("You are a father.")

    def test_mother_registration(self):
        mother_flow = self.get_flow('new_mother')
        registration_flow = self.get_flow('mother_registration', dict(NEW_MOTHER_FLOW_ID=mother_flow.pk))
        self.assertEqual(mother_flow.runs.count(), 0)

        self.assertEqual("What is her expected delivery date?", self.send_message(registration_flow, "Judy Pottier"))
        self.assertEqual("What is her phone number?", self.send_message(registration_flow, "31.1.2014"))
        self.assertEqual("Great, you've registered the new mother!", self.send_message(registration_flow, "0788 383 383"))

        # we start both the new mother by @flow.phone and the current contact by its uuid @contact.uuid
        self.assertEqual(mother_flow.runs.count(), 2)

        mother = Contact.from_urn(self.org, "tel:+250788383383")
        self.assertEqual("Judy Pottier", mother.name)
        self.assertTrue(mother.get_field_raw('expected_delivery_date').startswith('31-01-2014'))
        self.assertEqual("+12065552020", mother.get_field_raw('chw'))
        self.assertTrue(mother.user_groups.filter(name="Expecting Mothers"))

        pain_flow = self.get_flow('pain_flow')
        self.assertEqual("Your CHW will be in contact soon!", self.send_message(pain_flow, "yes", contact=mother))

        chw = self.contact
        sms = Msg.objects.filter(contact=chw).order_by('-created_on')[0]
        self.assertEqual("Please follow up with Judy Pottier, she has reported she is in pain.", sms.text)

    def test_flow_delete(self):
        from temba.campaigns.models import Campaign, CampaignEvent
        flow = self.get_flow('favorites')

        # create a campaign that contains this flow
        friends = self.create_group("Friends", [])
        poll_date = ContactField.get_or_create(self.org, self.admin, 'poll_date', "Poll Date")

        campaign = Campaign.create(self.org, self.admin, Campaign.get_unique_name(self.org, "Favorite Poll"), friends)
        event1 = CampaignEvent.create_flow_event(self.org, self.admin, campaign, poll_date,
                                                 offset=0, unit='D', flow=flow, delivery_hour='13')

        # create a trigger that contains this flow
        trigger = Trigger.objects.create(org=self.org, keyword='poll', flow=flow, trigger_type=Trigger.TYPE_KEYWORD,
                                         created_by=self.admin, modified_by=self.admin)

        # run the flow
        self.assertEqual("Good choice, I like Red too! What is your favorite beer?", self.send_message(flow, "RED"))

        # try to remove the flow, not logged in, no dice
        response = self.client.post(reverse('flows.flow_delete', args=[flow.pk]))
        self.assertLoginRedirect(response)

        # login as admin
        self.login(self.admin)
        response = self.client.post(reverse('flows.flow_delete', args=[flow.pk]))
        self.assertEqual(200, response.status_code)

        # flow should no longer be active
        flow.refresh_from_db()
        self.assertFalse(flow.is_active)

        # should still have a run though
        self.assertEqual(flow.runs.count(), 1)

        # but they should all be inactive
        self.assertEqual(flow.runs.filter(is_active=True).count(), 0)

        # just no steps or values
        self.assertEqual(Value.objects.all().count(), 0)
        self.assertEqual(FlowStep.objects.all().count(), 0)

        # our campaign event should no longer be active
        event1.refresh_from_db()
        self.assertFalse(event1.is_active)

        # nor should our trigger
        trigger.refresh_from_db()
        self.assertFalse(trigger.is_active)

    def test_flow_delete_with_dependencies(self):
        self.login(self.admin)

        self.get_flow('dependencies')
        self.get_flow('dependencies_voice')
        parent = Flow.objects.filter(name='Dependencies').first()
        child = Flow.objects.filter(name='Child Flow').first()
        voice = Flow.objects.filter(name='Voice Dependencies').first()

        contact_fields = (
            {'key': 'contact_age', 'label': 'Contact Age'},

            # fields based on parent and child references
            {'key': 'top'},
            {'key': 'bottom'},

            # replies
            {'key': 'chw'},

            # url attachemnts
            {'key': 'attachment'},

            # dynamic groups
            {'key': 'cat_breed', 'label': 'Cat Breed'},
            {'key': 'organization'},

            # sending messages
            {'key': 'recipient'},
            {'key': 'message'},

            # sending emails
            {'key': 'email_message', 'label': 'Email Message'},
            {'key': 'subject'},

            # trigger someone else
            {'key': 'other_phone', 'label': 'Other Phone'},

            # rules and localizations
            {'key': 'rule'},
            {'key': 'french_rule', 'label': 'French Rule'},
            {'key': 'french_age', 'label': 'French Age'},
            {'key': 'french_fries', 'label': 'French Fries'},

            # updating contacts
            {'key': 'favorite_cat', 'label': 'Favorite Cat'},
            {'key': 'next_cat_fact', 'label': 'Next Cat Fact'},
            {'key': 'last_cat_fact', 'label': 'Last Cat Fact'},

            # webhook urls
            {'key': 'webhook'},

            # expression splits
            {'key': 'expression_split', 'label': 'Expression Split'},

            # voice says
            {'key': 'play_message', 'label': 'Play Message', 'flow': voice},
            {'key': 'voice_rule', 'label': 'Voice Rule', 'flow': voice},

            # voice plays (recordings)
            {'key': 'voice_recording', 'label': 'Voice Recording', 'flow': voice}
        )

        for field_spec in contact_fields:
            key = field_spec.get('key')
            label = field_spec.get('label', key.capitalize())
            flow = field_spec.get('flow', parent)

            # make sure our field exists after import
            field = ContactField.objects.filter(key=key, label=label).first()
            self.assertIsNotNone(field, "Couldn't find field %s (%s)" % (key, label))

            # and our flow is dependent on us
            self.assertIsNotNone(flow.field_dependencies.filter(key__in=[key]).first(), "Flow is missing dependency on %s (%s)" % (key, label))

        # deleting should fail since the 'Dependencies' flow depends on us
        self.client.post(reverse('flows.flow_delete', args=[child.id]))
        self.assertIsNotNone(Flow.objects.filter(id=child.id, is_active=True).first())

        # remove our child dependency
        parent = Flow.objects.filter(name='Dependencies').first()
        parent.flow_dependencies.remove(child)

        # now the child can be deleted
        self.client.post(reverse('flows.flow_delete', args=[child.id]))
        self.assertIsNotNone(Flow.objects.filter(id=child.id, is_active=False).first())

    def test_start_flow_action(self):
        self.import_file('flow_starts')
        parent = Flow.objects.get(name='Parent Flow')
        child = Flow.objects.get(name='Child Flow')

        contacts = []
        for i in range(10):
            contacts.append(self.create_contact("Fred", '+25078812312%d' % i))

        # start the flow for our contacts
        start = FlowStart.objects.create(flow=parent, created_by=self.admin, modified_by=self.admin)
        for contact in contacts:
            start.contacts.add(contact)
        start.start()

        # all our contacts should have a name of Greg now (set in the child flow)
        for contact in contacts:
            self.assertTrue(FlowRun.objects.filter(flow=parent, contact=contact))
            self.assertTrue(FlowRun.objects.filter(flow=child, contact=contact))
            self.assertEqual("Greg", Contact.objects.get(pk=contact.pk).name)

        # 10 child flow runs should be active waiting for input
        self.assertEqual(FlowRun.objects.filter(flow=child, is_active=True).count(), 10)

        # send some input to complete the child flows
        for contact in contacts:
            msg = self.create_msg(contact=contact, direction='I', text="OK", channel=self.channel)
            msg.handle()

        # all of the runs should now be completed
        self.assertEqual(FlowRun.objects.filter(is_active=False, exit_type=FlowRun.EXIT_TYPE_COMPLETED).count(), 20)

    def test_cross_language_import(self):
        spanish = Language.create(self.org, self.admin, "Spanish", 'spa')
        Language.create(self.org, self.admin, "English", 'eng')

        # import our localized flow into an org with no languages
        self.import_file('multi_language_flow')
        flow = Flow.objects.get(name='Multi Language Flow')

        # even tho we don't have a language, our flow has enough info to function
        self.assertEqual('eng', flow.base_language)

        # now try executing this flow on our org, should use the flow base language
        self.assertEqual('Hello friend! What is your favorite color?',
                         self.send_message(flow, 'start flow', restart_participants=True, initiate_flow=True))

        replies = self.send_message(flow, 'blue')
        self.assertEqual('Thank you! I like blue.', replies[0])
        self.assertEqual('This message was not translated.', replies[1])

        # now add a primary language to our org
        self.org.primary_language = spanish
        self.org.save()

        flow = Flow.objects.get(pk=flow.pk)

        # with our org in spanish, we should get the spanish version
        self.assertEqual('\xa1Hola amigo! \xbfCu\xe1l es tu color favorito?',
                         self.send_message(flow, 'start flow', restart_participants=True, initiate_flow=True))

        self.org.primary_language = None
        self.org.save()
        flow = Flow.objects.get(pk=flow.pk)

        # no longer spanish on our org
        self.assertEqual('Hello friend! What is your favorite color?',
                         self.send_message(flow, 'start flow', restart_participants=True, initiate_flow=True))

        # back to spanish
        self.org.primary_language = spanish
        self.org.save()
        flow = Flow.objects.get(pk=flow.pk)

        # but set our contact's language explicitly should keep us at english
        self.contact.language = 'eng'
        self.contact.save()
        self.assertEqual('Hello friend! What is your favorite color?',
                         self.send_message(flow, 'start flow', restart_participants=True, initiate_flow=True))

    def test_different_expiration(self):
        flow = self.get_flow('favorites')
        self.send_message(flow, "RED", restart_participants=True)

        # get the latest run
        first_run = flow.runs.all()[0]
        first_expires = first_run.expires_on

        time.sleep(1)

        # start it again
        self.send_message(flow, "RED", restart_participants=True)

        # previous run should no longer be active
        first_run = FlowRun.objects.get(pk=first_run.pk)
        self.assertFalse(first_run.is_active)

        # expires on shouldn't have changed on it though
        self.assertEqual(first_expires, first_run.expires_on)

        # new run should have a different expires on
        new_run = flow.runs.all().order_by('-expires_on').first()
        self.assertTrue(new_run.expires_on > first_expires)

    def test_flow_expiration_updates(self):
        flow = self.get_flow('favorites')
        self.assertEqual("Good choice, I like Red too! What is your favorite beer?", self.send_message(flow, "RED"))

        # get our current expiration
        run = flow.runs.get()
        self.assertEqual(flow.org, run.org)

        starting_expiration = run.expires_on
        starting_modified = run.modified_on

        time.sleep(1)

        # now fire another messages
        self.assertEqual("Mmmmm... delicious Turbo King. If only they made red Turbo King! Lastly, what is your name?",
                         self.send_message(flow, "turbo"))

        # our new expiration should be later
        run.refresh_from_db()
        self.assertTrue(run.expires_on > starting_expiration)
        self.assertTrue(run.modified_on > starting_modified)

    def test_initial_expiration(self):
        flow = self.get_flow('favorites')
        flow.start(groups=[], contacts=[self.contact])

        run = FlowRun.objects.get()
        self.assertTrue(run.expires_on)

    def test_flow_expiration(self):
        flow = self.get_flow('favorites')
        self.assertEqual("Good choice, I like Red too! What is your favorite beer?", self.send_message(flow, "RED"))
        self.assertEqual("Mmmmm... delicious Turbo King. If only they made red Turbo King! Lastly, what is your name?", self.send_message(flow, "turbo"))
        self.assertEqual(1, flow.runs.count())

        # pretend our step happened 10 minutes ago
        step = FlowStep.objects.filter(run=flow.runs.all()[0], left_on=None)[0]
        step.arrived_on = timezone.now() - timedelta(minutes=10)
        step.save()

        # now let's expire them out of the flow prematurely
        flow.expires_after_minutes = 5
        flow.save()

        # this normally gets run on FlowCRUDL.Update
        update_run_expirations_task(flow.id)

        # check that our run is expired
        run = flow.runs.all()[0]
        self.assertFalse(run.is_active)

        # we will be starting a new run now, since the other expired
        self.assertEqual("I don't know that color. Try again.",
                         self.send_message(flow, "Michael Jordan", restart_participants=True))
        self.assertEqual(2, flow.runs.count())

        previous_expiration = run.expires_on
        run.update_expiration(None)
        self.assertTrue(run.expires_on > previous_expiration)

    def test_parsing(self):
        # test a preprocess url
        flow = self.get_flow('preprocess')
        self.assertEqual('http://preprocessor.com/endpoint.php', flow.rule_sets.all().order_by('y')[0].config_json()[RuleSet.CONFIG_WEBHOOK])

    def test_flow_loops(self):
        # this tests two flows that start each other
        flow1 = self.create_flow()
        flow2 = self.create_flow()

        # create an action on flow1 to start flow2
        flow1.update(dict(action_sets=[dict(uuid=str(uuid4()), x=1, y=1,
                                            actions=[dict(type='flow', flow=dict(uuid=flow2.uuid))])]))
        flow2.update(dict(action_sets=[dict(uuid=str(uuid4()), x=1, y=1,
                                            actions=[dict(type='flow', flow=dict(uuid=flow1.uuid))])]))

        # start the flow, shouldn't get into a loop, but both should get started
        flow1.start([], [self.contact])

        self.assertTrue(FlowRun.objects.get(flow=flow1, contact=self.contact))
        self.assertTrue(FlowRun.objects.get(flow=flow2, contact=self.contact))

    def test_ruleset_loops(self):
        self.import_file('ruleset_loop')

        flow1 = Flow.objects.all()[1]
        flow2 = Flow.objects.all()[0]

        # start the flow, should not get into a loop
        flow1.start([], [self.contact])

        self.assertTrue(FlowRun.objects.get(flow=flow1, contact=self.contact))
        self.assertTrue(FlowRun.objects.get(flow=flow2, contact=self.contact))

    def test_parent_child(self):
        from temba.campaigns.models import Campaign, CampaignEvent, EventFire

        favorites = self.get_flow('favorites')

        # do a dry run once so that the groups and fields get created
        group = self.create_group("Campaign", [])
        field = ContactField.get_or_create(self.org, self.admin, "campaign_date", "Campaign Date")

        # tests that a contact is properly updated when a child flow is called
        child = self.get_flow('child')
        parent = self.get_flow('parent', substitutions=dict(CHILD_ID=child.id))

        # create a campaign with a single event
        campaign = Campaign.create(self.org, self.admin, "Test Campaign", group)
        CampaignEvent.create_flow_event(self.org, self.admin, campaign, relative_to=field,
                                        offset=10, unit='W', flow=favorites)

        self.assertEqual("Added to campaign.", self.send_message(parent, "start", initiate_flow=True))

        # should have one event scheduled for this contact
        self.assertTrue(EventFire.objects.filter(contact=self.contact))

    def test_priority(self):
        self.get_flow('priorities')
        joe = self.create_contact("joe", "112233")

        parent = Flow.objects.get(name='Priority Parent')
        parent.start([], [self.contact, joe])

        self.assertEqual(8, Msg.objects.filter(direction='O').count())
        self.assertEqual(2, Broadcast.objects.all().count())

        # all messages so far are low prioirty as well because of no inbound
        self.assertEqual(8, Msg.objects.filter(direction='O', high_priority=False).count())

        # send a message in to become high priority
        self.send("make me high priority por favor")

        # each flow sends one message to cleanup
        self.assertEqual(11, Msg.objects.filter(direction='O').count())
        self.assertEqual(3, Msg.objects.filter(high_priority=True).count())

        # we've completed three flows, but joe is still at it
        self.assertEqual(5, FlowRun.objects.all().count())
        self.assertEqual(3, FlowRun.objects.filter(contact=self.contact, exit_type=FlowRun.EXIT_TYPE_COMPLETED).count())
        self.assertEqual(2, FlowRun.objects.filter(contact=joe, exit_type=None).count())

    def test_priority_single_contact(self):
        # try running with a single contact, we dont create broadcasts for a single
        # contact, but the messages should still be low prioirty
        self.get_flow('priorities')
        parent = Flow.objects.get(name='Priority Parent')
        parent.start([], [self.contact], restart_participants=True)

        self.assertEqual(4, Msg.objects.count())
        self.assertEqual(0, Broadcast.objects.count())
        self.assertEqual(4, Msg.objects.filter(high_priority=False).count())

    def test_priority_keyword_trigger(self):
        self.get_flow('priorities')

        # now lets kick a flow off with a message trigger
        self.send("priority")

        # now we should have two runs
        self.assertEqual(2, FlowRun.objects.count())

        # since the contact started us, all our messages should be high priority
        self.assertEqual(0, Msg.objects.filter(high_priority=False).count())
        self.assertEqual(4, Msg.objects.filter(direction='O', high_priority=True).count())

    def test_subflow(self):
        """
        Tests that a subflow can be called and the flow is handed back to the parent
        """
        self.get_flow('subflow')
        parent = Flow.objects.get(org=self.org, name='Parent Flow')
        parent.start(groups=[], contacts=[self.contact, self.create_contact("joe", "001122")], restart_participants=True)

        msg = Msg.objects.filter(contact=self.contact).first()
        self.assertEqual("This is a parent flow. What would you like to do?", msg.text)
        self.assertFalse(msg.high_priority)

        # this should launch the child flow
        self.send_message(parent, "color", assert_reply=False)
        msg = Msg.objects.filter(contact=self.contact).order_by('-created_on').first()

        subflow_ruleset = RuleSet.objects.filter(flow=parent, ruleset_type='subflow').first()

        # should have one step on the subflow ruleset
        self.assertEqual(1, FlowStep.objects.filter(step_uuid=subflow_ruleset.uuid).count())
        self.assertEqual("What color do you like?", msg.text)
        self.assertTrue(msg.high_priority)

        # we should now have two active flows
        self.assertEqual(2, FlowRun.objects.filter(contact=self.contact, is_active=True).count())

        # complete the child flow
        self.send('Red')

        # should still only have one step on our subflow ruleset
        self.assertEqual(1, FlowStep.objects.filter(step_uuid=subflow_ruleset.uuid).count())

        # now we are back to a single active flow, the parent
        self.assertEqual(1, FlowRun.objects.filter(contact=self.contact, is_active=True).count())
        active_run = FlowRun.objects.filter(contact=self.contact, is_active=True).first()
        self.assertEqual(parent.name, active_run.flow.name)

        # we should have a new outbound message from the the parent flow
        msg = Msg.objects.filter(contact=self.contact, direction='O').order_by('-created_on').first()
        self.assertEqual("Complete: You picked Red.", msg.text)

        # should only have one response msg
        self.assertEqual(1, Msg.objects.filter(text='Complete: You picked Red.', contact=self.contact, direction='O').count())

    def test_subflow_interrupted(self):
        self.get_flow('subflow')
        parent = Flow.objects.get(org=self.org, name='Parent Flow')

        parent.start(groups=[], contacts=[self.contact], restart_participants=True)
        self.send_message(parent, "color", assert_reply=False)

        # we should now have two active flows
        runs = FlowRun.objects.filter(contact=self.contact, is_active=True).order_by('-created_on')
        self.assertEqual(2, runs.count())

        # now interrupt the child flow
        run = FlowRun.objects.filter(contact=self.contact, is_active=True).order_by('-created_on').first()
        FlowRun.bulk_exit(FlowRun.objects.filter(id=run.id), FlowRun.EXIT_TYPE_INTERRUPTED)

        # all flows should have finished
        self.assertEqual(0, FlowRun.objects.filter(contact=self.contact, is_active=True).count())

        # and the parent should not have resumed, so our last message was from our subflow
        msg = Msg.objects.all().order_by('-created_on').first()
        self.assertEqual('What color do you like?', msg.text)

    def test_subflow_expired(self):
        self.get_flow('subflow')
        parent = Flow.objects.get(org=self.org, name='Parent Flow')

        parent.start(groups=[], contacts=[self.contact], restart_participants=True)
        self.send_message(parent, "color", assert_reply=False)

        # we should now have two active flows
        runs = FlowRun.objects.filter(contact=self.contact, is_active=True).order_by('-created_on')
        self.assertEqual(2, runs.count())

        # make sure the parent run expires later than the child
        child_run = runs[0]
        parent_run = runs[1]
        self.assertTrue(parent_run.expires_on > child_run.expires_on)

        # now expire out of the child flow
        run = FlowRun.objects.filter(contact=self.contact, is_active=True).order_by('-created_on').first()
        FlowRun.bulk_exit(FlowRun.objects.filter(id=run.id), FlowRun.EXIT_TYPE_EXPIRED)

        # all flows should have finished
        self.assertEqual(0, FlowRun.objects.filter(contact=self.contact, is_active=True).count())

        # and should follow the expiration route
        msg = Msg.objects.all().order_by('-created_on').first()
        self.assertEqual("You expired out of the subflow", msg.text)

    def test_subflow_updates(self):

        self.get_flow('subflow')
        parent = Flow.objects.get(org=self.org, name='Parent Flow')

        parent.start(groups=[], contacts=[self.contact], restart_participants=True)
        self.send_message(parent, "color", assert_reply=False)

        # we should now have two active flows
        self.assertEqual(2, FlowRun.objects.filter(contact=self.contact, is_active=True).count())

        run = FlowRun.objects.filter(flow=parent).first()
        starting_expiration = run.expires_on
        starting_modified = run.modified_on

        time.sleep(1)

        # send a message that will keep us in the child flow
        self.send('no match')

        # our new expiration should be later
        run.refresh_from_db()
        self.assertTrue(run.expires_on > starting_expiration)
        self.assertTrue(run.modified_on > starting_modified)

    def test_subflow_no_interaction(self):
        self.get_flow('subflow_no_pause')
        parent = Flow.objects.get(org=self.org, name='Flow A')
        parent.start(groups=[], contacts=[self.contact], restart_participants=True)

        # check we got our three messages, the third populated by the child, but sent form the parent
        msgs = Msg.objects.order_by('created_on')
        self.assertEqual(5, msgs.count())
        self.assertEqual(msgs[0].text, "Message 1")
        self.assertEqual(msgs[1].text, "Message 2/4")
        self.assertEqual(msgs[2].text, "Message 3 (FLOW B)")
        self.assertEqual(msgs[3].text, "Message 2/4")
        self.assertEqual(msgs[4].text, "Message 5 (FLOW B)")

    def test_subflow_resumes(self):
        self.get_flow('subflow_resumes')

        self.send("radio")

        # upon starting, we see our starting message, then our language subflow question
        msgs = Msg.objects.order_by('created_on')
        self.assertEqual(3, msgs.count())
        self.assertEqual('radio', msgs[0].text)
        self.assertEqual('Welcome message.', msgs[1].text)
        self.assertEqual('What language? English or French?', msgs[2].text)

        runs = FlowRun.objects.filter(is_active=True).order_by('created_on')
        self.assertEqual(2, runs.count())
        self.assertEqual('Radio Show Poll', runs[0].flow.name)
        self.assertEqual('Ask Language', runs[1].flow.name)

        # choose english as our language
        self.send('english')

        # we bounce back to the parent flow, and then into the gender flow
        msgs = Msg.objects.order_by('created_on')
        self.assertEqual(5, msgs.count())
        self.assertEqual('english', msgs[3].text)
        self.assertEqual('Are you Male or Female?', msgs[4].text)

        # still two runs, except a different subflow is active now
        runs = FlowRun.objects.filter(is_active=True).order_by('created_on')
        self.assertEqual(2, runs.count())
        self.assertEqual('Radio Show Poll', runs[0].flow.name)
        self.assertEqual('Ask Gender', runs[1].flow.name)

        # choose our gender
        self.send('male')

        # back in the parent flow, asking our first parent question
        msgs = Msg.objects.order_by('created_on')
        self.assertEqual(7, msgs.count())
        self.assertEqual('male', msgs[5].text)
        self.assertEqual('Have you heard of show X? Yes or No?', msgs[6].text)

        # now only one run should be active, our parent
        runs = FlowRun.objects.filter(is_active=True).order_by('created_on')
        self.assertEqual(1, runs.count())
        self.assertEqual('Radio Show Poll', runs[0].flow.name)

        # let's start over, we should pass right through language and gender
        self.send("radio")

        msgs = Msg.objects.order_by('created_on')
        self.assertEqual(10, msgs.count())
        self.assertEqual('radio', msgs[7].text)
        self.assertEqual('Welcome message.', msgs[8].text)
        self.assertEqual('Have you heard of show X? Yes or No?', msgs[9].text)

    def test_trigger_flow_complete(self):
        contact2 = self.create_contact(name='Jason Tatum', number='+250788123123')

        self.get_flow('trigger_flow_complete', dict(contact2_uuid=contact2.uuid))

        parent = Flow.objects.get(org=self.org, name='Flow A')

        parent.start(groups=[], contacts=[self.contact], restart_participants=True)

        self.assertEqual(1, FlowRun.objects.filter(contact=self.contact).count())
        self.assertEqual(1, FlowRun.objects.filter(contact=contact2).count())

        run1 = FlowRun.objects.filter(contact=self.contact).first()
        run2 = FlowRun.objects.filter(contact=contact2).first()

        self.assertEqual(run1.exit_type, FlowRun.EXIT_TYPE_COMPLETED)
        self.assertFalse(run1.is_active)

        self.assertEqual(run2.parent.id, run1.id)

    def test_translations_rule_first(self):

        # import a rule first flow that already has language dicts
        # this rule first does not depend on @step.value for the first rule, so
        # it can be evaluated right away
        flow = self.get_flow('group_membership')

        # create the language for our org
        language = Language.create(self.org, flow.created_by, "English", 'eng')
        self.org.primary_language = language
        self.org.save()

        # start our flow without a message (simulating it being fired by a trigger or the simulator)
        # this will evaluate requires_step() to make sure it handles localized flows
        runs = flow.start_msg_flow([self.contact.id])
        self.assertEqual(1, len(runs))
        self.assertEqual(1, self.contact.msgs.all().count())
        self.assertEqual('You are not in the enrolled group.', self.contact.msgs.all()[0].text)

        enrolled_group = ContactGroup.create_static(self.org, self.user, "Enrolled")
        enrolled_group.update_contacts(self.user, [self.contact], True)

        runs_started = flow.start_msg_flow([self.contact.id])
        self.assertEqual(1, len(runs_started))
        self.assertEqual(2, self.contact.msgs.all().count())
        self.assertEqual('You are in the enrolled group.', self.contact.msgs.all().order_by('-pk')[0].text)

    def test_translations(self):

        favorites = self.get_flow('favorites')

        # create a new language on the org
        language = Language.create(self.org, favorites.created_by, "English", 'eng')

        # set it as our primary language
        self.org.primary_language = language
        self.org.save()

        # everything should work as normal with our flow
        self.assertEqual("What is your favorite color?", self.send_message(favorites, "favorites", initiate_flow=True))
        json_dict = favorites.as_json()
        reply = json_dict['action_sets'][0]['actions'][0]

        # we should be a normal unicode response
        self.assertTrue(isinstance(reply['msg'], dict))
        self.assertTrue(isinstance(reply['msg']['base'], six.text_type))

        # now our replies are language dicts
        json_dict = favorites.as_json()
        reply = json_dict['action_sets'][1]['actions'][0]
        self.assertEqual('Good choice, I like @flow.color.category too! What is your favorite beer?', reply['msg']['base'])

        # now interact with the flow and make sure we get an appropriate response
        FlowRun.objects.all().delete()

        self.assertEqual("What is your favorite color?", self.send_message(favorites, "favorites", initiate_flow=True))
        self.assertEqual("Good choice, I like Red too! What is your favorite beer?", self.send_message(favorites, "RED"))

        # now let's add a second language
        Language.create(self.org, favorites.created_by, "Klingon", 'kli')

        # update our initial message
        initial_message = json_dict['action_sets'][0]['actions'][0]
        initial_message['msg']['kli'] = 'Kikshtik derklop?'
        json_dict['action_sets'][0]['actions'][0] = initial_message

        # and the first response
        reply['msg']['kli'] = 'Katishklick Shnik @flow.color.category Errrrrrrrklop'
        json_dict['action_sets'][1]['actions'][0] = reply

        # save the changes
        self.assertEqual('success', favorites.update(json_dict, self.admin)['status'])

        # should get org primary language (english) since our contact has no preferred language
        FlowRun.objects.all().delete()
        self.assertEqual("What is your favorite color?", self.send_message(favorites, "favorite", initiate_flow=True))
        self.assertEqual("Good choice, I like Red too! What is your favorite beer?", self.send_message(favorites, "RED"))

        # now set our contact's preferred language to klingon
        FlowRun.objects.all().delete()
        self.contact.language = 'kli'
        self.contact.save()

        self.assertEqual("Kikshtik derklop?", self.send_message(favorites, "favorite", initiate_flow=True))
        self.assertEqual("Katishklick Shnik Red Errrrrrrrklop", self.send_message(favorites, "RED"))

        # we support localized rules and categories as well
        json_dict = favorites.as_json()
        rule = json_dict['rule_sets'][0]['rules'][0]
        self.assertTrue(isinstance(rule['test']['test'], dict))
        rule['test']['test']['kli'] = 'klerk'
        rule['category']['kli'] = 'Klerkistikloperopikshtop'
        json_dict['rule_sets'][0]['rules'][0] = rule
        self.assertEqual('success', favorites.update(json_dict, self.admin)['status'])

        FlowRun.objects.all().delete()
        self.assertEqual("Katishklick Shnik Klerkistikloperopikshtop Errrrrrrrklop", self.send_message(favorites, "klerk"))

        # test the send action as well
        json_dict = favorites.as_json()
        action = json_dict['action_sets'][1]['actions'][0]
        action['type'] = 'send'
        action['contacts'] = [dict(uuid=self.contact.uuid)]
        action['groups'] = []
        action['variables'] = []
        json_dict['action_sets'][1]['actions'][0] = action
        self.assertEqual('success', favorites.update(json_dict, self.admin)['status'])

        FlowRun.objects.all().delete()
        self.send_message(favorites, "klerk", assert_reply=False)
        sms = Msg.objects.filter(contact=self.contact).order_by('-pk')[0]
        self.assertEqual("Katishklick Shnik Klerkistikloperopikshtop Errrrrrrrklop", sms.text)

        # test dirty json
        json_dict = favorites.as_json()
        json_dict['action_sets'][0]['actions'][0]['msg']['kli'] = 'Bleck'
        rule = json_dict['rule_sets'][0]['rules'][0]

        response = favorites.update(json_dict)
        self.assertEqual('success', response['status'])

        favorites = Flow.objects.get(pk=favorites.pk)
        json_dict = favorites.as_json()
        action = self.assertEqual('Bleck', json_dict['action_sets'][0]['actions'][0]['msg']['kli'])

        # test that simulation takes language into account
        self.login(self.admin)
        simulate_url = reverse('flows.flow_simulate', args=[favorites.pk])
        response = json.loads(self.client.post(simulate_url, json.dumps(dict(has_refresh=True)), content_type="application/json").content)
        self.assertEqual('What is your favorite color?', response['messages'][1]['text'])

        # now lets toggle the UI to Klingon and try the same thing
        simulate_url = "%s?lang=kli" % reverse('flows.flow_simulate', args=[favorites.pk])
        response = json.loads(self.client.post(simulate_url, json.dumps(dict(has_refresh=True)), content_type="application/json").content)
        self.assertEqual('Bleck', response['messages'][1]['text'])

    def test_interrupted_state(self):
        self.channel.delete()
        # Create a USSD channel type to test USSDSession.INTERRUPTED status
        self.channel = Channel.create(self.org, self.user, 'RW', 'JNU', None, '+250788123123',
                                      role=Channel.ROLE_USSD)

        flow = self.get_flow('ussd_interrupt_example')

        # start the flow, check if we are interrupted yet
        flow.start([], [self.contact])
        self.assertFalse(FlowRun.objects.get(contact=self.contact).is_interrupted())

        USSDSession.handle_incoming(channel=self.channel, urn=self.contact.get_urn().path, date=timezone.now(),
                                    external_id="12341231", status=USSDSession.INTERRUPTED)

        # as the example flow has an interrupt state connected to a valid destination,
        # the flow will go on and reach the destination
        self.assertFalse(FlowRun.objects.get(contact=self.contact).is_interrupted())

        # the contact should have been added to the "Interrupted" group as flow step describes
        contact = flow.get_results()[0]['contact']
        interrupted_group = ContactGroup.user_groups.get(name='Interrupted')
        self.assertTrue(interrupted_group.contacts.filter(id=contact.id).exists())

    def test_empty_interrupt_state(self):
        self.channel.delete()
        # Create a USSD channel type to test USSDSession.INTERRUPTED status
        self.channel = Channel.create(self.org, self.user, 'RW', 'JNU', None, '+250788123123',
                                      role=Channel.ROLE_USSD)

        flow = self.get_flow('ussd_interrupt_example')

        # disconnect action from interrupt state
        ruleset = flow.rule_sets.first()
        rules = ruleset.get_rules()
        interrupt_rule = filter(lambda rule: isinstance(rule.test, InterruptTest), rules)[0]
        interrupt_rule.destination = None
        interrupt_rule.destination_type = None
        ruleset.set_rules(rules)
        ruleset.save()

        # start the flow, check if we are interrupted yet
        flow.start([], [self.contact])

        self.assertFalse(FlowRun.objects.get(contact=self.contact).is_interrupted())

        USSDSession.handle_incoming(channel=self.channel, urn=self.contact.get_urn().path, date=timezone.now(),
                                    external_id="12341231", status=USSDSession.INTERRUPTED)

        # the interrupt state is empty, it should interrupt the flow
        self.assertTrue(FlowRun.objects.get(contact=self.contact).is_interrupted())

        # double check that the disconnected action wasn't run
        contact = flow.get_results()[0]['contact']
        interrupted_group = ContactGroup.user_groups.get(name='Interrupted')
        self.assertFalse(interrupted_group.contacts.filter(id=contact.id).exists())

    def test_airtime_flow(self):
        flow = self.get_flow('airtime')

        contact_urn = self.contact.get_urn(TEL_SCHEME)

        airtime_event = AirtimeTransfer.objects.create(org=self.org, status=AirtimeTransfer.SUCCESS, amount=10, contact=self.contact,
                                                       recipient=contact_urn.path, created_by=self.admin, modified_by=self.admin)

        with patch('temba.flows.models.AirtimeTransfer.trigger_airtime_event') as mock_trigger_event:
            mock_trigger_event.return_value = airtime_event

            runs = flow.start_msg_flow([self.contact.id])
            self.assertEqual(1, len(runs))
            self.assertEqual(1, self.contact.msgs.all().count())
            self.assertEqual('Message complete', self.contact.msgs.all()[0].text)

            airtime_event.status = AirtimeTransfer.FAILED
            airtime_event.save()

            mock_trigger_event.return_value = airtime_event

            runs = flow.start_msg_flow([self.contact.id])
            self.assertEqual(1, len(runs))
            self.assertEqual(2, self.contact.msgs.all().count())
            self.assertEqual('Message failed', self.contact.msgs.all()[0].text)

    @patch('temba.airtime.models.AirtimeTransfer.post_transferto_api_response')
    def test_airtime_trigger_event(self, mock_post_transferto):
        mock_post_transferto.side_effect = [MockResponse(200, "error_code=0\r\ncurrency=USD\r\n"),
                                            MockResponse(200, "error_code=0\r\nerror_txt=\r\ncountry=United States\r\n"
                                                              "product_list=0.25,0.5,1,1.5\r\n"
                                                              "local_info_value_list=5,10,20,30\r\n"),
                                            MockResponse(200, "error_code=0\r\nerror_txt=\r\nreserved_id=234\r\n"),
                                            MockResponse(200, "error_code=0\r\nerror_txt=\r\n")]

        self.org.connect_transferto('mylogin', 'api_token', self.admin)
        self.org.refresh_transferto_account_currency()

        flow = self.get_flow('airtime')
        runs = flow.start_msg_flow([self.contact.id])
        self.assertEqual(1, len(runs))
        self.assertEqual(1, self.contact.msgs.all().count())
        self.assertEqual('Message complete', self.contact.msgs.all()[0].text)

        self.assertEqual(1, AirtimeTransfer.objects.all().count())
        airtime = AirtimeTransfer.objects.all().first()
        self.assertEqual(airtime.status, AirtimeTransfer.SUCCESS)
        self.assertEqual(airtime.contact, self.contact)
        self.assertEqual(airtime.message, "Airtime Transferred Successfully")
        self.assertEqual(mock_post_transferto.call_count, 4)
        mock_post_transferto.reset_mock()

        mock_post_transferto.side_effect = [MockResponse(200, "error_code=0\r\nerror_txt=\r\ncountry=Rwanda\r\n"
                                                              "product_list=0.25,0.5,1,1.5\r\n"
                                                              "local_info_value_list=5,10,20,30\r\n"),
                                            MockResponse(200, "error_code=0\r\nerror_txt=\r\nreserved_id=234\r\n"),
                                            MockResponse(200, "error_code=0\r\nerror_txt=\r\n")]

        runs = flow.start_msg_flow([self.contact.id])
        self.assertEqual(1, len(runs))
        self.assertEqual(2, self.contact.msgs.all().count())
        self.assertEqual('Message failed', self.contact.msgs.all()[0].text)

        self.assertEqual(2, AirtimeTransfer.objects.all().count())
        airtime = AirtimeTransfer.objects.all().last()
        self.assertEqual(airtime.status, AirtimeTransfer.FAILED)
        self.assertEqual(airtime.message, "Error transferring airtime: Failed by invalid amount "
                                          "configuration or missing amount configuration for Rwanda")

        self.assertEqual(mock_post_transferto.call_count, 1)
        mock_post_transferto.reset_mock()

        mock_post_transferto.side_effect = [MockResponse(200, "error_code=0\r\nerror_txt=\r\ncountry=United States\r\n"
                                                              "product_list=0.25,0.5,1,1.5\r\n"
                                                              "local_info_value_list=5,10,20,30\r\n"),
                                            MockResponse(200, "error_code=0\r\nerror_txt=\r\nreserved_id=234\r\n"),
                                            MockResponse(200, "error_code=0\r\nerror_txt=\r\n")]

        test_contact = Contact.get_test_contact(self.admin)

        runs = flow.start_msg_flow([test_contact.id])
        self.assertEqual(1, len(runs))

        # no saved airtime event in DB
        self.assertEqual(2, AirtimeTransfer.objects.all().count())
        self.assertEqual(mock_post_transferto.call_count, 0)

        contact2 = self.create_contact(name='Bismack Biyombo', number='+250788123123', twitter='biyombo')
        self.assertEqual(contact2.get_urn().path, 'biyombo')

        runs = flow.start_msg_flow([contact2.id])
        self.assertEqual(1, len(runs))
        self.assertEqual(1, contact2.msgs.all().count())
        self.assertEqual('Message complete', contact2.msgs.all()[0].text)

        self.assertEqual(3, AirtimeTransfer.objects.all().count())
        airtime = AirtimeTransfer.objects.all().last()
        self.assertEqual(airtime.status, AirtimeTransfer.SUCCESS)
        self.assertEqual(airtime.recipient, '+250788123123')
        self.assertNotEqual(airtime.recipient, 'biyombo')
        self.assertEqual(mock_post_transferto.call_count, 3)
        mock_post_transferto.reset_mock()

        self.org.remove_transferto_account(self.admin)

        mock_post_transferto.side_effect = [MockResponse(200, "error_code=0\r\nerror_txt=\r\ncountry=United States\r\n"
                                                              "product_list=0.25,0.5,1,1.5\r\n"
                                                              "local_info_value_list=5,10,20,30\r\n"),
                                            MockResponse(200, "error_code=0\r\nerror_txt=\r\nreserved_id=234\r\n"),
                                            MockResponse(200, "error_code=0\r\nerror_txt=\r\n")]

        runs = flow.start_msg_flow([self.contact.id])
        self.assertEqual(1, len(runs))
        self.assertEqual(3, self.contact.msgs.all().count())
        self.assertEqual('Message failed', self.contact.msgs.all()[0].text)

        self.assertEqual(4, AirtimeTransfer.objects.all().count())
        airtime = AirtimeTransfer.objects.all().last()
        self.assertEqual(airtime.status, AirtimeTransfer.FAILED)
        self.assertEqual(airtime.contact, self.contact)
        self.assertEqual(airtime.message, "Error transferring airtime: No transferTo Account connected to "
                                          "this organization")

        # we never call TransferTo API if no accoutnis connected
        self.assertEqual(mock_post_transferto.call_count, 0)
        mock_post_transferto.reset_mock()


class FlowMigrationTest(FlowFileTest):

    def test_is_before_version(self):

        # works with numbers
        self.assertTrue(Flow.is_before_version(5, 6))

        self.assertTrue(Flow.is_before_version("10", "10.1"))
        self.assertFalse(Flow.is_before_version("10", "9"))

        # unknown versions return false
        self.assertFalse(Flow.is_before_version("3.1", "5"))
        self.assertFalse(Flow.is_before_version("200", "5"))
        self.assertFalse(Flow.is_before_version("3.1", "3.5"))

        self.assertFalse(Flow.is_before_version(CURRENT_EXPORT_VERSION, 10))

    def migrate_flow(self, flow, to_version=None):

        if not to_version:
            to_version = CURRENT_EXPORT_VERSION

        flow_json = flow.as_json()
        if Flow.is_before_version(flow.version_number, "6"):
            revision = flow.revisions.all().order_by('-revision').first()
            flow_json = dict(definition=flow_json, flow_type=flow.flow_type,
                             expires=flow.expires_after_minutes, id=flow.pk,
                             revision=revision.revision if revision else 1)

        flow_json = FlowRevision.migrate_definition(flow_json, flow, to_version=to_version)
        if 'definition' in flow_json:
            flow_json = flow_json['definition']

        flow.update(flow_json)
        return Flow.objects.get(pk=flow.pk)

    def test_migrate_with_flow_user(self):
        flow = Flow.create_instance(dict(name='Favorites', org=self.org,
                                         created_by=self.admin, modified_by=self.admin,
                                         saved_by=self.admin, version_number=7))

        flow_json = self.get_flow_json('favorites')
        FlowRevision.create_instance(dict(flow=flow, definition=json.dumps(flow_json),
                                          spec_version=7, revision=1,
                                          created_by=self.admin, modified_by=self.admin))

        old_json = flow.as_json()

        saved_on = flow.saved_on
        modified_on = flow.modified_on
        flow.ensure_current_version()
        flow.refresh_from_db()

        # system migration should not affect our saved_on even tho we are modified
        self.assertNotEqual(modified_on, flow.modified_on)
        self.assertEqual(saved_on, flow.saved_on)

        # but should still create a revision using the flow user
        self.assertEqual(1, flow.revisions.filter(created_by=get_flow_user(self.org)).count())

        # should see the system user on our revision json
        self.login(self.admin)
        response = self.client.get(reverse('flows.flow_revisions', args=[flow.pk]))
        self.assertContains(response, 'System Update')
        self.assertEqual(2, len(response.json()))

        # attempt to save with old json, no bueno
        failed = flow.update(old_json, user=self.admin)
        self.assertEqual('unsaved', failed.get('status'))
        self.assertEqual('System Update', failed.get('saved_by'))

        # now refresh and save a new version
        flow.update(flow.as_json(), user=self.admin)
        self.assertEqual(3, flow.revisions.all().count())
        self.assertEqual(1, flow.revisions.filter(created_by=get_flow_user(self.org)).count())

    def test_migrate_malformed_single_message_flow(self):

        flow = Flow.create_instance(dict(name='Single Message Flow', org=self.org,
                                         created_by=self.admin, modified_by=self.admin,
                                         saved_by=self.admin, version_number=3))

        flow_json = self.get_flow_json('malformed_single_message')['definition']

        FlowRevision.create_instance(dict(flow=flow, definition=json.dumps(flow_json),
                                          spec_version=3, revision=1,
                                          created_by=self.admin, modified_by=self.admin))

        flow.ensure_current_version()
        flow_json = flow.as_json()

        self.assertEqual(len(flow_json['action_sets']), 1)
        self.assertEqual(len(flow_json['rule_sets']), 0)
        self.assertEqual(flow_json['version'], CURRENT_EXPORT_VERSION)
        self.assertEqual(flow_json['metadata']['revision'], 2)

    def test_migration_string_group(self):
        flow = Flow.create_instance(dict(name='String group', org=self.org,
                                         created_by=self.admin, modified_by=self.admin,
                                         saved_by=self.admin, version_number=3))

        flow_json = self.get_flow_json('string_group')['definition']

        FlowRevision.create_instance(dict(flow=flow, definition=json.dumps(flow_json),
                                          spec_version=3, revision=1,
                                          created_by=self.admin, modified_by=self.admin))

        flow.ensure_current_version()
        flow_json = flow.as_json()

        self.assertEqual(len(flow_json['action_sets']), 1)
        self.assertEqual("The Funky Bunch", flow_json['action_sets'][0]['actions'][0]['groups'][0]['name'])
        self.assertTrue("The Funky Bunch", flow_json['action_sets'][0]['actions'][0]['groups'][0]['uuid'])
        self.assertEqual("@contact.name", flow_json['action_sets'][0]['actions'][0]['groups'][1])

    def test_ensure_current_version(self):
        flow_json = self.get_flow_json('call_me_maybe')['definition']
        flow = Flow.create_instance(dict(name='Call Me Maybe', org=self.org,
                                         created_by=self.admin, modified_by=self.admin,
                                         saved_by=self.admin, version_number=3))

        FlowRevision.create_instance(dict(flow=flow, definition=json.dumps(flow_json),
                                          spec_version=3, revision=1,
                                          created_by=self.admin, modified_by=self.admin))

        # now make sure we are on the latest version
        flow.ensure_current_version()

        # and that the format looks correct
        flow_json = flow.as_json()
        self.assertEqual(flow_json['metadata']['name'], 'Call Me Maybe')
        self.assertEqual(flow_json['metadata']['revision'], 2)
        self.assertEqual(flow_json['metadata']['expires'], 720)
        self.assertEqual(flow_json['base_language'], 'base')
        self.assertEqual(5, len(flow_json['action_sets']))
        self.assertEqual(1, len(flow_json['rule_sets']))

    def test_migrate_to_10_1(self):
        favorites = self.get_flow('favorites')

        # make sure all of our actions have uuids set
        for actionset in favorites.action_sets.all():
            for action in actionset.get_actions():
                self.assertIsNotNone(action.uuid)

        # since actions can generate their own uuids, lets make sure fetching from the databse yields the same uuids
        exported = favorites.as_json()
        flow = Flow.objects.filter(name='Favorites').first()
        self.assertEqual(exported, flow.as_json())
        self.assertEqual(flow.version_number, CURRENT_EXPORT_VERSION)

    @override_settings(SEND_WEBHOOKS=True)
    def test_migrate_to_10(self):
        # this is really just testing our rewriting of webhook rulesets
        webhook_flow = self.get_flow('dual_webhook')
        self.assertNotEqual(webhook_flow.modified_on, webhook_flow.saved_on)

        # get our definition out
        flow_def = webhook_flow.as_json()

        # make sure our rulesets no longer have 'webhook' or 'webhook_action'
        for ruleset in flow_def['rule_sets']:
            self.assertFalse('webhook' in ruleset)
            self.assertFalse('webhook_action' in ruleset)

        webhook_flow.start([], [self.contact])

        self.assertMockedRequests([{'method': 'POST', 'url': "http://localhost:49999/echo?content=%7B%20%22code%22%3A%20%22ABABUUDDLRS%22%20%7D"}])

        # assert the code we received was right
        msg = Msg.objects.filter(direction='O', contact=self.contact).first()
        self.assertEqual(msg.text, "Great, your code is ABABUUDDLRS. Enter your name")

        self.send_message(webhook_flow, "Ryan Lewis", assert_reply=False)
        self.assertMockedRequests([{'method': 'GET', 'url': "http://localhost:49999/echo?content=Success"}])

        # startover have our first webhook fail, check that routing still works with failure
        error_url = self.mockedServerURL("Error", 400)
        flow_def['rule_sets'][0]['config']['webhook'] = error_url
        webhook_flow.update(flow_def)

        webhook_flow.start([], [self.contact], restart_participants=True)
        self.assertMockedRequests([{'method': 'POST', 'url': error_url}])

        # assert the code we received was right
        msg = Msg.objects.filter(direction='O', contact=self.contact).first()
        self.assertEqual("Great, your code is @extra.code. Enter your name", msg.text)

    def test_migrate_to_9(self):

        # our group and flow to move to uuids
        group = self.create_group("Phans", [])
        previous_flow = self.create_flow()
        start_flow = self.create_flow()
        label = Label.get_or_create(self.org, self.admin, 'My label')

        substitutions = dict(group_id=group.pk,
                             contact_id=self.contact.pk,
                             start_flow_id=start_flow.pk,
                             previous_flow_id=previous_flow.pk,
                             label_id=label.pk)

        exported_json = json.loads(self.get_import_json('migrate_to_9', substitutions))
        exported_json = migrate_export_to_version_9(exported_json, self.org, True)

        # our campaign events shouldn't have ids
        campaign = exported_json['campaigns'][0]
        event = campaign['events'][0]

        # campaigns should have uuids
        self.assertIn('uuid', campaign)
        self.assertNotIn('id', campaign)

        # our event flow should be a uuid
        self.assertIn('flow', event)
        self.assertIn('uuid', event['flow'])
        self.assertNotIn('id', event['flow'])

        # our relative field should not have an id
        self.assertNotIn('id', event['relative_to'])

        # evaluate that the flow json is migrated properly
        flow_json = exported_json['flows'][0]

        # check that contacts migrated properly
        send_action = flow_json['action_sets'][0]['actions'][1]
        self.assertEqual(1, len(send_action['contacts']))
        self.assertEqual(1, len(send_action['groups']))

        for contact in send_action['contacts']:
            self.assertIn('uuid', contact)
            self.assertNotIn('id', contact)

        for group in send_action['groups']:
            self.assertIn('uuid', group)
            self.assertNotIn('id', contact)

        label_action = flow_json['action_sets'][0]['actions'][2]
        for label in label_action.get('labels'):
            self.assertNotIn('id', label)
            self.assertIn('uuid', label)

        action_set = flow_json['action_sets'][1]
        actions = action_set['actions']

        for action in actions[0:2]:
            self.assertIn(action['type'], ('del_group', 'add_group'))
            self.assertIn('uuid', action['groups'][0])
            self.assertNotIn('id', action['groups'][0])

        for action in actions[2:4]:
            self.assertIn(action['type'], ('trigger-flow', 'flow'))
            self.assertIn('flow', action)
            self.assertIn('uuid', action['flow'])
            self.assertIn('name', action['flow'])
            self.assertNotIn('id', action)
            self.assertNotIn('name', action)

        # we also switch flow ids to uuids in the metadata
        self.assertIn('uuid', flow_json['metadata'])
        self.assertNotIn('id', flow_json['metadata'])

        # import the same thing again, should have the same uuids
        new_exported_json = json.loads(self.get_import_json('migrate_to_9', substitutions))
        new_exported_json = migrate_export_to_version_9(new_exported_json, self.org, True)
        self.assertEqual(flow_json['metadata']['uuid'], new_exported_json['flows'][0]['metadata']['uuid'])

        # but when done as a different site, it should be unique
        new_exported_json = json.loads(self.get_import_json('migrate_to_9', substitutions))
        new_exported_json = migrate_export_to_version_9(new_exported_json, self.org, False)
        self.assertNotEqual(flow_json['metadata']['uuid'], new_exported_json['flows'][0]['metadata']['uuid'])

        flow = Flow.objects.create(name='test flow', created_by=self.admin, modified_by=self.admin, org=self.org, saved_by=self.admin)
        flow.update(exported_json)

        # can also just import a single flow
        exported_json = json.loads(self.get_import_json('migrate_to_9', substitutions))
        flow_json = migrate_to_version_9(exported_json['flows'][0], flow)
        self.assertIn('uuid', flow_json['metadata'])
        self.assertNotIn('id', flow_json['metadata'])

        # try it with missing metadata
        flow_json = json.loads(self.get_import_json('migrate_to_9', substitutions))['flows'][0]
        del flow_json['metadata']
        flow_json = migrate_to_version_9(flow_json, flow)
        self.assertEqual(1, flow_json['metadata']['revision'])
        self.assertEqual('test flow', flow_json['metadata']['name'])
        self.assertEqual(720, flow_json['metadata']['expires'])
        self.assertTrue('uuid' in flow_json['metadata'])
        self.assertTrue('saved_on' in flow_json['metadata'])

        # check that our replacements work
        self.assertEqual('@(CONCAT(parent.divided, parent.sky))', flow_json['action_sets'][0]['actions'][3]['value'])
        self.assertEqual('@parent.contact.name', flow_json['action_sets'][0]['actions'][4]['value'])

    def test_migrate_to_8(self):
        # file uses old style expressions
        flow_json = self.get_flow_json('old_expressions')

        # migrate to the version right before us first
        flow_json = migrate_to_version_7(flow_json)
        flow_json = migrate_to_version_8(flow_json)

        self.assertEqual(flow_json['action_sets'][0]['actions'][0]['msg']['eng'], "Hi @(UPPER(contact.name)). Today is @(date.now)")
        self.assertEqual(flow_json['action_sets'][1]['actions'][0]['groups'][0], "@flow.response_1.category")
        self.assertEqual(flow_json['action_sets'][1]['actions'][1]['msg']['eng'], "Was @(PROPER(LOWER(contact.name))).")
        self.assertEqual(flow_json['action_sets'][1]['actions'][1]['variables'][0]['id'], "@flow.response_1.category")
        self.assertEqual(flow_json['rule_sets'][0]['webhook'], "http://example.com/query.php?contact=@(UPPER(contact.name))")
        self.assertEqual(flow_json['rule_sets'][0]['operand'], "@(step.value)")
        self.assertEqual(flow_json['rule_sets'][1]['operand'], "@(step.value + 3)")

    def test_migrate_to_7(self):
        flow_json = self.get_flow_json('call_me_maybe')

        # migrate to the version right before us first
        flow_json = migrate_to_version_5(flow_json)
        flow_json = migrate_to_version_6(flow_json)

        self.assertIsNotNone(flow_json.get('definition'))
        self.assertEqual('Call me maybe', flow_json.get('name'))
        self.assertEqual(100, flow_json.get('id'))
        self.assertEqual('V', flow_json.get('flow_type'))

        flow_json = migrate_to_version_7(flow_json)
        self.assertIsNone(flow_json.get('definition', None))
        self.assertIsNotNone(flow_json.get('metadata', None))

        metadata = flow_json.get('metadata')
        self.assertEqual('Call me maybe', metadata['name'])
        self.assertEqual(100, metadata['id'])
        self.assertEqual('V', flow_json.get('flow_type'))

    def test_migrate_to_6(self):

        # file format is old non-localized format
        voice_json = self.get_flow_json('call_me_maybe')
        definition = voice_json.get('definition')

        # no language set
        self.assertIsNone(definition.get('base_language', None))
        self.assertEqual('Yes', definition['rule_sets'][0]['rules'][0]['category'])
        self.assertEqual('Press one, two, or three. Thanks.', definition['action_sets'][0]['actions'][0]['msg'])

        # add a recording to make sure that gets migrated properly too
        definition['action_sets'][0]['actions'][0]['recording'] = '/recording.mp3'

        voice_json = migrate_to_version_5(voice_json)
        voice_json = migrate_to_version_6(voice_json)
        definition = voice_json.get('definition')

        # now we should have a language
        self.assertEqual('base', definition.get('base_language', None))
        self.assertEqual('Yes', definition['rule_sets'][0]['rules'][0]['category']['base'])
        self.assertEqual('Press one, two, or three. Thanks.', definition['action_sets'][0]['actions'][0]['msg']['base'])
        self.assertEqual('/recording.mp3', definition['action_sets'][0]['actions'][0]['recording']['base'])

        # now try one that doesn't have a recording set
        voice_json = self.get_flow_json('call_me_maybe')
        definition = voice_json.get('definition')
        del definition['action_sets'][0]['actions'][0]['recording']
        voice_json = migrate_to_version_5(voice_json)
        voice_json = migrate_to_version_6(voice_json)
        definition = voice_json.get('definition')
        self.assertTrue('recording' not in definition['action_sets'][0]['actions'][0])

    def test_migrate_to_5_language(self):

        flow_json = self.get_flow_json('multi_language_flow')
        ruleset = flow_json['definition']['rule_sets'][0]
        ruleset['operand'] = '@step.value|lower_case'

        # now migrate us forward
        flow_json = migrate_to_version_5(flow_json)

        wait_ruleset = None
        rules = None
        for ruleset in flow_json.get('definition').get('rule_sets'):
            if ruleset['ruleset_type'] == 'wait_message':
                rules = ruleset['rules']
                wait_ruleset = ruleset
                break

        self.assertIsNotNone(wait_ruleset)
        self.assertIsNotNone(rules)

        self.assertEqual(1, len(rules))
        self.assertEqual('All Responses', rules[0]['category']['eng'])
        self.assertEqual('Otro', rules[0]['category']['spa'])

    @override_settings(SEND_WEBHOOKS=True)
    def test_migrate_to_5(self):
        flow = self.get_flow('favorites_v4')

        # first node should be a wait node
        ruleset = RuleSet.objects.filter(label='Color Response').first()
        self.assertEqual('wait_message', ruleset.ruleset_type)
        self.assertEqual('@step.value', ruleset.operand)

        # we should now be pointing to a newly created webhook rule
        webhook = RuleSet.objects.get(flow=flow, uuid=ruleset.get_rules()[0].destination)
        self.assertEqual('webhook', webhook.ruleset_type)
        self.assertEqual('http://localhost:49999/echo?content=%7B%20%22status%22%3A%20%22valid%22%20%7D', webhook.config_json()[RuleSet.CONFIG_WEBHOOK])
        self.assertEqual('POST', webhook.config_json()[RuleSet.CONFIG_WEBHOOK_ACTION])
        self.assertEqual('@step.value', webhook.operand)
        self.assertEqual('Color Webhook', webhook.label)

        # which should in turn point to a new expression split on @extra.value
        expression = RuleSet.objects.get(flow=flow, uuid=webhook.get_rules()[0].destination)
        self.assertEqual('expression', expression.ruleset_type)
        self.assertEqual('@extra.value', expression.operand)

        # takes us to the next question
        beer_question = ActionSet.objects.get(flow=flow, uuid=expression.get_rules()[0].destination)

        # which should pause for the response
        wait_beer = RuleSet.objects.get(flow=flow, uuid=beer_question.destination)
        self.assertEqual('wait_message', wait_beer.ruleset_type)
        self.assertEqual('@step.value', wait_beer.operand)
        self.assertEqual(1, len(wait_beer.get_rules()))
        self.assertEqual('All Responses', wait_beer.get_rules()[0].category[flow.base_language])

        # and then split on the expression for various beer choices
        beer_expression = RuleSet.objects.get(flow=flow, uuid=wait_beer.get_rules()[0].destination)
        self.assertEqual('expression', beer_expression.ruleset_type)
        self.assertEqual('@(LOWER(step.value))', beer_expression.operand)
        self.assertEqual(5, len(beer_expression.get_rules()))

        # set our expression to operate on the last inbound message
        expression.operand = '@step.value'
        expression.save()

        with patch('requests.post') as mock:
            mock.return_value = MockResponse(200, '{ "status": "valid" }')

            # now try executing our migrated flow
            first_response = ActionSet.objects.get(flow=flow, x=131)
            actions = first_response.get_actions_dict()
            actions[0]['msg'][flow.base_language] = 'I like @flow.color.category too! What is your favorite beer? @flow.color_webhook'
            first_response.set_actions_dict(actions)
            first_response.save()

            reply = self.send_message(flow, 'red')
            self.assertEqual('I like Red too! What is your favorite beer? { "status": "valid" }', reply)

        reply = self.send_message(flow, 'Turbo King')
        self.assertEqual('Mmmmm... delicious Turbo King. If only they made red Turbo King! Lastly, what is your name?', reply)

    def test_migrate_sample_flows(self):
        self.org.create_sample_flows('https://app.rapidpro.io')
        self.assertEqual(3, self.org.flows.filter(name__icontains='Sample Flow').count())

        # make sure it is localized
        poll = self.org.flows.filter(name='Sample Flow - Simple Poll').first()
        self.assertTrue('base' in poll.action_sets.all().order_by('y').first().get_actions()[0].msg)
        self.assertEqual('base', poll.base_language)

        # check replacement
        order_checker = self.org.flows.filter(name='Sample Flow - Order Status Checker').first()
        ruleset = order_checker.rule_sets.filter(y=298).first()
        self.assertEqual('https://app.rapidpro.io/demo/status/', ruleset.config_json()[RuleSet.CONFIG_WEBHOOK])

        # our test user doesn't use an email address, check for Administrator for the email
        actionset = order_checker.action_sets.filter(y=991).first()
        self.assertEqual('Administrator', actionset.get_actions()[1].emails[0])


class DuplicateValueTest(FlowFileTest):

    def test_duplicate_value_test(self):
        flow = self.get_flow('favorites')
        self.assertEqual("I don't know that color. Try again.", self.send_message(flow, "carpet"))

        # get the run for our contact
        run = FlowRun.objects.get(contact=self.contact, flow=flow)

        # we should have one value for this run, "Other"
        value = Value.objects.get(run=run)
        self.assertEqual("Other", value.category)

        # retry with "red" as an aswer
        self.assertEqual("Good choice, I like Red too! What is your favorite beer?", self.send_message(flow, "red"))

        # we should now still have only one value, but the category should be Red now
        value = Value.objects.get(run=run)
        self.assertEqual("Red", value.category)


class ChannelSplitTest(FlowFileTest):

    def setUp(self):
        super(ChannelSplitTest, self).setUp()

        # update our channel to have a 206 address
        self.channel.address = '+12065551212'
        self.channel.save()

    def test_initial_channel_split(self):
        flow = self.get_flow('channel_split')

        # start our contact down the flow
        flow.start([], [self.contact])

        # check the message sent to them
        msg = self.contact.msgs.last()
        self.assertEqual("Your channel is +12065551212", msg.text)

        # check the split
        msg = self.contact.msgs.first()
        self.assertEqual("206 Channel", msg.text)

    def test_no_urn_channel_split(self):
        flow = self.get_flow('channel_split')

        # ok, remove the URN on our contact
        self.contact.urns.all().update(contact=None)

        # run the flow again
        flow.start([], [self.contact])

        # shouldn't have any messages sent, as they have no URN
        self.assertFalse(self.contact.msgs.all())

        # should have completed the flow though
        run = FlowRun.objects.get(contact=self.contact)
        self.assertFalse(run.is_active)

    def test_no_urn_channel_split_first(self):
        flow = self.get_flow('channel_split_rule_first')

        # start our contact down the flow
        flow.start([], [self.contact])

        # check that the split was successful
        msg = self.contact.msgs.first()
        self.assertEqual("206 Channel", msg.text)


class WebhookLoopTest(FlowFileTest):

    @override_settings(SEND_WEBHOOKS=True)
    def test_webhook_loop(self):
        flow = self.get_flow('webhook_loop')

        self.assertEqual("first message", self.send_message(flow, "first", initiate_flow=True))

        flow_def = flow.as_json()
        flow_def['action_sets'][0]['actions'][0]['webhook'] = self.mockedServerURL('{ "text": "second message" }')
        flow.update(flow_def)

        self.assertEqual("second message", self.send_message(flow, "second"))


class MissedCallChannelTest(FlowFileTest):

    def test_missed_call_channel(self):
        flow = self.get_flow('call_channel_split')

        # trigger a missed call on our channel
        call = ChannelEvent.create(self.channel, 'tel:+250788111222', ChannelEvent.TYPE_CALL_IN_MISSED,
                                   timezone.now(), 0)

        # we aren't in the group, so no run should be started
        run = FlowRun.objects.filter(flow=flow).first()
        self.assertIsNone(run)

        # but if we add our contact to the group..
        group = ContactGroup.user_groups.filter(name='Trigger Group').first()
        group.update_contacts(self.admin, [self.create_contact(number='+250788111222')], True)

        # now create another missed call which should fire our trigger
        call = ChannelEvent.create(self.channel, 'tel:+250788111222', ChannelEvent.TYPE_CALL_IN_MISSED,
                                   timezone.now(), 0)

        # should have triggered our flow
        FlowRun.objects.get(flow=flow)

        # should have sent a message to the user
        msg = Msg.objects.get(contact=call.contact, channel=self.channel)
        self.assertEqual(msg.text, "Matched +250785551212")

        # try the same thing with a contact trigger (same as missed calls via twilio)
        Trigger.catch_triggers(msg.contact, Trigger.TYPE_MISSED_CALL, msg.channel)

        self.assertEqual(2, Msg.objects.filter(contact=call.contact, channel=self.channel).count())
        last = Msg.objects.filter(contact=call.contact, channel=self.channel).order_by('-pk').first()
        self.assertEqual(last.text, "Matched +250785551212")


class GhostActionNodeTest(FlowFileTest):

    def test_ghost_action_node_test(self):
        # load our flows
        self.get_flow('parent_child_flow')
        flow = Flow.objects.get(name="Parent Flow")

        # start the flow
        flow.start([], [self.contact])

        # at this point, our contact has to active flow runs:
        # one for our parent flow at an action set (the start flow action), one in our child flow at the send message action

        # let's remove the actionset we are stuck at
        ActionSet.objects.filter(flow=flow).delete()

        # create a new message and get it handled
        msg = self.create_msg(contact=self.contact, direction='I', text="yes")
        Flow.find_and_handle(msg)

        # we should have gotten a response from our child flow
        self.assertEqual("I like butter too.",
                         Msg.objects.filter(direction=OUTGOING).order_by('-created_on').first().text)


class TriggerStartTest(FlowFileTest):

    def test_trigger_start(self):
        """
        Test case for a flow starting with a split on a contact field, sending an action, THEN waiting for a message.
        Having this flow start from a trigger should NOT advance the contact past the first wait.
        """
        flow = self.get_flow('trigger_start')

        # create our message that will start our flow
        incoming = self.create_msg(direction=INCOMING, contact=self.contact, text="trigger")

        self.assertTrue(Trigger.find_and_handle(incoming))

        # flow should have started
        self.assertTrue(FlowRun.objects.filter(flow=flow, contact=self.contact))

        # but we shouldn't have our name be trigger
        contact = Contact.objects.get(pk=self.contact.pk)
        self.assertNotEqual(contact.name, "trigger")

        self.assertLastResponse("Thanks for participating, what is your name?")

        # if we send another message, that should set our name
        incoming = self.create_msg(direction=INCOMING, contact=self.contact, text="Rudolph")
        self.assertTrue(Flow.find_and_handle(incoming)[0])
        contact = Contact.objects.get(pk=self.contact.pk)
        self.assertEqual(contact.name, "Rudolph")

        self.assertLastResponse("Great to meet you Rudolph")

    def test_trigger_capture(self):
        """
        Test case for a flow starting with a wait. Having this flow start with a trigger should advance the flow
        past that wait and process the rest of the flow (until the next wait)
        """
        flow = self.get_flow('trigger_capture')

        # create our incoming message that will start our flow
        incoming = self.create_msg(direction=INCOMING, contact=self.contact, text="trigger2 Rudolph")

        self.assertTrue(Trigger.find_and_handle(incoming))

        # flow should have started
        self.assertTrue(FlowRun.objects.filter(flow=flow, contact=self.contact))

        # and our name should be set to Nic
        contact = Contact.objects.get(pk=self.contact.pk)
        self.assertEqual(contact.name, "Rudolph")

        self.assertLastResponse("Hi Rudolph, how old are you?")


class FlowBatchTest(FlowFileTest):

    def setUp(self):
        super(FlowBatchTest, self).setUp()
        from temba.flows import models as flow_models
        self.orig_batch_size = flow_models.START_FLOW_BATCH_SIZE
        flow_models.START_FLOW_BATCH_SIZE = 10

    def tearDown(self):
        super(FlowBatchTest, self).tearDown()
        from temba.flows import models as flow_models
        flow_models.START_FLOW_BATCH_SIZE = self.orig_batch_size

    def test_flow_batch_start(self):
        """
        Tests starting a flow for a group of contacts
        """
        flow = self.get_flow('two_in_row')

        # create 10 contacts
        contacts = []
        for i in range(11):
            contacts.append(self.create_contact("Contact %d" % i, "2507883833%02d" % i))

        # stop our last contact
        stopped = contacts[10]
        stopped.stop(self.admin)

        # start our flow, this will take two batches
        flow.start([], contacts)

        # ensure 11 flow runs were created
        self.assertEqual(11, FlowRun.objects.all().count())

        # ensure 20 outgoing messages were created (2 for each successful run)
        self.assertEqual(20, Msg.objects.all().exclude(contact=stopped).count())

        # but only one broadcast
        self.assertEqual(1, Broadcast.objects.all().count())
        broadcast = Broadcast.objects.get()

        # make sure it has the right number of messages attached to it
        self.assertEqual(10, broadcast.msgs.all().exclude(contact=stopped).count())
        self.assertEqual(1, broadcast.msgs.all().filter(contact=stopped).count())

        # ensure that our flowsteps all have the broadcast set on them
        for step in FlowStep.objects.filter(step_type=FlowStep.TYPE_ACTION_SET).exclude(run__contact=stopped):
            self.assertEqual(broadcast, step.broadcasts.all().get())

            # make sure that adding a msg more than once doesn't blow up
            step.add_message(step.messages.all()[0])
            self.assertEqual(step.messages.all().count(), 2)
            self.assertEqual(step.broadcasts.all().count(), 1)

        # our stopped contact keeps going in the flow, but has failed messages
        self.assertEqual(2, Msg.objects.filter(contact=stopped, status=FAILED).count())
        self.assertEqual(1, FlowRun.objects.filter(contact=stopped, exit_type=FlowRun.EXIT_TYPE_COMPLETED).count())


class TwoInRowTest(FlowFileTest):

    def test_two_in_row(self):
        flow = self.get_flow('two_in_row')
        flow.start([], [self.contact])

        # assert contact received both messages
        msgs = self.contact.msgs.all()
        self.assertEqual(msgs.count(), 2)


class SendActionTest(FlowFileTest):

    def test_send(self):
        contact1 = self.create_contact("Mark", "+14255551212")
        contact2 = self.create_contact("Gregg", "+12065551212")

        substitutions = dict(contact1_id=contact1.id, contact2_id=contact2.id)
        exported_json = json.loads(self.get_import_json('bad_send_action', substitutions))

        # create a flow object, we just need this to test our flow revision
        flow = Flow.objects.create(org=self.org, name="Import Flow", created_by=self.admin, modified_by=self.admin,
                                   saved_by=self.admin)
        revision = FlowRevision.objects.create(flow=flow, definition=json.dumps(exported_json), spec_version='8',
                                               revision=1, created_by=self.admin, modified_by=self.admin)
        flow.version_number = '8'
        flow.save()

        migrated = revision.get_definition_json()

        # assert our contacts have valid uuids now
        self.assertEqual(migrated['action_sets'][0]['actions'][0]['contacts'][0]['uuid'], contact1.uuid)
        self.assertEqual(migrated['action_sets'][0]['actions'][0]['contacts'][1]['uuid'], contact2.uuid)


class ExitTest(FlowFileTest):

    def test_exit_via_start(self):
        # start contact in one flow
        first_flow = self.get_flow('substitution')
        first_flow.start([], [self.contact])

        # should have one active flow run
        first_run = FlowRun.objects.get(is_active=True, flow=first_flow, contact=self.contact)

        # start in second via manual start
        second_flow = self.get_flow('favorites')
        second_flow.start([], [self.contact])

        second_run = FlowRun.objects.get(is_active=True)
        first_run.refresh_from_db()
        self.assertFalse(first_run.is_active)
        self.assertEqual(first_run.exit_type, FlowRun.EXIT_TYPE_INTERRUPTED)

        self.assertTrue(second_run.is_active)

    def test_exit_via_trigger(self):
        # start contact in one flow
        first_flow = self.get_flow('substitution')
        first_flow.start([], [self.contact])

        # should have one active flow run
        first_run = FlowRun.objects.get(is_active=True, flow=first_flow, contact=self.contact)

        # start in second via a keyword trigger
        second_flow = self.get_flow('favorites')

        Trigger.objects.create(org=self.org, keyword='favorites', flow=second_flow,
                               trigger_type=Trigger.TYPE_KEYWORD,
                               created_by=self.admin, modified_by=self.admin)

        # start it via the keyword
        msg = self.create_msg(contact=self.contact, direction=INCOMING, text="favorites")
        msg.handle()

        second_run = FlowRun.objects.get(is_active=True)
        first_run.refresh_from_db()
        self.assertFalse(first_run.is_active)
        self.assertEqual(first_run.exit_type, FlowRun.EXIT_TYPE_INTERRUPTED)

        self.assertTrue(second_run.is_active)

    def test_exit_via_campaign(self):
        from temba.campaigns.models import Campaign, CampaignEvent, EventFire

        # start contact in one flow
        first_flow = self.get_flow('substitution')
        first_flow.start([], [self.contact])

        # should have one active flow run
        first_run = FlowRun.objects.get(is_active=True, flow=first_flow, contact=self.contact)

        # start in second via a campaign event
        second_flow = self.get_flow('favorites')
        self.farmers = self.create_group("Farmers", [self.contact])

        campaign = Campaign.create(self.org, self.admin, Campaign.get_unique_name(self.org, "Reminders"), self.farmers)
        planting_date = ContactField.get_or_create(self.org, self.admin, 'planting_date', "Planting Date")
        event = CampaignEvent.create_flow_event(self.org, self.admin, campaign, planting_date,
                                                offset=1, unit='W', flow=second_flow, delivery_hour='13')

        self.contact.set_field(self.user, 'planting_date', "05-10-2020 12:30:10")

        # update our campaign events
        EventFire.update_campaign_events(campaign)
        event = EventFire.objects.get()

        # fire it, this will start our second flow
        event.fire()

        second_run = FlowRun.objects.get(is_active=True)
        first_run.refresh_from_db()
        self.assertFalse(first_run.is_active)
        self.assertEqual(first_run.exit_type, FlowRun.EXIT_TYPE_INTERRUPTED)

        self.assertTrue(second_run.is_active)


class OrderingTest(FlowFileTest):

    def setUp(self):
        super(OrderingTest, self).setUp()

        self.contact2 = self.create_contact('Ryan Lewis', '+12065552121')

        self.channel.delete()
        self.channel = Channel.create(self.org, self.user, 'KE', 'EX', None, '+250788123123', schemes=['tel'],
                                      config=dict(send_url='https://google.com'))

    def tearDown(self):
        super(OrderingTest, self).tearDown()

    def test_two_in_row(self):
        flow = self.get_flow('ordering')
        from temba.channels.tasks import send_msg_task

        # start our flow with a contact
        with patch('temba.channels.tasks.send_msg_task', wraps=send_msg_task) as mock_send_msg:
            flow.start([], [self.contact])

            # check the ordering of when the msgs were sent
            msgs = Msg.objects.filter(status=WIRED).order_by('sent_on')

            # the four messages should have been sent in order
            self.assertEqual(msgs[0].text, "Msg1")
            self.assertEqual(msgs[1].text, "Msg2")
            self.assertTrue(msgs[1].sent_on - msgs[0].sent_on > timedelta(seconds=.750))
            self.assertEqual(msgs[2].text, "Msg3")
            self.assertTrue(msgs[2].sent_on - msgs[1].sent_on > timedelta(seconds=.750))
            self.assertEqual(msgs[3].text, "Msg4")
            self.assertTrue(msgs[3].sent_on - msgs[2].sent_on > timedelta(seconds=.750))

            # send_msg_task should have only been called once
            self.assertEqual(mock_send_msg.call_count, 1)

        # reply, should get another 4 messages
        with patch('temba.channels.tasks.send_msg_task', wraps=send_msg_task) as mock_send_msg:
            msg = self.create_msg(contact=self.contact, direction=INCOMING, text="onwards!")
            Flow.find_and_handle(msg)

            msgs = Msg.objects.filter(direction=OUTGOING, status=WIRED).order_by('sent_on')[4:]
            self.assertEqual(msgs[0].text, "Ack1")
            self.assertEqual(msgs[1].text, "Ack2")
            self.assertTrue(msgs[1].sent_on - msgs[0].sent_on > timedelta(seconds=.750))
            self.assertEqual(msgs[2].text, "Ack3")
            self.assertTrue(msgs[2].sent_on - msgs[1].sent_on > timedelta(seconds=.750))
            self.assertEqual(msgs[3].text, "Ack4")
            self.assertTrue(msgs[3].sent_on - msgs[2].sent_on > timedelta(seconds=.750))

            # again, only one send_msg
            self.assertEqual(mock_send_msg.call_count, 1)

        Msg.objects.all().delete()

        # try with multiple contacts
        with patch('temba.channels.tasks.send_msg_task', wraps=send_msg_task) as mock_send_msg:
            flow.start([], [self.contact, self.contact2], restart_participants=True)

            # we should have two batches of messages, for for each contact
            msgs = Msg.objects.filter(status=WIRED).order_by('sent_on')

            self.assertEqual(msgs[0].contact, self.contact)
            self.assertEqual(msgs[0].text, "Msg1")
            self.assertEqual(msgs[1].text, "Msg2")
            self.assertTrue(msgs[1].sent_on - msgs[0].sent_on > timedelta(seconds=.750))
            self.assertEqual(msgs[2].text, "Msg3")
            self.assertTrue(msgs[2].sent_on - msgs[1].sent_on > timedelta(seconds=.750))
            self.assertEqual(msgs[3].text, "Msg4")
            self.assertTrue(msgs[3].sent_on - msgs[2].sent_on > timedelta(seconds=.750))

            self.assertEqual(msgs[4].contact, self.contact2)
            self.assertEqual(msgs[4].text, "Msg1")
            self.assertTrue(msgs[4].sent_on - msgs[3].sent_on < timedelta(seconds=.500))
            self.assertEqual(msgs[5].text, "Msg2")
            self.assertTrue(msgs[5].sent_on - msgs[4].sent_on > timedelta(seconds=.750))
            self.assertEqual(msgs[6].text, "Msg3")
            self.assertTrue(msgs[6].sent_on - msgs[5].sent_on > timedelta(seconds=.750))
            self.assertEqual(msgs[7].text, "Msg4")
            self.assertTrue(msgs[7].sent_on - msgs[6].sent_on > timedelta(seconds=.750))

            # two batches of messages, one batch for each contact
            self.assertEqual(mock_send_msg.call_count, 2)


class TimeoutTest(FlowFileTest):

    def _update_timeout(self, run, timeout_on):
        run.timeout_on = timeout_on
        run.save(update_fields=('timeout_on',))

        output = json.loads(run.session.output)
        output['wait']['timeout_on'] = datetime_to_str(timeout_on)
        run.session.output = json.dumps(output)
        run.session.save(update_fields=('output',))

    def test_disappearing_timeout(self):
        from temba.flows.tasks import check_flow_timeouts_task
        flow = self.get_flow('timeout')

        # start the flow
        flow.start([], [self.contact])

        # check our timeout is set
        run = FlowRun.objects.get()
        self.assertTrue(run.is_active)

        start_step = run.steps.order_by('-id').first()

        # mark our last message as sent
        last_msg = run.get_last_msg(OUTGOING)
        last_msg.sent_on = timezone.now() - timedelta(minutes=5)
        last_msg.save()

        time.sleep(1)

        # ok, change our timeout to the past
        timeout = timezone.now()
        self._update_timeout(run, timeout)

        # remove our timeout rule
        flow_json = flow.as_json()
        del flow_json['rule_sets'][0]['rules'][-1]
        flow.update(flow_json)

        # process our timeouts
        check_flow_timeouts_task()

        # our timeout_on should have been cleared and we should be at the same node
        run.refresh_from_db()
        self.assertIsNone(run.timeout_on)
        current_step = run.steps.order_by('-id').first()
        self.assertEqual(current_step.step_uuid, start_step.step_uuid)

        # check that we can't be double queued by manually moving our timeout back
        with patch('temba.utils.queues.push_task') as mock_push:
            FlowRun.objects.all().update(timeout_on=timeout)
            check_flow_timeouts_task()

            self.assertEqual(0, mock_push.call_count)

    def test_timeout_race(self):
        # start one flow
        flow1 = self.get_flow('timeout')
        flow1.start([], [self.contact])
        run1 = FlowRun.objects.get(flow=flow1, contact=self.contact)

        # start another flow
        flow2 = self.get_flow('multi_timeout')
        flow2.start([], [self.contact])

        # reactivate our first run (not usually possible to have both active)
        run1.is_active = True
        run1.save()

        # remove our timeout rule on our second flow
        flow_json = flow2.as_json()
        del flow_json['rule_sets'][0]['rules'][-1]
        flow2.update(flow_json)

        # mark our last message as sent
        last_msg = run1.get_last_msg(OUTGOING)
        last_msg.sent_on = timezone.now() - timedelta(minutes=5)
        last_msg.save()

        time.sleep(.5)

        # ok, change our timeout to the past
        timeout = timezone.now()
        self._update_timeout(run1, timeout)

        # process our timeout
        run1.resume_after_timeout(timeout)

        # should have cleared the timeout, run2 is the active one now
        run1.refresh_from_db()
        self.assertIsNone(run1.timeout_on)

    def test_timeout_loop(self):
        from temba.flows.tasks import check_flow_timeouts_task
        from temba.msgs.tasks import process_run_timeout
        flow = self.get_flow('timeout_loop')

        # start the flow
        flow.start([], [self.contact])

        # mark our last message as sent
        run = FlowRun.objects.all().first()
        last_msg = run.get_last_msg(OUTGOING)
        last_msg.sent_on = timezone.now() - timedelta(minutes=2)
        last_msg.save()

        timeout = timezone.now()
        expiration = run.expires_on

        self._update_timeout(run, timezone.now())

        check_flow_timeouts_task()

        # should have a new outgoing message
        last_msg = run.get_last_msg(OUTGOING)
        self.assertTrue(last_msg.text.find("No seriously, what's your name?") >= 0)

        # fire the task manually, shouldn't change anything (this tests double firing)
        process_run_timeout(run.id, timeout)

        # expiration should still be the same
        run.refresh_from_db()
        self.assertEqual(run.expires_on, expiration)

        new_last_msg = run.get_last_msg(OUTGOING)
        self.assertEqual(new_last_msg, last_msg)

        # ok, now respond
        msg = self.create_msg(contact=self.contact, direction='I', text="Wilson")
        Flow.find_and_handle(msg)

        # should have completed our flow
        run.refresh_from_db()
        self.assertFalse(run.is_active)

        last_msg = run.get_last_msg(OUTGOING)
        self.assertEqual(last_msg.text, "Cool, got it..")

    def test_multi_timeout(self):
        from temba.flows.tasks import check_flow_timeouts_task
        flow = self.get_flow('multi_timeout')

        # start the flow
        flow.start([], [self.contact])

        # create a new message and get it handled
        msg = self.create_msg(contact=self.contact, direction='I', text="Wilson")
        Flow.find_and_handle(msg)

        run = FlowRun.objects.get()

        time.sleep(1)
        self._update_timeout(run, timezone.now())

        check_flow_timeouts_task()

        # nothing should have changed as we haven't yet sent our msg
        self.assertTrue(run.is_active)
        time.sleep(1)

        # ok, mark our message as sent, but only two minutes ago
        last_msg = run.get_last_msg(OUTGOING)
        last_msg.sent_on = timezone.now() - timedelta(minutes=2)
        last_msg.save()
        FlowRun.objects.all().update(timeout_on=timezone.now())
        check_flow_timeouts_task()

        # still nothing should have changed, not enough time has passed, but our timeout should be in the future now
        run.refresh_from_db()
        self.assertTrue(run.is_active)
        self.assertTrue(run.timeout_on > timezone.now() + timedelta(minutes=2))

        # ok, finally mark our message sent a while ago
        last_msg.sent_on = timezone.now() - timedelta(minutes=10)
        last_msg.save()

        time.sleep(1)

        self._update_timeout(run, timezone.now())

        check_flow_timeouts_task()
        run.refresh_from_db()

        # run should be complete now
        self.assertFalse(run.is_active)
        self.assertEqual(run.exit_type, FlowRun.EXIT_TYPE_COMPLETED)

        # and we should have sent our message
        self.assertEqual("Thanks, Wilson",
                         Msg.objects.filter(direction=OUTGOING).order_by('-created_on').first().text)

    def test_timeout(self):
        from temba.flows.tasks import check_flow_timeouts_task
        flow = self.get_flow('timeout')

        # start the flow
        flow.start([], [self.contact])

        # create a new message and get it handled
        msg = self.create_msg(contact=self.contact, direction='I', text="Wilson")
        Flow.find_and_handle(msg)

        # we should have sent a response
        self.assertEqual("Great. Good to meet you Wilson",
                         Msg.objects.filter(direction=OUTGOING).order_by('-created_on').first().text)

        # assert we have exited our flow
        run = FlowRun.objects.get()
        self.assertFalse(run.is_active)
        self.assertEqual(run.exit_type, FlowRun.EXIT_TYPE_COMPLETED)

        # ok, now let's try with a timeout
        FlowRun.objects.all().delete()
        Msg.objects.all().delete()

        # start the flow
        flow.start([], [self.contact])

        # check our timeout is set
        run = FlowRun.objects.get()
        self.assertTrue(run.is_active)
        self.assertTrue(timezone.now() - timedelta(minutes=1) < run.timeout_on > timezone.now() + timedelta(minutes=4))

        # mark our last message as sent
        last_msg = run.get_last_msg(OUTGOING)
        last_msg.sent_on = timezone.now() - timedelta(minutes=5)
        last_msg.save()

        time.sleep(.5)

        # run our timeout check task
        check_flow_timeouts_task()

        # nothing occured as we haven't timed out yet
        run.refresh_from_db()
        self.assertTrue(run.is_active)
        self.assertTrue(timezone.now() - timedelta(minutes=1) < run.timeout_on > timezone.now() + timedelta(minutes=4))

        time.sleep(1)

        # ok, change our timeout to the past
        self._update_timeout(run, timezone.now())

        # check our timeouts again
        check_flow_timeouts_task()
        run.refresh_from_db()

        # run should be complete now
        self.assertFalse(run.is_active)
        self.assertEqual(run.exit_type, FlowRun.EXIT_TYPE_COMPLETED)

        # and we should have sent our message
        self.assertEqual("Don't worry about it , we'll catch up next week.",
                         Msg.objects.filter(direction=OUTGOING).order_by('-created_on').first().text)


class MigrationUtilsTest(TembaTest):

    def test_map_actions(self):
        # minimalist flow def with just actions and entry
        flow_def = dict(entry='1234', action_sets=[dict(uuid='1234', y=0, actions=[dict(type='reply', msg=None)])], rule_sets=[dict(y=10, uuid='5678')])
        removed = map_actions(flow_def, lambda x: None)

        # no more action sets and entry is remapped
        self.assertFalse(removed['action_sets'])
        self.assertEqual('5678', removed['entry'])

        # add two action sets, we should remap entry to be the first
        flow_def['action_sets'] = [dict(uuid='1234', y=0, actions=[dict(type='reply', msg=None)]), dict(uuid='2345', y=5, actions=[dict(type='reply', msg="foo")])]
        removed = map_actions(flow_def, lambda x: None if x['msg'] is None else x)

        self.assertEqual(len(removed['action_sets']), 1)
        self.assertEqual(removed['action_sets'][0]['uuid'], '2345')
        self.assertEqual(removed['entry'], '2345')

        # remove a single action
        flow_def['action_sets'] = [dict(uuid='1234', y=0, actions=[dict(type='reply', msg=None), dict(type='reply', msg="foo")])]
        removed = map_actions(flow_def, lambda x: None if x['msg'] is None else x)

        self.assertEqual(len(removed['action_sets']), 1)
        self.assertEqual(len(removed['action_sets'][0]['actions']), 1)
        self.assertEqual(removed['entry'], '1234')

        # no entry
        flow_def = dict(entry='1234', action_sets=[dict(uuid='1234', y=0, actions=[dict(type='reply', msg=None)])], rule_sets=[])
        removed = map_actions(flow_def, lambda x: None if x['msg'] is None else x)

        self.assertEqual(len(removed['action_sets']), 0)
        self.assertEqual(removed['entry'], None)


class TriggerFlowTest(FlowFileTest):

    def test_trigger_then_loop(self):
        # start our parent flow
        flow = self.get_flow('parent_child_loop')
        flow.start([], [self.contact])

        # trigger our second flow to start
        msg = self.create_msg(contact=self.contact, direction='I', text="add 12067797878")
        Flow.find_and_handle(msg)

        child_run = FlowRun.objects.get(contact__urns__path="+12067797878")
        msg = self.create_msg(contact=child_run.contact, direction='I', text="Christine")
        Flow.find_and_handle(msg)
        child_run.refresh_from_db()
        self.assertEqual('C', child_run.exit_type)

        # main contact should still be in the flow
        run = FlowRun.objects.get(flow=flow, contact=self.contact)
        self.assertTrue(run.is_active)
        self.assertIsNone(run.exit_type)

        # and can do it again
        msg = self.create_msg(contact=self.contact, direction='I', text="add 12067798080")
        Flow.find_and_handle(msg)

        FlowRun.objects.get(contact__urns__path="+12067798080")
        run.refresh_from_db()
        self.assertTrue(run.is_active)


class StackedExitsTest(FlowFileTest):

    def setUp(self):
        super(StackedExitsTest, self).setUp()

        self.channel.delete()
        self.channel = Channel.create(self.org, self.user, 'KE', 'EX', None, '+250788123123', schemes=['tel'],
                                      config=dict(send_url='https://google.com'))

    def test_stacked_exits(self):
        self.get_flow('stacked_exits')
        flow = Flow.objects.get(name="Stacked")

        flow.start([], [self.contact])

        msgs = Msg.objects.filter(contact=self.contact).order_by('sent_on')
        self.assertEqual(3, msgs.count())
        self.assertEqual("Start!", msgs[0].text)
        self.assertEqual("Leaf!", msgs[1].text)
        self.assertEqual("End!", msgs[2].text)

        runs = FlowRun.objects.filter(contact=self.contact, exit_type=FlowRun.EXIT_TYPE_COMPLETED).order_by('exited_on')
        self.assertEqual(3, runs.count())
        self.assertEqual("Stacker Leaf", runs[0].flow.name)
        self.assertEqual("Stacker", runs[1].flow.name)
        self.assertEqual("Stacked", runs[2].flow.name)

    def test_stacked_webhook_exits(self):
        self.get_flow('stacked_webhook_exits')
        flow = Flow.objects.get(name="Stacked")

        flow.start([], [self.contact])

        msgs = Msg.objects.filter(contact=self.contact).order_by('sent_on')
        self.assertEqual(4, msgs.count())
        self.assertEqual("Start!", msgs[0].text)
        self.assertEqual("Leaf!", msgs[1].text)
        self.assertEqual("Middle!", msgs[2].text)
        self.assertEqual("End!", msgs[3].text)

        runs = FlowRun.objects.filter(contact=self.contact, exit_type=FlowRun.EXIT_TYPE_COMPLETED).order_by('exited_on')
        self.assertEqual(3, runs.count())
        self.assertEqual("Stacker Leaf", runs[0].flow.name)
        self.assertEqual("Stacker", runs[1].flow.name)
        self.assertEqual("Stacked", runs[2].flow.name)

    def test_response_exits(self):
        self.get_flow('stacked_response_exits')
        flow = Flow.objects.get(name="Stacked")

        flow.start([], [self.contact])

        msgs = Msg.objects.filter(contact=self.contact).order_by('sent_on')
        self.assertEqual(2, msgs.count())
        self.assertEqual("Start!", msgs[0].text)
        self.assertEqual("Send something!", msgs[1].text)

        # nobody completed yet
        self.assertEqual(0, FlowRun.objects.filter(contact=self.contact, exit_type=FlowRun.EXIT_TYPE_COMPLETED).count())

        # ok, send a response, should unwind all our flows
        msg = self.create_msg(contact=self.contact, direction='I', text="something")
        Msg.process_message(msg)

        msgs = Msg.objects.filter(contact=self.contact, direction='O').order_by('sent_on')
        self.assertEqual(3, msgs.count())
        self.assertEqual("Start!", msgs[0].text)
        self.assertEqual("Send something!", msgs[1].text)
        self.assertEqual("End!", msgs[2].text)

        runs = FlowRun.objects.filter(contact=self.contact, exit_type=FlowRun.EXIT_TYPE_COMPLETED).order_by('exited_on')
        self.assertEqual(3, runs.count())
        self.assertEqual("Stacker Leaf", runs[0].flow.name)
        self.assertEqual("Stacker", runs[1].flow.name)
        self.assertEqual("Stacked", runs[2].flow.name)


class ParentChildOrderingTest(FlowFileTest):

    def setUp(self):
        super(ParentChildOrderingTest, self).setUp()
        self.channel.delete()
        self.channel = Channel.create(self.org, self.user, 'KE', 'EX', None, '+250788123123', schemes=['tel'],
                                      config=dict(send_url='https://google.com'))

    def test_parent_child_ordering(self):
        from temba.channels.tasks import send_msg_task
        self.get_flow('parent_child_ordering')
        flow = Flow.objects.get(name="Parent Flow")

        with patch('temba.channels.tasks.send_msg_task', wraps=send_msg_task) as mock_send_msg:
            flow.start([], [self.contact])

            # get the msgs for our contact
            msgs = Msg.objects.filter(contact=self.contact).order_by('sent_on')
            self.assertEqual(msgs[0].text, "Parent 1")
            self.assertEqual(msgs[1].text, "Child Msg")

            self.assertEqual(mock_send_msg.call_count, 1)


class AndroidChildStatus(FlowFileTest):
    def setUp(self):
        super(AndroidChildStatus, self).setUp()
        self.channel.delete()
        self.channel = Channel.create(self.org, self.user, 'RW', 'A', None, '+250788123123', schemes=['tel'])

    def test_split_first(self):
        self.get_flow('split_first_child_msg')

        incoming = self.create_msg(direction=INCOMING, contact=self.contact, text="split")
        self.assertTrue(Trigger.find_and_handle(incoming))

        # get the msgs for our contact
        msgs = Msg.objects.filter(contact=self.contact, status=PENDING, direction=OUTGOING).order_by('created_on')
        self.assertEqual(msgs[0].text, "Child Msg 1")

        # respond
        msg = self.create_msg(contact=self.contact, direction='I', text="Response")
        Flow.find_and_handle(msg)

        msgs = Msg.objects.filter(contact=self.contact, status=PENDING, direction=OUTGOING).order_by('created_on')
        self.assertEqual(msgs[0].text, "Child Msg 1")
        self.assertEqual(msgs[1].text, "Child Msg 2")


class FlowChannelSelectionTest(FlowFileTest):

    def setUp(self):
        super(FlowChannelSelectionTest, self).setUp()
        self.channel.delete()
        self.sms_channel = Channel.create(
            self.org, self.user, 'RW', 'JN', None, '+250788123123',
            schemes=['tel'], uuid='00000000-0000-0000-0000-000000001111',
            role=Channel.DEFAULT_ROLE)
        self.ussd_channel = Channel.create(
            self.org, self.user, 'RW', 'JNU', None, '*123#',
            schemes=['tel'], uuid='00000000-0000-0000-0000-000000002222',
            role=Channel.ROLE_USSD)

    def test_sms_channel_selection(self):
        contact_urn = self.contact.get_urn(TEL_SCHEME)
        channel = self.contact.org.get_send_channel(contact_urn=contact_urn)
        self.assertEqual(channel, self.sms_channel)

    def test_ussd_channel_selection(self):
        contact_urn = self.contact.get_urn(TEL_SCHEME)
        channel = self.contact.org.get_ussd_channel(contact_urn=contact_urn)
        self.assertEqual(channel, self.ussd_channel)


class FlowTriggerTest(TembaTest):

    def test_group_trigger(self):
        flow = self.get_flow('favorites')

        contact = self.create_contact("Joe", "+250788373373")
        group = self.create_group("Contact Group", [contact])

        # create a trigger, first just for the contact
        contact_trigger = Trigger.objects.create(org=self.org, flow=flow, trigger_type=Trigger.TYPE_SCHEDULE,
                                                 created_by=self.admin, modified_by=self.admin)
        contact_trigger.contacts.add(contact)

        # fire it manually
        contact_trigger.fire()

        # contact should be added to flow
        self.assertEqual(1, FlowRun.objects.filter(flow=flow, contact=contact).count())

        # but no flow starts were created
        self.assertEqual(0, FlowStart.objects.all().count())

        # now create a trigger for the group
        group_trigger = Trigger.objects.create(org=self.org, flow=flow, trigger_type=Trigger.TYPE_SCHEDULE,
                                               created_by=self.admin, modified_by=self.admin)
        group_trigger.groups.add(group)

        group_trigger.fire()

        # contact should be added to flow again
        self.assertEqual(2, FlowRun.objects.filter(flow=flow, contact=contact).count())

        # and we should have a flow start
        start = FlowStart.objects.get()
        self.assertEqual(0, start.contacts.all().count())
        self.assertEqual(1, start.groups.filter(id=group.id).count())

        # clear our the group on our group trigger
        group_trigger.groups.clear()

        # refire
        group_trigger.fire()

        # nothing should have changed
        self.assertEqual(2, FlowRun.objects.filter(flow=flow, contact=contact).count())
        self.assertEqual(1, FlowStart.objects.all().count())


class TypeTest(TembaTest):

    def test_value_types(self):
        self.get_flow('type_flow')
        self.assertEqual(Value.TYPE_TEXT, RuleSet.objects.get(label="Text").value_type)
        self.assertEqual(Value.TYPE_DECIMAL, RuleSet.objects.get(label="Number").value_type)
        self.assertEqual(Value.TYPE_DATETIME, RuleSet.objects.get(label="Date").value_type)
        self.assertEqual(Value.TYPE_STATE, RuleSet.objects.get(label="State").value_type)
        self.assertEqual(Value.TYPE_DISTRICT, RuleSet.objects.get(label="District").value_type)
        self.assertEqual(Value.TYPE_WARD, RuleSet.objects.get(label="Ward").value_type)<|MERGE_RESOLUTION|>--- conflicted
+++ resolved
@@ -44,7 +44,7 @@
 from .models import StartsWithTest, ContainsTest, ContainsAnyTest, RegexTest, NotEmptyTest
 from .models import HasStateTest, HasDistrictTest, HasWardTest, HasEmailTest
 from .models import SendAction, AddLabelAction, AddToGroupAction, ReplyAction, SaveToContactAction, SetLanguageAction, SetChannelAction
-from .models import EmailAction, TriggerFlowAction, DeleteFromGroupAction, WebhookAction, ActionLog
+from .models import EmailAction, StartFlowAction, TriggerFlowAction, DeleteFromGroupAction, WebhookAction, ActionLog
 from .models import VariableContactAction, UssdAction
 from .views import FlowCRUDL
 from .flow_migrations import map_actions
@@ -1247,13 +1247,8 @@
 
         orange = ActionSet.objects.get(uuid="7d40faea-723b-473d-8999-59fb7d3c3ca2")
         actions = orange.get_actions()
-<<<<<<< HEAD
-        self.assertEquals(1, len(actions))
-        self.assertEquals(ReplyAction(actions[0].uuid, dict(base='I love orange too! You said: @step.value which is category: @flow.color.category You are: @step.contact.tel SMS: @step Flow: @flow')).as_json(), actions[0].as_json())
-=======
         self.assertEqual(1, len(actions))
         self.assertEqual(ReplyAction(actions[0].uuid, dict(base='I love orange too! You said: @step.value which is category: @flow.color.category You are: @step.contact.tel SMS: @step Flow: @flow')).as_json(), actions[0].as_json())
->>>>>>> 4206ede3
 
         self.assertEqual(1, RuleSet.objects.all().count())
         ruleset = RuleSet.objects.get(uuid="bd531ace-911e-4722-8e53-6730d6122fe1")
@@ -1310,13 +1305,8 @@
 
         orange = ActionSet.objects.get(uuid="7d40faea-723b-473d-8999-59fb7d3c3ca2")
         actions = orange.get_actions()
-<<<<<<< HEAD
-        self.assertEquals(1, len(actions))
-        self.assertEquals(ReplyAction(actions[0].uuid, dict(base='I love orange too! You said: @step.value which is category: @flow.color.category You are: @step.contact.tel SMS: @step Flow: @flow')).as_json(), actions[0].as_json())
-=======
         self.assertEqual(1, len(actions))
         self.assertEqual(ReplyAction(actions[0].uuid, dict(base='I love orange too! You said: @step.value which is category: @flow.color.category You are: @step.contact.tel SMS: @step Flow: @flow')).as_json(), actions[0].as_json())
->>>>>>> 4206ede3
 
         self.assertEqual(1, RuleSet.objects.all().count())
         ruleset = RuleSet.objects.get(uuid="bd531ace-911e-4722-8e53-6730d6122fe1")
@@ -2498,13 +2488,8 @@
         start = FlowStart.objects.get(flow=self.flow)
 
         # should be in a completed state
-<<<<<<< HEAD
-        self.assertEquals(1, start.contact_count)
-        self.assertEquals(FlowStart.STATUS_COMPLETE, start.status)
-=======
         self.assertEqual(FlowStart.STATUS_COMPLETE, start.status)
         self.assertEqual(1, start.contact_count)
->>>>>>> 4206ede3
 
         # do so again but don't restart the participants
         del post_data['restart_participants']
@@ -2869,11 +2854,7 @@
         with self.assertRaises(FlowException):
             ReplyAction.from_json(self.org, {'type': ReplyAction.TYPE, ReplyAction.MESSAGE: dict(base="")})
 
-<<<<<<< HEAD
-        action = ReplyAction(six.text_type(uuid4()), dict(base="We love green too!"))
-=======
         action = ReplyAction(str(uuid4()), dict(base="We love green too!"))
->>>>>>> 4206ede3
         self.execute_action(action, run, msg)
         msg = Msg.objects.get(contact=self.contact, direction='O')
         self.assertEqual("We love green too!", msg.text)
@@ -2895,11 +2876,7 @@
         msg = self.create_msg(direction=INCOMING, contact=contact, text="Green is my favorite")
         run = FlowRun.create(self.flow, self.contact.pk)
 
-<<<<<<< HEAD
-        action = ReplyAction(six.text_type(uuid4()), dict(base="We love green too!"), None, send_all=True)
-=======
         action = ReplyAction(str(uuid4()), dict(base="We love green too!"), None, send_all=True)
->>>>>>> 4206ede3
         action_replies = self.execute_action(action, run, msg)
         self.assertEqual(len(action_replies), 1)
         for action_reply in action_replies:
@@ -2939,11 +2916,7 @@
         msg = self.create_msg(direction=INCOMING, contact=self.contact, text="Green is my favorite")
         run = FlowRun.create(self.flow, self.contact.pk)
 
-<<<<<<< HEAD
-        action = ReplyAction(six.text_type(uuid4()), dict(base="We love green too!"), 'image/jpeg:path/to/media.jpg')
-=======
         action = ReplyAction(str(uuid4()), dict(base="We love green too!"), 'image/jpeg:path/to/media.jpg')
->>>>>>> 4206ede3
         self.execute_action(action, run, msg)
         reply_msg = Msg.objects.get(contact=self.contact, direction='O')
         self.assertEqual("We love green too!", reply_msg.text)
@@ -3493,8 +3466,6 @@
         # should clear the contacts language
         self.assertIsNone(Contact.objects.get(pk=self.contact.pk).language)
 
-<<<<<<< HEAD
-=======
     def test_start_flow_action(self):
         self.flow.update(self.COLOR_FLOW_DEFINITION)
         self.flow.name = 'Parent'
@@ -3519,7 +3490,6 @@
         self.assertTrue(FlowStep.objects.filter(run__flow=new_flow, run__contact=self.contact))
         self.assertTrue(Msg.objects.filter(contact=self.contact, direction='O', text='You chose Blue'))
 
->>>>>>> 4206ede3
     def test_group_actions(self):
         msg = self.create_msg(direction=INCOMING, contact=self.contact, text="Green is my favorite")
         run = FlowRun.create(self.flow, self.contact.pk)
@@ -4425,13 +4395,10 @@
         self.assertEqual(handle_incoming.call_count, 1)
         self.assertIsNone(handle_incoming.call_args[1]['status'])
 
-<<<<<<< HEAD
-=======
         self.channel.delete()
         response = self.client.post(simulate_url, json.dumps(post_data), content_type="application/json")
         self.assertEqual(response.status_code, 200)
 
->>>>>>> 4206ede3
     @patch('temba.ussd.models.USSDSession.handle_incoming')
     def test_ussd_simulation_interrupt(self, handle_incoming):
         self.channel.delete()

# -*- coding: utf-8 -*-
from __future__ import absolute_import, unicode_literals

import datetime
import json
import os
import pytz
import six
import time

from datetime import timedelta
from decimal import Decimal
from django.conf import settings
from django.core import mail
from django.core.urlresolvers import reverse
from django.db.models import Prefetch
from django.test.utils import override_settings
from django.utils import timezone
from mock import patch
from temba.airtime.models import AirtimeTransfer
from temba.api.models import WebHookEvent, Resthook
from temba.channels.models import Channel, ChannelEvent
from temba.contacts.models import Contact, ContactGroup, ContactField, ContactURN, URN, TEL_SCHEME
from temba.ivr.models import IVRCall
from temba.locations.models import AdminBoundary, BoundaryAlias
from temba.msgs.models import Broadcast, Label, Msg, INCOMING, PENDING, FLOW, INTERRUPTED
from temba.msgs.models import OUTGOING
from temba.orgs.models import Org, Language, CURRENT_EXPORT_VERSION
from temba.tests import TembaTest, MockResponse, FlowFileTest, uuid
from temba.triggers.models import Trigger
from temba.utils import datetime_to_str, str_to_datetime
from temba.values.models import Value
from uuid import uuid4
from .flow_migrations import migrate_to_version_5, migrate_to_version_6, migrate_to_version_7
from .flow_migrations import migrate_to_version_8, migrate_to_version_9, migrate_export_to_version_9
from .models import Flow, FlowStep, FlowRun, FlowLabel, FlowStart, FlowRevision, FlowException, ExportFlowResultsTask, \
    InterruptTest
from .models import ActionSet, RuleSet, Action, Rule, FlowRunCount, FlowPathCount, get_flow_user
from .models import Test, TrueTest, FalseTest, AndTest, OrTest, PhoneTest, NumberTest
from .models import EqTest, LtTest, LteTest, GtTest, GteTest, BetweenTest
from .models import DateEqualTest, DateAfterTest, DateBeforeTest, HasDateTest
from .models import StartsWithTest, ContainsTest, ContainsAnyTest, RegexTest, NotEmptyTest
from .models import HasStateTest, HasDistrictTest, HasWardTest
from .models import SendAction, AddLabelAction, AddToGroupAction, ReplyAction, SaveToContactAction, SetLanguageAction, SetChannelAction
from .models import EmailAction, StartFlowAction, TriggerFlowAction, DeleteFromGroupAction, WebhookAction, ActionLog, \
    VariableContactAction, UssdAction
from .flow_migrations import map_actions
from temba.msgs.models import WIRED


class FlowTest(TembaTest):

    def setUp(self):
        super(FlowTest, self).setUp()

        self.contact = self.create_contact('Eric', '+250788382382')
        self.contact2 = self.create_contact('Nic', '+250788383383')
        self.contact3 = self.create_contact('Norbert', '+250788123456')

        self.flow = Flow.create(self.org, self.admin, "Color Flow", base_language='base')

        self.other_group = self.create_group("Other", [])

        self.definition = self.create_flow_definition(0)

    def export_flow_results(self, flow, responded_only=False, include_msgs=True, include_runs=True, contact_fields=None):
        """
        Exports results for the given flow and returns the generated workbook
        """
        self.login(self.admin)
        form = dict(flows=[flow.pk])
        form['responded_only'] = responded_only
        form['include_messages'] = include_msgs
        form['include_runs'] = include_runs
        if contact_fields:
            form['contact_fields'] = [c.id for c in contact_fields]

        response = self.client.post(reverse('flows.flow_export_results'), form)
        self.assertEqual(response.status_code, 302)

        task = ExportFlowResultsTask.objects.order_by('-pk').first()
        self.assertIsNotNone(task)

        from openpyxl import load_workbook
        filename = "%s/test_orgs/%d/results_exports/%s.xlsx" % (settings.MEDIA_ROOT, self.org.pk, task.uuid)
        return load_workbook(filename=os.path.join(settings.MEDIA_ROOT, filename))

    def test_get_flow_user(self):
        user = get_flow_user()
        self.assertEqual(user.pk, get_flow_user().pk)

    def test_get_unique_name(self):
        flow1 = Flow.create(self.org, self.admin, Flow.get_unique_name(self.org, "Sheep Poll"), base_language='base')
        self.assertEqual(flow1.name, "Sheep Poll")

        flow2 = Flow.create(self.org, self.admin, Flow.get_unique_name(self.org, "Sheep Poll"), base_language='base')
        self.assertEqual(flow2.name, "Sheep Poll 2")

        flow3 = Flow.create(self.org, self.admin, Flow.get_unique_name(self.org, "Sheep Poll"), base_language='base')
        self.assertEqual(flow3.name, "Sheep Poll 3")

        self.create_secondary_org()
        self.assertEqual(Flow.get_unique_name(self.org2, "Sheep Poll"), "Sheep Poll")  # different org

    def test_flow_get_results_queries(self):

        contact3 = self.create_contact('George', '+250788382234')
        flow1 = self.create_flow()
        flow1.start([], [self.contact, self.contact2, contact3])

        with self.assertNumQueries(13):
            runs = FlowRun.objects.filter(flow=flow1)
            for run_elt in runs:
                flow1.get_results(contact=run_elt.contact, run=run_elt)

        # still perform ruleset lookup 7 queries because flow and flow__org select_related
        with self.assertNumQueries(7):
            steps_prefetch = Prefetch('steps', queryset=FlowStep.objects.order_by('arrived_on'))

            rulesets_prefetch = Prefetch('flow__rule_sets',
                                         queryset=RuleSet.objects.exclude(label=None).order_by('pk'),
                                         to_attr='ruleset_prefetch')

            # use prefetch rather than select_related for foreign keys flow/contact to avoid joins
            runs = FlowRun.objects.filter(flow=flow1).prefetch_related('flow', rulesets_prefetch, steps_prefetch,
                                                                       'steps__messages', 'contact')
            for run_elt in runs:
                flow1.get_results(contact=run_elt.contact, run=run_elt)

        flow2 = self.get_flow('no_ruleset_flow')
        flow2.start([], [self.contact, self.contact2, contact3])

        with self.assertNumQueries(13):
            runs = FlowRun.objects.filter(flow=flow2)
            for run_elt in runs:
                flow2.get_results(contact=run_elt.contact, run=run_elt)

        # no ruleset do not look up rulesets at all; 6 queries because no org query from flow__org select related too
        with self.assertNumQueries(6):
            steps_prefetch = Prefetch('steps', queryset=FlowStep.objects.order_by('arrived_on'))

            rulesets_prefetch = Prefetch('flow__rule_sets',
                                         queryset=RuleSet.objects.exclude(label=None).order_by('pk'),
                                         to_attr='ruleset_prefetch')

            # use prefetch rather than select_related for foreign keys flow/contact to avoid joins
            runs = FlowRun.objects.filter(flow=flow2).prefetch_related('flow', rulesets_prefetch, steps_prefetch,
                                                                       'steps__messages', 'contact')
            for run_elt in runs:
                flow2.get_results(contact=run_elt.contact, run=run_elt)

    def test_revision_history(self):

        # every save should result in a new flow version
        response = self.flow.update(self.definition)

        self.assertEquals(self.flow.created_by, self.flow.revisions.all()[0].created_by)

        # one version
        revisions = self.flow.revisions.all()
        self.assertEquals(1, revisions.count())
        self.assertEquals(1, revisions[0].revision)

        # create a new update
        self.definition['metadata']['saved_on'] = response['saved_on']
        self.flow.update(self.definition, user=self.admin)
        revisions = self.flow.revisions.all().order_by('created_on')

        # now we should have two revisions
        self.assertEquals(2, revisions.count())
        self.assertEquals(1, revisions[0].revision)
        self.assertEquals(2, revisions[1].revision)

        self.assertEquals(CURRENT_EXPORT_VERSION, revisions[0].spec_version)
        self.assertEquals(CURRENT_EXPORT_VERSION, revisions[0].as_json()['version'])
        self.assertEquals('base', revisions[0].get_definition_json()['base_language'])

        # now make one revision invalid
        revision = revisions[1]
        definition = revision.get_definition_json()
        del definition['base_language']
        revision.definition = json.dumps(definition)
        revision.save()

        # should be back to one valid flow
        self.login(self.admin)
        response = self.client.get(reverse('flows.flow_revisions', args=[self.flow.pk]))
        self.assertEqual(1, len(json.loads(response.content)))

        # fetch that revision
        revision_id = json.loads(response.content)[0]['id']
        response = self.client.get('%s?definition=%s' % (reverse('flows.flow_revisions', args=[self.flow.pk]),
                                                         revision_id))

        # make sure we can read the definition
        definition = json.loads(response.content)
        self.assertEqual('base', definition['base_language'])

        # make the last revision even more invalid (missing ruleset)
        revision = revisions[0]
        definition = revision.get_definition_json()
        del definition['rule_sets']
        revision.definition = json.dumps(definition)
        revision.save()

        # no valid revisions (but we didn't throw!)
        response = self.client.get(reverse('flows.flow_revisions', args=[self.flow.pk]))
        self.assertEquals(0, len(json.loads(response.content)))

    def test_get_localized_text(self):

        text_translations = dict(eng="Hello", esp="Hola", fre="Salut")

        # use default when flow, contact and org don't have language set
        self.assertEqual(self.flow.get_localized_text(text_translations, self.contact, "Hi"), "Hi")

        # flow language used regardless of whether it's an org language
        self.flow.base_language = 'eng'
        self.flow.save(update_fields=('base_language',))
        self.assertEqual(self.flow.get_localized_text(text_translations, self.contact, "Hi"), "Hello")

        Language.create(self.org, self.admin, "English", 'eng')
        esp = Language.create(self.org, self.admin, "Spanish", 'esp')

        # flow language now valid org language
        self.assertEqual(self.flow.get_localized_text(text_translations, self.contact, "Hi"), "Hello")

        # org primary language overrides flow language
        self.flow.org.primary_language = esp
        self.flow.org.save(update_fields=('primary_language',))
        self.assertEqual(self.flow.get_localized_text(text_translations, self.contact, "Hi"), "Hola")

        # contact language doesn't override if it's not an org language
        self.contact.language = 'fre'
        self.contact.save(update_fields=('language',))
        self.assertEqual(self.flow.get_localized_text(text_translations, self.contact, "Hi"), "Hola")

        # does override if it is
        Language.create(self.org, self.admin, "French", 'fre')
        self.assertEqual(self.flow.get_localized_text(text_translations, self.contact, "Hi"), "Salut")

    def test_flow_lists(self):
        self.login(self.admin)

        # add another flow
        flow2 = self.get_flow('no_ruleset_flow')

        # and archive it right off the bat
        flow2.is_archived = True
        flow2.save()

        flow3 = Flow.create(self.org, self.admin, "Flow 3", base_language='base')

        # see our trigger on the list page
        response = self.client.get(reverse('flows.flow_list'))
        self.assertContains(response, self.flow.name)
        self.assertContains(response, flow3.name)
        self.assertEquals(2, response.context['folders'][0]['count'])
        self.assertEquals(1, response.context['folders'][1]['count'])

        # archive it
        post_data = dict(action='archive', objects=self.flow.pk)
        self.client.post(reverse('flows.flow_list'), post_data)
        response = self.client.get(reverse('flows.flow_list'))
        self.assertNotContains(response, self.flow.name)
        self.assertContains(response, flow3.name)
        self.assertEquals(1, response.context['folders'][0]['count'])
        self.assertEquals(2, response.context['folders'][1]['count'])

        response = self.client.get(reverse('flows.flow_archived'), post_data)
        self.assertContains(response, self.flow.name)

        # flow2 should appear before flow since it was created later
        self.assertTrue(flow2, response.context['object_list'][0])
        self.assertTrue(self.flow, response.context['object_list'][1])

        # unarchive it
        post_data = dict(action='restore', objects=self.flow.pk)
        self.client.post(reverse('flows.flow_archived'), post_data)
        response = self.client.get(reverse('flows.flow_archived'), post_data)
        self.assertNotContains(response, self.flow.name)
        response = self.client.get(reverse('flows.flow_list'), post_data)
        self.assertContains(response, self.flow.name)
        self.assertContains(response, flow3.name)
        self.assertEquals(2, response.context['folders'][0]['count'])
        self.assertEquals(1, response.context['folders'][1]['count'])

        # voice flows should be included in the count
        Flow.objects.filter(pk=self.flow.pk).update(flow_type=Flow.VOICE)

        response = self.client.get(reverse('flows.flow_list'))
        self.assertContains(response, self.flow.name)
        self.assertEquals(2, response.context['folders'][0]['count'])
        self.assertEquals(1, response.context['folders'][1]['count'])

        # single message flow (flom campaign) should not be included in counts and not even on this list
        Flow.objects.filter(pk=self.flow.pk).update(flow_type=Flow.MESSAGE)

        response = self.client.get(reverse('flows.flow_list'))

        self.assertNotContains(response, self.flow.name)
        self.assertEquals(1, response.context['folders'][0]['count'])
        self.assertEquals(1, response.context['folders'][1]['count'])

        # single message flow should not be even in the archived list
        Flow.objects.filter(pk=self.flow.pk).update(flow_type=Flow.MESSAGE, is_archived=True)

        response = self.client.get(reverse('flows.flow_archived'))
        self.assertNotContains(response, self.flow.name)
        self.assertEquals(1, response.context['folders'][0]['count'])
        self.assertEquals(1, response.context['folders'][1]['count'])  # only flow2

    def test_campaign_filter(self):
        self.login(self.admin)
        self.get_flow('the_clinic')

        # should have a list of four flows for our appointment schedule
        response = self.client.get(reverse('flows.flow_list'))
        self.assertContains(response, 'Appointment Schedule (4)')

        from temba.campaigns.models import Campaign
        campaign = Campaign.objects.filter(name='Appointment Schedule').first()
        self.assertIsNotNone(campaign)

        # check that our four flows in the campaign are there
        response = self.client.get(reverse('flows.flow_campaign', args=[campaign.id]))
        self.assertContains(response, 'Confirm Appointment')
        self.assertContains(response, 'Start Notifications')
        self.assertContains(response, 'Stop Notifications')
        self.assertContains(response, 'Appointment Followup')

    def test_flows_select2(self):
        self.login(self.admin)

        msg = Flow.create(self.org, self.admin, Flow.get_unique_name(self.org, "Message Flow"), base_language='base', flow_type=Flow.FLOW)
        survey = Flow.create(self.org, self.admin, Flow.get_unique_name(self.org, "Surveyor Flow"), base_language='base', flow_type=Flow.SURVEY)
        ivr = Flow.create(self.org, self.admin, Flow.get_unique_name(self.org, "IVR Flow"), base_language='base', flow_type=Flow.VOICE)

        # all flow types
        response = self.client.get('%s?_format=select2' % reverse('flows.flow_list'))
        self.assertContains(response, ivr.name)
        self.assertContains(response, survey.name)
        self.assertContains(response, msg.name)

        # only surveyor flows
        response = self.client.get('%s?_format=select2&flow_type=S' % reverse('flows.flow_list'))
        self.assertContains(response, survey.name)
        self.assertNotContains(response, ivr.name)
        self.assertNotContains(response, msg.name)

        # only voice flows
        response = self.client.get('%s?_format=select2&flow_type=V' % reverse('flows.flow_list'))
        self.assertContains(response, ivr.name)
        self.assertNotContains(response, survey.name)
        self.assertNotContains(response, msg.name)

        # only text flows
        response = self.client.get('%s?_format=select2&flow_type=F' % reverse('flows.flow_list'))
        self.assertContains(response, msg.name)
        self.assertNotContains(response, survey.name)
        self.assertNotContains(response, ivr.name)

        # two at a time
        response = self.client.get('%s?_format=select2&flow_type=V&flow_type=F' % reverse('flows.flow_list'))
        self.assertContains(response, ivr.name)
        self.assertContains(response, msg.name)
        self.assertNotContains(response, survey.name)

    def test_flow_read(self):
        self.login(self.admin)
        response = self.client.get(reverse('flows.flow_read', args=[self.flow.uuid]))
        self.assertTrue('initial' in response.context)

    def test_flow_editor(self):
        self.login(self.admin)
        response = self.client.get(reverse('flows.flow_editor', args=[self.flow.uuid]))
        self.assertTrue('mutable' in response.context)
        self.assertTrue('has_airtime_service' in response.context)

        self.login(self.superuser)
        response = self.client.get(reverse('flows.flow_editor', args=[self.flow.uuid]))
        self.assertTrue('mutable' in response.context)
        self.assertTrue('has_airtime_service' in response.context)

    def test_states(self):
        # set our flow
        self.flow.update(self.definition)
        entry = ActionSet.objects.filter(uuid=self.flow.entry_uuid)[0]

        # how many people in the flow?
        self.assertEquals(0, self.flow.get_total_runs())
        self.assertEquals(0, self.flow.get_completed_percentage())

        # start the flow
        self.flow.start([], [self.contact, self.contact2])

        # test our stats again
        self.assertEquals(2, self.flow.get_total_runs())
        self.assertEquals(0, self.flow.get_completed_percentage())

        # should have created a single broadcast
        broadcast = Broadcast.objects.get()
        self.assertEqual(broadcast.text, "What is your favorite color?")
        self.assertEqual(set(broadcast.contacts.all()), {self.contact, self.contact2})
        self.assertEqual(broadcast.base_language, 'base')

        # each contact should have received a single message
        contact1_msg = broadcast.msgs.get(contact=self.contact)
        self.assertEqual(contact1_msg.text, "What is your favorite color?")
        self.assertEqual(contact1_msg.status, PENDING)
        self.assertEqual(contact1_msg.priority, Msg.PRIORITY_NORMAL)

        # should have a flow run for each contact
        contact1_run = FlowRun.objects.get(contact=self.contact)
        contact2_run = FlowRun.objects.get(contact=self.contact2)

        self.assertEqual(contact1_run.flow, self.flow)
        self.assertEqual(contact1_run.contact, self.contact)
        self.assertFalse(contact1_run.responded)
        self.assertFalse(contact2_run.responded)

        # should have two steps, one for the outgoing message, another for the rule set we are now waiting on
        contact1_steps = list(FlowStep.objects.filter(run__contact=self.contact).order_by('pk'))
        contact2_steps = list(FlowStep.objects.filter(run__contact=self.contact2).order_by('pk'))

        self.assertEqual(len(contact1_steps), 2)
        self.assertEqual(len(contact2_steps), 2)

        # check our steps for contact #1
<<<<<<< HEAD
        self.assertEqual(unicode(contact1_steps[0]), "Eric - A:00000000-0000-0000-0000-000000000001")
=======
        self.assertEqual(six.text_type(contact1_steps[0]), "Eric - A:00000000-00000000-00000000-00000001")
>>>>>>> e6adfba9
        self.assertEqual(contact1_steps[0].step_uuid, entry.uuid)
        self.assertEqual(contact1_steps[0].step_type, FlowStep.TYPE_ACTION_SET)
        self.assertEqual(contact1_steps[0].contact, self.contact)
        self.assertTrue(contact1_steps[0].arrived_on)
        self.assertTrue(contact1_steps[0].left_on)
        self.assertEqual(set(contact1_steps[0].broadcasts.all()), {broadcast})
        self.assertEqual(set(contact1_steps[0].messages.all()), {contact1_msg})
        self.assertEqual(contact1_steps[0].next_uuid, entry.destination)

<<<<<<< HEAD
        self.assertEqual(unicode(contact1_steps[1]), "Eric - R:00000000-0000-0000-0000-000000000005")
=======
        self.assertEqual(six.text_type(contact1_steps[1]), "Eric - R:00000000-00000000-00000000-00000005")
>>>>>>> e6adfba9
        self.assertEqual(contact1_steps[1].step_uuid, entry.destination)
        self.assertEqual(contact1_steps[1].step_type, FlowStep.TYPE_RULE_SET)
        self.assertEqual(contact1_steps[1].contact, self.contact)
        self.assertTrue(contact1_steps[1].arrived_on)
        self.assertEqual(contact1_steps[1].left_on, None)
        self.assertEqual(set(contact1_steps[1].messages.all()), set())
        self.assertEqual(contact1_steps[1].next_uuid, None)

        # test our message context
        context = self.flow.build_message_context(self.contact, None)
        self.assertEquals(dict(__default__=''), context['flow'])

        # check flow activity endpoint response
        self.login(self.admin)

        test_contact = Contact.get_test_contact(self.admin)
        test_message = self.create_msg(contact=test_contact, text='Hi')

        activity = json.loads(self.client.get(reverse('flows.flow_activity', args=[self.flow.pk])).content)
        self.assertEquals(2, activity['visited']["%s:%s" % (uuid(1), uuid(5))])
        self.assertEquals(2, activity['activity'][uuid(5)])
        self.assertEquals(activity['messages'], [])

        # check activity with IVR test call
        IVRCall.create_incoming(self.channel, test_contact, test_contact.get_urn(), self.flow, self.admin)
        activity = json.loads(self.client.get(reverse('flows.flow_activity', args=[self.flow.pk])).content)
        self.assertEquals(2, activity['visited']["%s:%s" % (uuid(1), uuid(5))])
        self.assertEquals(2, activity['activity'][uuid(5)])
        self.assertTrue(activity['messages'], [test_message.as_json()])

        # if we try to get contacts at this step for our compose we should have two contacts
        self.login(self.admin)
        response = self.client.get(reverse('contacts.contact_omnibox') + "?s=%s" % contact1_steps[1].step_uuid)
        contact_json = json.loads(response.content)
        self.assertEquals(2, len(contact_json['results']))
        self.client.logout()

        # set the flow as inactive, shouldn't react to replies
        self.flow.is_archived = True
        self.flow.save()

        # create and send a reply
        incoming = self.create_msg(direction=INCOMING, contact=self.contact, text="Orange")
        self.assertFalse(Flow.find_and_handle(incoming))

        # no reply, our flow isn't active
        self.assertFalse(Msg.objects.filter(response_to=incoming))
        step = FlowStep.objects.get(pk=contact1_steps[1].pk)
        self.assertFalse(step.left_on)
        self.assertFalse(step.messages.all())

        # ok, make our flow active again
        self.flow.is_archived = False
        self.flow.save()

        # simulate a response from contact #1
        incoming = self.create_msg(direction=INCOMING, contact=self.contact, text="orange")
        self.assertTrue(Flow.find_and_handle(incoming))

        contact1_run.refresh_from_db()
        self.assertTrue(contact1_run.responded)

        # our message should have gotten a reply
        reply = Msg.objects.get(response_to=incoming)
        self.assertEquals(self.contact, reply.contact)
        self.assertEquals("I love orange too! You said: orange which is category: Orange You are: 0788 382 382 SMS: orange Flow: color: orange", reply.text)

        # should be high priority
        self.assertEqual(reply.priority, Msg.PRIORITY_HIGH)

        # our previous state should be executed
        step = FlowStep.objects.get(run__contact=self.contact, pk=step.id)
        self.assertTrue(step.left_on)
        self.assertEquals(step.messages.all()[0].msg_type, 'F')

        # it should contain what rule matched and what came next
        self.assertEquals(uuid(12), step.rule_uuid)
        self.assertEquals("Orange", step.rule_category)
        self.assertEquals("orange", step.rule_value)
        self.assertFalse(step.rule_decimal_value)
        self.assertEquals(uuid(2), step.next_uuid)
        self.assertTrue(incoming in step.messages.all())

        # we should also have a Value for this RuleSet
        value = Value.objects.get(run=step.run, ruleset__label="color")
        self.assertEquals(uuid(12), value.rule_uuid)
        self.assertEquals("Orange", value.category)
        self.assertEquals("orange", value.string_value)
        self.assertEquals(None, value.decimal_value)
        self.assertEquals(None, value.datetime_value)

        # check what our message context looks like now
        context = self.flow.build_message_context(self.contact, incoming)
        self.assertTrue(context['flow'])
        self.assertEqual("color: orange", context['flow']['__default__'])
        self.assertEqual("orange", unicode(context['flow']['color']['__default__']))
        self.assertEqual("orange", unicode(context['flow']['color']['value']))
        self.assertEqual("Orange", context['flow']['color']['category'])
        self.assertEqual("orange", context['flow']['color']['text'])

        # value time should be in org format and timezone
        val_time = datetime_to_str(step.left_on, '%d-%m-%Y %H:%M', tz=self.org.timezone)
        self.assertEqual(val_time, context['flow']['color']['time'])

        self.assertEquals(self.channel.get_address_display(e164=True), context['channel']['tel_e164'])
        self.assertEquals(self.channel.get_address_display(), context['channel']['tel'])
        self.assertEquals(self.channel.get_name(), context['channel']['name'])
        self.assertEquals(self.channel.get_address_display(), context['channel']['__default__'])

        # change our step instead be decimal
        step.rule_value = '10'
        step.rule_decimal_value = Decimal('10')
        step.save()

        # check our message context again
        context = self.flow.build_message_context(self.contact, incoming)
        self.assertEquals('10', context['flow']['color']['value'])
        self.assertEquals('Orange', context['flow']['color']['category'])

        # this is drawn from the message which didn't change
        self.assertEquals('orange', context['flow']['color']['text'])

        # revert above change
        step.rule_value = 'orange'
        step.rule_decimal_value = None
        step.save()

        # finally we should have our final step which was our outgoing reply
        step = FlowStep.objects.filter(run__contact=self.contact).order_by('pk')[2]

        self.assertEquals(FlowStep.TYPE_ACTION_SET, step.step_type)
        self.assertEquals(self.contact, step.run.contact)
        self.assertEquals(self.contact, step.contact)
        self.assertEquals(self.flow, step.run.flow)
        self.assertTrue(step.arrived_on)

        # we have left the flow
        self.assertTrue(step.left_on)
        self.assertTrue(step.run.is_completed)
        self.assertFalse(step.next_uuid)

        # check our completion percentages
        self.assertEquals(2, self.flow.get_total_runs())
        self.assertEquals(50, self.flow.get_completed_percentage())

        # at this point there are no more steps to take in the flow, so we shouldn't match anymore
        extra = self.create_msg(direction=INCOMING, contact=self.contact, text="Hello ther")
        self.assertFalse(Flow.find_and_handle(extra))

        # try getting our results
        results = self.flow.get_results()

        # should have two results
        self.assertEquals(2, len(results))

        # check the value
        found = False
        for result in results:
            if result['contact'] == self.contact:
                found = True
                self.assertEquals(1, len(result['values']))

        self.assertTrue(found)

        color = result['values'][0]
        self.assertEquals('color', color['label'])
        self.assertEquals('Orange', color['category']['base'])
        self.assertEquals('orange', color['value'])
        self.assertEquals(uuid(5), color['node'])
        self.assertEquals(incoming.text, color['text'])

    def test_export_results(self):
        # setup flow and start both contacts

        self.create_group('Devs', [self.contact])

        # contact name with an illegal character
        self.contact3.name = "Nor\02bert"
        self.contact3.save()

        self.flow.update(self.definition)
        contact1_run1, contact2_run1, contact3_run1 = self.flow.start([], [self.contact, self.contact2, self.contact3])

        time.sleep(1)

        # simulate two runs each for two contacts...
        contact1_in1 = self.create_msg(direction=INCOMING, contact=self.contact, text="light beige")
        Flow.find_and_handle(contact1_in1)

        contact1_in2 = self.create_msg(direction=INCOMING, contact=self.contact, text="orange")
        Flow.find_and_handle(contact1_in2)

        contact2_in1 = self.create_msg(direction=INCOMING, contact=self.contact2, text="green")
        Flow.find_and_handle(contact2_in1)

        time.sleep(1)

        contact1_run2, contact2_run2 = self.flow.start([], [self.contact, self.contact2], restart_participants=True)

        time.sleep(1)

        contact1_in3 = self.create_msg(direction=INCOMING, contact=self.contact, text=" blue ")
        Flow.find_and_handle(contact1_in3)

        # check can't export anonymously
        exported = self.client.get(reverse('flows.flow_export_results') + "?ids=%d" % self.flow.pk)
        self.assertEquals(302, exported.status_code)

        self.login(self.admin)

        # create a dummy export task so that we won't be able to export
        blocking_export = ExportFlowResultsTask.objects.create(org=self.org, created_by=self.admin, modified_by=self.admin)
        response = self.client.post(reverse('flows.flow_export_results'), dict(flows=[self.flow.pk]), follow=True)
        self.assertContains(response, "already an export in progress")

        # ok, mark that one as finished and try again
        blocking_export.is_finished = True
        blocking_export.save()

        with self.assertNumQueries(49):
            workbook = self.export_flow_results(self.flow)

        tz = self.org.timezone

        sheet_runs, sheet_contacts, sheet_msgs = workbook.worksheets

        # check runs sheet...
        self.assertEqual(len(list(sheet_runs.rows)), 6)  # header + 5 runs
        self.assertEqual(len(list(sheet_runs.columns)), 9)

        self.assertExcelRow(sheet_runs, 0, ["Contact UUID", "URN", "Name", "Groups", "First Seen", "Last Seen",
                                            "color (Category) - Color Flow",
                                            "color (Value) - Color Flow",
                                            "color (Text) - Color Flow"])

        contact1_run1_rs = FlowStep.objects.filter(run=contact1_run1, step_type='R')
        c1_run1_first = contact1_run1_rs.order_by('pk').first().arrived_on
        c1_run1_last = contact1_run1_rs.order_by('-pk').first().arrived_on

        contact1_run2_rs = FlowStep.objects.filter(run=contact1_run2, step_type='R')
        c1_run2_first = contact1_run2_rs.order_by('pk').first().arrived_on
        c1_run2_last = contact1_run2_rs.order_by('-pk').first().arrived_on

        self.assertExcelRow(sheet_runs, 1, [contact1_run1.contact.uuid, "+250788382382", "Eric", "Devs", c1_run1_first,
                                            c1_run1_last, "Orange", "orange", "orange"], tz)

        self.assertExcelRow(sheet_runs, 2, [contact1_run2.contact.uuid, "+250788382382", "Eric", "Devs", c1_run2_first,
                                            c1_run2_last, "Blue", "blue", " blue "], tz)

        contact2_run1_rs = FlowStep.objects.filter(run=contact2_run1, step_type='R')
        c2_run1_first = contact2_run1_rs.order_by('pk').first().arrived_on
        c2_run1_last = contact2_run1_rs.order_by('-pk').first().arrived_on

        contact2_run2_rs = FlowStep.objects.filter(run=contact2_run2, step_type='R')
        c2_run2_first = contact2_run2_rs.order_by('pk').first().arrived_on
        c2_run2_last = contact2_run2_rs.order_by('-pk').first().arrived_on

        contact3_run1_rs = FlowStep.objects.filter(run=contact3_run1, step_type='R')
        c3_run1_first = contact3_run1_rs.order_by('pk').first().arrived_on
        c3_run1_last = contact3_run1_rs.order_by('-pk').first().arrived_on

        self.assertExcelRow(sheet_runs, 3, [contact2_run1.contact.uuid, "+250788383383", "Nic", "", c2_run1_first,
                                            c2_run1_last, "Other", "green", "green"], tz)

        self.assertExcelRow(sheet_runs, 4, [contact2_run2.contact.uuid, "+250788383383", "Nic", "", c2_run2_first,
                                            c2_run2_last, "", "", ""], tz)

        # check contacts sheet...
        self.assertEqual(len(list(sheet_contacts.rows)), 4)  # header + 3 contacts
        self.assertEqual(len(list(sheet_contacts.columns)), 9)

        self.assertExcelRow(sheet_contacts, 0, ["Contact UUID", "URN", "Name", "Groups", "First Seen", "Last Seen",
                                                "color (Category) - Color Flow",
                                                "color (Value) - Color Flow",
                                                "color (Text) - Color Flow"])

        self.assertExcelRow(sheet_contacts, 1, [contact1_run1.contact.uuid, "+250788382382", "Eric", "Devs",
                                                c1_run1_first, c1_run2_last, "Blue", "blue", " blue "], tz)

        self.assertExcelRow(sheet_contacts, 2, [contact2_run1.contact.uuid, "+250788383383", "Nic", "",
                                                c2_run1_first, c2_run2_last, "Other", "green", "green"], tz)

        self.assertExcelRow(sheet_contacts, 3, [contact3_run1.contact.uuid, "+250788123456", "Norbert", "",
                                                c3_run1_first, c3_run1_last, "", "", ""], tz)

        # check messages sheet...
        self.assertEqual(len(list(sheet_msgs.rows)), 14)  # header + 13 messages
        self.assertEqual(len(list(sheet_msgs.columns)), 7)

        self.assertExcelRow(sheet_msgs, 0, ["Contact UUID", "URN", "Name", "Date", "Direction", "Message", "Channel"])

        contact1_out1 = Msg.objects.get(steps__run=contact1_run1, text="What is your favorite color?")
        contact1_out2 = Msg.objects.get(steps__run=contact1_run1, text="That is a funny color. Try again.")
        contact1_out3 = Msg.objects.get(steps__run=contact1_run1, text__startswith="I love orange too")

        self.assertExcelRow(sheet_msgs, 1, [contact1_out1.contact.uuid, "+250788382382", "Eric",
                                            contact1_out1.created_on, "OUT",
                                            "What is your favorite color?", "Test Channel"], tz)
        self.assertExcelRow(sheet_msgs, 2, [contact1_in1.contact.uuid, "+250788382382", "Eric", contact1_in1.created_on,
                                            "IN", "light beige", "Test Channel"], tz)
        self.assertExcelRow(sheet_msgs, 3, [contact1_out2.contact.uuid, "+250788382382", "Eric",
                                            contact1_out2.created_on, "OUT",
                                            "That is a funny color. Try again.", "Test Channel"], tz)
        self.assertExcelRow(sheet_msgs, 4, [contact1_in2.contact.uuid, "+250788382382", "Eric", contact1_in2.created_on,
                                            "IN", "orange", "Test Channel"], tz)
        self.assertExcelRow(sheet_msgs, 5, [contact1_out3.contact.uuid, "+250788382382", "Eric",
                                            contact1_out3.created_on, "OUT",
                                            "I love orange too! You said: orange which is category: Orange You are: "
                                            "0788 382 382 SMS: orange Flow: color: light beige\ncolor: orange",
                                            "Test Channel"], tz)

        # test without msgs or runs or unresponded
        with self.assertNumQueries(48):
            workbook = self.export_flow_results(self.flow, include_msgs=False, include_runs=False, responded_only=True)

        tz = self.org.timezone
        sheet_contacts = workbook.worksheets[0]

        self.assertEqual(len(list(sheet_contacts.rows)), 3)  # header + 2 contacts
        self.assertEqual(len(list(sheet_contacts.columns)), 9)

        self.assertExcelRow(sheet_contacts, 0, ["Contact UUID", "URN", "Name", "Groups", "First Seen", "Last Seen",
                                                "color (Category) - Color Flow",
                                                "color (Value) - Color Flow",
                                                "color (Text) - Color Flow"])

        self.assertExcelRow(sheet_contacts, 1, [contact1_run1.contact.uuid, "+250788382382", "Eric", "Devs",
                                                c1_run1_first, c1_run2_last, "Blue", "blue", " blue "], tz)

        self.assertExcelRow(sheet_contacts, 2, [contact2_run1.contact.uuid, "+250788383383", "Nic", "", c2_run1_first,
                                                c2_run1_last, "Other", "green", "green"], tz)

        # test export with a contact field
        age = ContactField.get_or_create(self.org, self.admin, 'age', "Age")
        self.contact.set_field(self.admin, 'age', 36)

        # insert a duplicate age field, this can happen due to races
        Value.objects.create(org=self.org, contact=self.contact, contact_field=age, string_value='36', decimal_value='36')

        with self.assertNumQueries(53):
            workbook = self.export_flow_results(self.flow, include_msgs=False, include_runs=True, responded_only=True,
                                                contact_fields=[age])

        # try setting the field again
        self.contact.set_field(self.admin, 'age', 36)

        # only one present now
        self.assertEqual(Value.objects.filter(contact=self.contact, contact_field=age).count(), 1)

        tz = self.org.timezone
        sheet_runs, sheet_contacts = workbook.worksheets

        self.assertEqual(len(list(sheet_contacts.rows)), 3)  # header + 2 contacts
        self.assertEqual(len(list(sheet_contacts.columns)), 10)

        self.assertExcelRow(sheet_contacts, 0, ["Contact UUID", "URN", "Name", "Groups", "Age",
                                                "First Seen", "Last Seen",
                                                "color (Category) - Color Flow",
                                                "color (Value) - Color Flow",
                                                "color (Text) - Color Flow"])

        self.assertExcelRow(sheet_contacts, 1, [contact1_run1.contact.uuid, "+250788382382", "Eric", "Devs", "36",
                                                c1_run1_first, c1_run2_last, "Blue", "blue", " blue "], tz)

        self.assertExcelRow(sheet_contacts, 2, [contact2_run1.contact.uuid, "+250788383383", "Nic", "", "",
                                                c2_run1_first, c2_run1_last, "Other", "green", "green"], tz)

        # check runs sheet...
        self.assertEqual(len(list(sheet_runs.rows)), 4)  # header + 3 runs
        self.assertEqual(len(list(sheet_runs.columns)), 10)

        self.assertExcelRow(sheet_runs, 0, ["Contact UUID", "URN", "Name", "Groups", "Age",
                                            "First Seen", "Last Seen",
                                            "color (Category) - Color Flow",
                                            "color (Value) - Color Flow",
                                            "color (Text) - Color Flow"])

        self.assertExcelRow(sheet_runs, 1, [contact1_run1.contact.uuid, "+250788382382", "Eric", "Devs", "36",
                                            c1_run1_first, c1_run1_last, "Orange", "orange", "orange"], tz)

    def test_export_results_remove_control_characters(self):
        self.flow.update(self.definition)
        contact1_run1 = self.flow.start([], [self.contact])[0]

        time.sleep(1)

        contact1_in1 = self.create_msg(direction=INCOMING, contact=self.contact, text="ngert\x07in.")
        Flow.find_and_handle(contact1_in1)

        contact1_run1_rs = FlowStep.objects.filter(run=contact1_run1, step_type='R')
        c1_run1_first = contact1_run1_rs.order_by('pk').first().arrived_on
        c1_run1_last = contact1_run1_rs.order_by('-pk').first().arrived_on

        workbook = self.export_flow_results(self.flow)

        tz = self.org.timezone

        sheet_runs, sheet_contacts, sheet_msgs = workbook.worksheets

        # check runs sheet...
        self.assertEqual(len(list(sheet_runs.rows)), 2)  # header + 1 runs
        self.assertEqual(len(list(sheet_runs.columns)), 9)

        self.assertExcelRow(sheet_runs, 0, ["Contact UUID", "URN", "Name", "Groups", "First Seen", "Last Seen",
                                            "color (Category) - Color Flow",
                                            "color (Value) - Color Flow",
                                            "color (Text) - Color Flow"])

        self.assertExcelRow(sheet_runs, 1, [contact1_run1.contact.uuid, "+250788382382", "Eric", "", c1_run1_first,
                                            c1_run1_last, "Other", "ngertin.", "ngertin."], tz)

    def test_export_results_with_surveyor_msgs(self):
        self.flow.update(self.definition)
        self.flow.flow_type = Flow.SURVEY
        self.flow.save()
        run = self.flow.start([], [self.contact])[0]

        # run.submitted_by = self.admin
        run.save()

        # no urn or channel
        in1 = Msg.create_incoming(None, None, "blue", org=self.org, contact=self.contact)

        workbook = self.export_flow_results(self.flow)
        tz = self.org.timezone

        sheet_runs, sheet_contacts, sheet_msgs = workbook.worksheets

        run1_rs = FlowStep.objects.filter(run=run, step_type='R')
        run1_first = run1_rs.order_by('pk').first().arrived_on
        run1_last = run1_rs.order_by('-pk').first().arrived_on

        # no submitter for our run
        self.assertExcelRow(sheet_runs, 1, ["", run.contact.uuid, "+250788382382", "Eric", "", run1_first, run1_last,
                                            "Blue", "blue", "blue"], tz)

        out1 = Msg.objects.get(steps__run=run, text="What is your favorite color?")

        self.assertExcelRow(sheet_msgs, 1, [run.contact.uuid, "+250788382382", "Eric", out1.created_on, "OUT",
                                            "What is your favorite color?", "Test Channel"], tz)

        # no channel or phone
        self.assertExcelRow(sheet_msgs, 2, [run.contact.uuid, "", "Eric", in1.created_on, "IN", "blue", ""], tz)

        # now try setting a submitted by on our run
        run.submitted_by = self.admin
        run.save()

        workbook = self.export_flow_results(self.flow)
        tz = self.org.timezone

        sheet_runs, sheet_contacts, sheet_msgs = workbook.worksheets

        # now the Administrator should show up
        self.assertExcelRow(sheet_runs, 1, ["Administrator", run.contact.uuid, "+250788382382", "Eric", "", run1_first, run1_last,
                                            "Blue", "blue", "blue"], tz)

    def test_export_results_with_no_responses(self):
        self.flow.update(self.definition)

        self.assertEqual(self.flow.get_total_runs(), 0)
        self.assertEqual(self.flow.get_completed_percentage(), 0)

        workbook = self.export_flow_results(self.flow)

        self.assertEqual(len(workbook.worksheets), 2)

        # every sheet has only the head row
        for entries in workbook.worksheets:
            self.assertEqual(len(list(entries.rows)), 1)
            self.assertEqual(len(list(entries.columns)), 9)

    def test_copy(self):
        # save our original flow
        self.flow.update(self.definition)

        # pick a really long name so we have to concatenate
        self.flow.name = "Color Flow is a long name to use for something like this"
        self.flow.expires_after_minutes = 60
        self.flow.save()

        # make sure our metadata got saved
        metadata = json.loads(self.flow.metadata)
        self.assertEquals("Ryan Lewis", metadata['author'])

        # now create a copy
        copy = Flow.copy(self.flow, self.admin)

        metadata = json.loads(copy.metadata)
        self.assertEquals("Ryan Lewis", metadata['author'])

        # expiration should be copied too
        self.assertEquals(60, copy.expires_after_minutes)

        # should have a different id
        self.assertNotEqual(self.flow.pk, copy.pk)

        # Name should start with "Copy of"
        self.assertEquals("Copy of Color Flow is a long name to use for something like thi", copy.name)

        # metadata should come out in the json
        copy_json = copy.as_json()
        self.assertEquals(dict(author="Ryan Lewis",
                               name='Copy of Color Flow is a long name to use for something like thi',
                               revision=1,
                               expires=60,
                               uuid=copy.uuid,
                               saved_on=datetime_to_str(copy.saved_on)),
                          copy_json['metadata'])

        # should have the same number of actionsets and rulesets
        self.assertEquals(copy.action_sets.all().count(), self.flow.action_sets.all().count())
        self.assertEquals(copy.rule_sets.all().count(), self.flow.rule_sets.all().count())

    @override_settings(SEND_WEBHOOKS=True)
    def test_optimization_reply_action(self):

        self.flow.update({"base_language": "base",
                          "entry": "02a2f789-1545-466b-978a-4cebcc9ab89a",
                          "rule_sets": [],
                          "action_sets": [{"y": 0, "x": 100,
                                           "destination": None, "uuid": "02a2f789-1545-466b-978a-4cebcc9ab89a",
                                           "actions": [{"type": "api", "webhook": "https://rapidpro.io/demo/coupon/"},
                                                       {"msg": {"base": "text to get @extra.coupon"}, "type": "reply"}]}],
                          "metadata": {"notes": []}})

        with patch('requests.post') as mock:
            mock.return_value = MockResponse(200, '{ "coupon": "NEXUS4" }')

            self.flow.start([], [self.contact])

            self.assertTrue(self.flow.steps())
            self.assertTrue(Msg.objects.all())
            msg = Msg.objects.all()[0]
            self.assertFalse("@extra.coupon" in msg.text)
            self.assertEquals(msg.text, "text to get NEXUS4")
            self.assertEquals(PENDING, msg.status)

    def test_parsing(self):
        # save this flow
        self.flow.update(self.definition)
        self.flow.refresh_from_db()

        # should have created the appropriate RuleSet and ActionSet objects
        self.assertEquals(4, ActionSet.objects.all().count())

        entry = ActionSet.objects.get(uuid=uuid(1))
        actions = entry.get_actions()
        self.assertEqual(len(actions), 1)
        self.assertIsInstance(actions[0], ReplyAction)
        self.assertEqual(actions[0].msg, dict(base="What is your favorite color?", fre="Quelle est votre couleur préférée?"))
        self.assertEqual(entry.uuid, self.flow.entry_uuid)

        orange = ActionSet.objects.get(uuid=uuid(2))
        actions = orange.get_actions()
        self.assertEquals(1, len(actions))
        self.assertEquals(ReplyAction(dict(base='I love orange too! You said: @step.value which is category: @flow.color.category You are: @step.contact.tel SMS: @step Flow: @flow')).as_json(), actions[0].as_json())

        self.assertEquals(1, RuleSet.objects.all().count())
        ruleset = RuleSet.objects.get(uuid=uuid(5))
        self.assertEquals(entry.destination, ruleset.uuid)
        rules = ruleset.get_rules()
        self.assertEquals(4, len(rules))

        # check ordering
        self.assertEquals(uuid(2), rules[0].destination)
        self.assertEquals(uuid(12), rules[0].uuid)
        self.assertEquals(uuid(3), rules[1].destination)
        self.assertEquals(uuid(13), rules[1].uuid)
        self.assertEquals(uuid(4), rules[2].destination)
        self.assertEquals(uuid(14), rules[2].uuid)

        # check routing
        self.assertEquals(ContainsTest(test=dict(base="orange")).as_json(), rules[0].test.as_json())
        self.assertEquals(ContainsTest(test=dict(base="blue")).as_json(), rules[1].test.as_json())
        self.assertEquals(TrueTest().as_json(), rules[2].test.as_json())

        # and categories
        self.assertEquals("Orange", rules[0].category['base'])
        self.assertEquals("Blue", rules[1].category['base'])

        # back out as json
        json_dict = self.flow.as_json()

        self.maxDiff = None
        self.definition['version'] = CURRENT_EXPORT_VERSION
        self.definition['metadata']['name'] = self.flow.name
        self.definition['metadata']['saved_on'] = datetime_to_str(self.flow.saved_on)
        self.definition['metadata']['revision'] = 1
        self.definition['metadata']['expires'] = self.flow.expires_after_minutes
        self.definition['metadata']['uuid'] = self.flow.uuid

        self.definition['flow_type'] = self.flow.flow_type

        self.assertEquals(json_dict, self.definition)

        # remove one of our actions and rules
        del self.definition['action_sets'][3]
        del self.definition['rule_sets'][0]['rules'][2]

        # update
        self.flow.update(self.definition)

        self.assertEquals(3, ActionSet.objects.all().count())

        entry = ActionSet.objects.get(uuid=uuid(1))
        actions = entry.get_actions()
        self.assertEqual(len(actions), 1)
        self.assertIsInstance(actions[0], ReplyAction)
        self.assertEqual(actions[0].msg, dict(base="What is your favorite color?", fre="Quelle est votre couleur préférée?"))
        self.assertEqual(entry.uuid, self.flow.entry_uuid)

        orange = ActionSet.objects.get(uuid=uuid(2))
        actions = orange.get_actions()
        self.assertEquals(1, len(actions))
        self.assertEquals(ReplyAction(dict(base='I love orange too! You said: @step.value which is category: @flow.color.category You are: @step.contact.tel SMS: @step Flow: @flow')).as_json(), actions[0].as_json())

        self.assertEquals(1, RuleSet.objects.all().count())
        ruleset = RuleSet.objects.get(uuid=uuid(5))
        self.assertEquals(entry.destination, ruleset.uuid)
        rules = ruleset.get_rules()
        self.assertEquals(3, len(rules))

        # check ordering
        self.assertEquals(uuid(2), rules[0].destination)
        self.assertEquals(uuid(3), rules[1].destination)

        # check routing
        self.assertEquals(ContainsTest(test=dict(base="orange")).as_json(), rules[0].test.as_json())
        self.assertEquals(ContainsTest(test=dict(base="blue")).as_json(), rules[1].test.as_json())

        # updating with a label name that is too long should truncate it
        self.definition['rule_sets'][0]['label'] = ''.join('W' for x in range(75))
        self.definition['rule_sets'][0]['operand'] = ''.join('W' for x in range(135))
        self.flow.update(self.definition)

        # now check they are truncated to the max lengths
        ruleset = RuleSet.objects.get(uuid=uuid(5))
        self.assertEquals(64, len(ruleset.label))
        self.assertEquals(128, len(ruleset.operand))

    def test_expanding(self):
        # save our original flow
        self.flow.update(self.definition)

        # add actions for adding to a group and messaging a contact, we'll test how these expand
        action_set = ActionSet.objects.get(uuid=uuid(4))

        actions = [AddToGroupAction([self.other_group]).as_json(),
                   SendAction("Outgoing Message", [self.other_group], [self.contact], []).as_json()]

        action_set.set_actions_dict(actions)
        action_set.save()

        # check expanding our groups
        json_dict = self.flow.as_json(expand_contacts=True)
        json_as_string = json.dumps(json_dict)

        # our json should contain the names of our contact and groups
        self.assertTrue(json_as_string.find('Eric') > 0)
        self.assertTrue(json_as_string.find('Other') > 0)

        # now delete our group
        self.other_group.delete()

        flow_json = self.flow.as_json(expand_contacts=True)
        add_group = flow_json['action_sets'][3]['actions'][0]
        send = flow_json['action_sets'][3]['actions'][1]

        # should still see a reference to our group even (recreated)
        self.assertEquals(1, len(add_group['groups']))
        self.assertEquals(1, len(send['groups']))

    def assertTest(self, expected_test, expected_value, test, extra=None):
        runs = FlowRun.objects.filter(contact=self.contact)
        if runs:
            run = runs[0]
        else:
            run = FlowRun.create(self.flow, self.contact.pk)

        # clear any extra on this run
        run.fields = ""

        context = run.flow.build_message_context(run.contact, None)
        if extra:
            context['extra'] = extra

        result = test.evaluate(run, self.sms, context, self.sms.text)
        if expected_test:
            self.assertTrue(result[0])
        else:
            self.assertFalse(result[0])
        self.assertEquals(expected_value, result[1])

        # return our run for later inspection
        return run

    def assertDateTest(self, expected_test, expected_value, test):
        run = FlowRun.objects.filter(contact=self.contact).first()
        tz = run.flow.org.timezone
        context = run.flow.build_message_context(run.contact, None)

        tuple = test.evaluate(run, self.sms, context, self.sms.text)
        if expected_test:
            self.assertTrue(tuple[0])
        else:
            self.assertFalse(tuple[0])
        if expected_test and expected_value:
            # convert our expected date time the right timezone
            expected_tz = expected_value.astimezone(tz)
            expected_value = expected_value.replace(hour=expected_tz.hour).replace(day=expected_tz.day).replace(month=expected_tz.month)
            self.assertTrue(abs((expected_value - str_to_datetime(tuple[1], tz=timezone.utc)).total_seconds()) < 60)

    def test_location_tests(self):
        sms = self.create_msg(contact=self.contact, text="")
        self.sms = sms

        # test State lookups
        state_test = HasStateTest()
        state_test = HasStateTest.from_json(self.org, state_test.as_json())

        sms.text = "Kigali City"
        self.assertTest(True, AdminBoundary.objects.get(name="Kigali City"), state_test)

        sms.text = "Seattle"
        self.assertTest(False, None, state_test)

        # now District lookups
        district_test = HasDistrictTest("Kigali City")
        district_test = HasDistrictTest.from_json(self.org, district_test.as_json())

        sms.text = "Nyarugenge"
        self.assertTest(True, AdminBoundary.objects.get(name="Nyarugenge"), district_test)

        sms.text = "Rwamagana"
        self.assertTest(False, None, district_test)

        # remove our org country, should no longer match things
        self.org.country = None
        self.org.save()

        sms.text = "Kigali City"
        self.assertTest(False, None, state_test)

        sms.text = "Nyarugenge"
        self.assertTest(False, None, district_test)

    def test_tests(self):
        sms = self.create_msg(contact=self.contact, text="GReen is my favorite!")
        self.sms = sms

        test = TrueTest()
        self.assertTest(True, sms.text, test)

        test = FalseTest()
        self.assertTest(False, None, test)

        test = ContainsTest(test=dict(base="Green"))
        self.assertTest(True, "GReen", test)

        test = ContainsTest(test=dict(base="Green green GREEN"))
        self.assertTest(True, "GReen", test)

        sms.text = "Blue is my favorite"
        self.assertTest(False, None, test)

        sms.text = "Greenish is ok too"
        self.assertTest(False, None, test)

        # edit distance
        sms.text = "Greenn is ok though"
        self.assertTest(True, "Greenn", test)

        test = ContainsTest(test=dict(base="Green green %%$"))
        sms.text = "GReen is my favorite!, %%$"
        self.assertTest(True, "GReen", test)

        # variable substitution
        test = ContainsTest(test=dict(base="@extra.color"))
        sms.text = "my favorite color is GREEN today"
        self.assertTest(True, "GREEN", test, extra=dict(color="green"))

        test.test = dict(base="this THAT")
        sms.text = "this is good but won't match"
        self.assertTest(False, None, test)

        test.test = dict(base="this THAT")
        sms.text = "that and this is good and will match"
        self.assertTest(True, "that this", test)

        test.test = dict(base="this THAT")
        sms.text = "this and that is good and will match"
        self.assertTest(True, "this that", test)

        test.test = dict(base="this THAT")
        sms.text = "this and that and this other thing is good and will match"
        self.assertTest(True, "this that this", test)

        sms.text = "text"

        test = AndTest([TrueTest(), TrueTest()])
        self.assertTest(True, "text text", test)

        test = AndTest([TrueTest(), FalseTest()])
        self.assertTest(False, None, test)

        test = OrTest([TrueTest(), FalseTest()])
        self.assertTest(True, "text", test)

        test = OrTest([FalseTest(), FalseTest()])
        self.assertTest(False, None, test)

        test = ContainsAnyTest(test=dict(base="klab Kacyiru good"))
        sms.text = "kLab is awesome"
        self.assertTest(True, "kLab", test)

        sms.text = "telecom is located at Kacyiru"
        self.assertTest(True, "Kacyiru", test)

        sms.text = "good morning"
        self.assertTest(True, "good", test)

        sms.text = "kLab is good"
        self.assertTest(True, "kLab good", test)

        sms.text = "kigali city"
        self.assertTest(False, None, test)

        # have the same behaviour when we have commas even a trailing one
        test = ContainsAnyTest(test=dict(base="klab, kacyiru, good, "))
        sms.text = "kLab is awesome"
        self.assertTest(True, "kLab", test)

        sms.text = "telecom is located at Kacyiru"
        self.assertTest(True, "Kacyiru", test)

        sms.text = "good morning"
        self.assertTest(True, "good", test)

        sms.text = "kLab is good"
        self.assertTest(True, "kLab good", test)

        sms.text = "kigali city"
        self.assertTest(False, None, test)

        sms.text = "blue white, allo$%%"
        self.assertTest(False, None, test)

        test = ContainsAnyTest(test=dict(base="%%$, &&,"))
        sms.text = "blue white, allo$%%"
        self.assertTest(False, None, test)

        sms.text = "%%$"
        self.assertTest(False, None, test)

        test = LtTest(test="5")
        self.assertTest(False, None, test)

        test = LteTest(test="0")
        sms.text = "My answer is -4"
        self.assertTest(True, Decimal("-4"), test)

        sms.text = "My answer is 4"
        test = LtTest(test="4")
        self.assertTest(False, None, test)

        test = GtTest(test="4")
        self.assertTest(False, None, test)

        test = GtTest(test="3")
        self.assertTest(True, Decimal("4"), test)

        test = GteTest(test="4")
        self.assertTest(True, Decimal("4"), test)

        test = GteTest(test="9")
        self.assertTest(False, None, test)

        test = EqTest(test="4")
        self.assertTest(True, Decimal("4"), test)

        test = EqTest(test="5")
        self.assertTest(False, None, test)

        test = BetweenTest("5", "10")
        self.assertTest(False, None, test)

        test = BetweenTest("4", "10")
        self.assertTest(True, Decimal("4"), test)

        test = BetweenTest("0", "4")
        self.assertTest(True, Decimal("4"), test)

        test = BetweenTest("0", "3")
        self.assertTest(False, None, test)

        test = BetweenTest("@extra.min", "@extra.max")
        self.assertTest(True, Decimal('4'), test, extra=dict(min=2, max=5))

        test = BetweenTest("0", "@xxx")  # invalid expression
        self.assertTest(False, None, test)

        sms.text = "My answer is or"
        self.assertTest(False, None, test)

        sms.text = "My answer is 4"
        test = BetweenTest("1", "5")
        self.assertTest(True, Decimal("4"), test)

        sms.text = "My answer is 4rwf"
        self.assertTest(True, Decimal("4"), test)

        sms.text = "My answer is a4rwf"
        self.assertTest(False, None, test)

        test = BetweenTest("10", "50")
        sms.text = "My answer is lO"
        self.assertTest(True, Decimal("10"), test)

        test = BetweenTest("1000", "5000")
        sms.text = "My answer is 4,000rwf"
        self.assertTest(True, Decimal("4000"), test)

        rule = Rule(uuid(4), None, None, None, test)
        self.assertEquals("1000-5000", rule.get_category_name(None))

        test = StartsWithTest(test=dict(base="Green"))
        sms.text = "  green beans"
        self.assertTest(True, "green", test)

        sms.text = "greenbeans"
        self.assertTest(True, "green", test)

        sms.text = "  beans Green"
        self.assertTest(False, None, test)

        test = NumberTest()
        self.assertTest(False, None, test)

        sms.text = "I have 7"
        self.assertTest(True, Decimal("7"), test)

        # phone tests

        test = PhoneTest()
        sms.text = "My phone number is 0788 383 383"
        self.assertTest(True, "+250788383383", test)

        sms.text = "+250788123123"
        self.assertTest(True, "+250788123123", test)

        sms.text = "+12067799294"
        self.assertTest(True, "+12067799294", test)

        sms.text = "My phone is 0124515"
        self.assertTest(False, None, test)

        test = ContainsTest(test=dict(base="مورنۍ"))
        sms.text = "شاملیدل مورنۍ"
        self.assertTest(True, "مورنۍ", test)

        # test = "word to start" and notice "to start" is one word in arabic ataleast according to Google translate
        test = ContainsAnyTest(test=dict(base="كلمة لبدء"))
        # set text to "give a sample word in sentence"
        sms.text = "تعطي كلمة عينة في الجملة"
        self.assertTest(True, "كلمة", test)  # we get "word"

        # we should not match "this start is not allowed" we wanted "to start"
        test = ContainsAnyTest(test=dict(base="لا يسمح هذه البداية"))
        self.assertTest(False, None, test)

        test = RegexTest(dict(base="(?P<first_name>\w+) (\w+)"))
        sms.text = "Isaac Newton"
        run = self.assertTest(True, "Isaac Newton", test)
        extra = run.field_dict()
        self.assertEquals("Isaac Newton", extra['0'])
        self.assertEquals("Isaac", extra['1'])
        self.assertEquals("Newton", extra['2'])
        self.assertEquals("Isaac", extra['first_name'])

        # find that arabic unicode is handled right
        sms.text = "مرحبا العالم"
        run = self.assertTest(True, "مرحبا العالم", test)
        extra = run.field_dict()
        self.assertEquals("مرحبا العالم", extra['0'])
        self.assertEquals("مرحبا", extra['1'])
        self.assertEquals("العالم", extra['2'])
        self.assertEquals("مرحبا", extra['first_name'])

        # no matching groups, should return whole string as match
        test = RegexTest(dict(base="\w+ \w+"))
        sms.text = "Isaac Newton"
        run = self.assertTest(True, "Isaac Newton", test)
        extra = run.field_dict()
        self.assertEquals("Isaac Newton", extra['0'])

        # no match, shouldn't return anything at all
        sms.text = "#$%^$#? !@#$"
        run = self.assertTest(False, None, test)
        extra = run.field_dict()
        self.assertFalse(extra)

        # no case sensitivity
        test = RegexTest(dict(base="kazoo"))
        sms.text = "This is my Kazoo"
        run = self.assertTest(True, "Kazoo", test)
        extra = run.field_dict()
        self.assertEquals("Kazoo", extra['0'])

        # change to have anchors
        test = RegexTest(dict(base="^kazoo$"))

        # no match, as at the end
        sms.text = "This is my Kazoo"
        run = self.assertTest(False, None, test)

        # this one will match
        sms.text = "Kazoo"
        run = self.assertTest(True, "Kazoo", test)
        extra = run.field_dict()
        self.assertEquals("Kazoo", extra['0'])

        # not empty
        sms.text = ""
        self.assertTest(False, None, NotEmptyTest())
        sms.text = None
        self.assertTest(False, None, NotEmptyTest())
        sms.text = " "
        self.assertTest(False, None, NotEmptyTest())
        sms.text = "it works"
        self.assertTest(True, "it works", NotEmptyTest())

        def perform_date_tests(sms, dayfirst):
            """
            Performs a set of date tests in either day-first or month-first mode
            """
            self.org.date_format = 'D' if dayfirst else 'M'
            self.org.save()

            # perform all date tests as if it were 2014-01-02 03:04:05.6 UTC - a date which when localized to DD-MM-YYYY
            # or MM-DD-YYYY is ambiguous
            with patch.object(timezone, 'now', return_value=datetime.datetime(2014, 1, 2, 3, 4, 5, 6, timezone.utc)):
                now = timezone.now()
                three_days_ago = now - timedelta(days=3)
                three_days_next = now + timedelta(days=3)
                five_days_next = now + timedelta(days=5)

                sms.text = "no date in this text"
                test = HasDateTest()
                self.assertDateTest(False, None, test)

                sms.text = "123"
                self.assertDateTest(True, now.replace(year=123), test)

                sms.text = "December 14, 1892"
                self.assertDateTest(True, now.replace(year=1892, month=12, day=14), test)

                sms.text = "sometime on %d/%d/%d" % (now.day, now.month, now.year)
                self.assertDateTest(True, now, test)

                # date before/equal/after tests using date arithmetic

                test = DateBeforeTest('@(date.today - 1)')
                self.assertDateTest(False, None, test)

                sms.text = "this is for three days ago %d/%d/%d" % (three_days_ago.day, three_days_ago.month, three_days_ago.year)
                self.assertDateTest(True, three_days_ago, test)

                sms.text = "in the next three days %d/%d/%d" % (three_days_next.day, three_days_next.month, three_days_next.year)
                self.assertDateTest(False, None, test)

                test = DateEqualTest('@(date.today - 3)')
                self.assertDateTest(False, None, test)

                sms.text = "this is for three days ago %d/%d/%d" % (three_days_ago.day, three_days_ago.month, three_days_ago.year)
                self.assertDateTest(True, three_days_ago, test)

                test = DateAfterTest('@(date.today + 3)')
                self.assertDateTest(False, None, test)

                sms.text = "this is for three days ago %d/%d/%d" % (five_days_next.day, five_days_next.month, five_days_next.year)
                self.assertDateTest(True, five_days_next, test)

        # check date tests in both date modes
        perform_date_tests(sms, True)
        perform_date_tests(sms, False)

    def test_length(self):
        org = self.org

        js = [dict(category="Normal Length", uuid=uuid4(), destination=uuid4(), test=dict(type='true')),
              dict(category="Way too long, will get clipped at 36 characters", uuid=uuid4(), destination=uuid4(), test=dict(type='true'))]

        rules = Rule.from_json_array(org, js)

        self.assertEquals("Normal Length", rules[0].category)
        self.assertEquals(36, len(rules[1].category))

    def test_factories(self):
        org = self.org

        js = dict(type='true')
        self.assertEquals(TrueTest, Test.from_json(org, js).__class__)
        self.assertEquals(js, TrueTest().as_json())

        js = dict(type='false')
        self.assertEquals(FalseTest, Test.from_json(org, js).__class__)
        self.assertEquals(js, FalseTest().as_json())

        js = dict(type='and', tests=[dict(type='true')])
        self.assertEquals(AndTest, Test.from_json(org, js).__class__)
        self.assertEquals(js, AndTest([TrueTest()]).as_json())

        js = dict(type='or', tests=[dict(type='true')])
        self.assertEquals(OrTest, Test.from_json(org, js).__class__)
        self.assertEquals(js, OrTest([TrueTest()]).as_json())

        js = dict(type='contains', test="green")
        self.assertEquals(ContainsTest, Test.from_json(org, js).__class__)
        self.assertEquals(js, ContainsTest("green").as_json())

        js = dict(type='lt', test="5")
        self.assertEquals(LtTest, Test.from_json(org, js).__class__)
        self.assertEquals(js, LtTest("5").as_json())

        js = dict(type='gt', test="5")
        self.assertEquals(GtTest, Test.from_json(org, js).__class__)
        self.assertEquals(js, GtTest("5").as_json())

        js = dict(type='gte', test="5")
        self.assertEquals(GteTest, Test.from_json(org, js).__class__)
        self.assertEquals(js, GteTest("5").as_json())

        js = dict(type='eq', test="5")
        self.assertEquals(EqTest, Test.from_json(org, js).__class__)
        self.assertEquals(js, EqTest("5").as_json())

        js = dict(type='between', min="5", max="10")
        self.assertEquals(BetweenTest, Test.from_json(org, js).__class__)
        self.assertEquals(js, BetweenTest("5", "10").as_json())

        self.assertEquals(ReplyAction, Action.from_json(org, dict(type='reply', msg=dict(base="hello world"))).__class__)
        self.assertEquals(SendAction, Action.from_json(org, dict(type='send', msg=dict(base="hello world"), contacts=[], groups=[], variables=[])).__class__)

    def test_decimal_values(self):
        flow = self.flow
        flow.update(self.definition)

        rules = RuleSet.objects.get(uuid=uuid(5))

        # update our rule to include decimal parsing
        rules.set_rules_dict([Rule(uuid(12), {flow.base_language: "< 10"}, uuid(2), 'A', LtTest(10)).as_json(),
                              Rule(uuid(13), {flow.base_language: "> 10"}, uuid(3), 'A', GteTest(10)).as_json()])

        rules.save()

        # start the flow
        flow.start([], [self.contact])
        sms = self.create_msg(direction=INCOMING, contact=self.contact, text="My answer is 15")
        self.assertTrue(Flow.find_and_handle(sms))

        step = FlowStep.objects.get(step_uuid=uuid(5))
        self.assertEquals("> 10", step.rule_category)
        self.assertEquals(uuid(13), step.rule_uuid)
        self.assertEquals("15", step.rule_value)
        self.assertEquals(Decimal("15"), step.rule_decimal_value)

    def test_location_entry_test(self):

        self.country = AdminBoundary.objects.create(osm_id='192787', name='Nigeria', level=0)
        kano = AdminBoundary.objects.create(osm_id='3710302', name='Kano', level=1, parent=self.country)
        lagos = AdminBoundary.objects.create(osm_id='3718182', name='Lagos', level=1, parent=self.country)
        ajingi = AdminBoundary.objects.create(osm_id='3710308', name='Ajingi', level=2, parent=kano)
        bichi = AdminBoundary.objects.create(osm_id='3710307', name='Bichi', level=2, parent=kano)
        apapa = AdminBoundary.objects.create(osm_id='3718187', name='Apapa', level=2, parent=lagos)
        bichiward = AdminBoundary.objects.create(osm_id='3710377', name='Bichi', level=3, parent=bichi)
        AdminBoundary.objects.create(osm_id='3710378', name='Ajingi', level=3, parent=ajingi)
        sms = self.create_msg(contact=self.contact, text="awesome text")
        self.sms = sms
        runs = FlowRun.objects.filter(contact=self.contact)
        if runs:
            run = runs[0]
        else:
            run = FlowRun.create(self.flow, self.contact.id)

        self.org.country = self.country
        run.flow.org = self.org
        context = run.flow.build_message_context(run.contact, None)

        # wrong admin level should return None if provided
        lga_tuple = HasDistrictTest('Kano').evaluate(run, sms, context, 'apapa')
        self.assertEquals(lga_tuple[1], None)

        lga_tuple = HasDistrictTest('Lagos').evaluate(run, sms, context, 'apapa')
        self.assertEquals(lga_tuple[1], apapa)

        # get lga with out higher admin level
        lga_tuple = HasDistrictTest().evaluate(run, sms, context, 'apapa')
        self.assertEquals(lga_tuple[1], apapa)

        # get ward with out higher admin levels
        ward_tuple = HasWardTest().evaluate(run, sms, context, 'bichi')
        self.assertEquals(ward_tuple[1], bichiward)

        # get with hierarchy proved
        ward_tuple = HasWardTest('Kano', 'Bichi').evaluate(run, sms, context, 'bichi')
        self.assertEquals(ward_tuple[1], bichiward)

        # wrong admin level should return None if provided
        ward_tuple = HasWardTest('Kano', 'Ajingi').evaluate(run, sms, context, 'bichi')
        js = dict(state='Kano', district='Ajingi', type='ward')
        self.assertEquals(HasWardTest('Kano', 'Ajingi').as_json(), js)
        self.assertEquals(ward_tuple[1], None)

        # get with hierarchy by aliases
        BoundaryAlias.objects.create(name='Pillars', boundary=kano, org=self.org,
                                     created_by=self.admin, modified_by=self.admin)
        ward_tuple = HasWardTest('Pillars', 'Bichi').evaluate(run, sms, context, 'bichi')
        self.assertEquals(ward_tuple[1], bichiward)

        # misconfigured flows should ignore the state and district if wards are unique by name
        ward_tuple = HasWardTest('Bichi', 'Kano').evaluate(run, sms, context, 'bichi')
        self.assertEquals(ward_tuple[1], bichiward)

        # misconfigured flows should not match if wards not unique
        AdminBoundary.objects.create(osm_id='3710379', name='Bichi', level=3, parent=apapa)
        ward_tuple = HasWardTest('Bichi', 'Kano').evaluate(run, sms, context, 'bichi')
        self.assertEquals(ward_tuple[1], None)

        self.assertEquals(HasWardTest, Test.from_json(self.org, js).__class__)

    def test_flow_keyword_create(self):
        self.login(self.admin)

        post_data = dict()
        post_data['name'] = "Survey Flow"
        post_data['keyword_triggers'] = "notallowed"
        post_data['flow_type'] = Flow.SURVEY
        post_data['expires_after_minutes'] = 60 * 12
        self.client.post(reverse('flows.flow_create'), post_data, follow=True)

        flow = Flow.objects.filter(name='Survey Flow').first()

        # should't be allowed to have a survey flow and keywords
        self.assertEqual(0, flow.triggers.all().count())

    def test_flow_keyword_update(self):
        self.login(self.admin)
        flow = Flow.create(self.org, self.admin, "Flow")
        flow.flow_type = Flow.SURVEY
        flow.save()

        # keywords aren't an option for survey flows
        response = self.client.get(reverse('flows.flow_update', args=[flow.pk]))
        self.assertTrue('keyword_triggers' not in response.context['form'].fields)
        self.assertTrue('ignore_triggers' not in response.context['form'].fields)

        # send update with triggers and ignore flag anyways
        post_data = dict()
        post_data['name'] = "Flow With Keyword Triggers"
        post_data['keyword_triggers'] = "notallowed"
        post_data['ignore_keywords'] = True
        post_data['expires_after_minutes'] = 60 * 12
        response = self.client.post(reverse('flows.flow_update', args=[flow.pk]), post_data, follow=True)

        # still shouldn't have any triggers
        flow.refresh_from_db()
        self.assertFalse(flow.ignore_triggers)
        self.assertEqual(0, flow.triggers.all().count())

    def test_global_keywords_trigger_update(self):
        self.login(self.admin)
        flow = Flow.create(self.org, self.admin, "Flow")

        # update flow triggers
        post_data = dict()
        post_data['name'] = "Flow With Keyword Triggers"
        post_data['keyword_triggers'] = "it,changes,everything"
        post_data['expires_after_minutes'] = 60 * 12
        response = self.client.post(reverse('flows.flow_update', args=[flow.pk]), post_data, follow=True)

        flow_with_keywords = Flow.objects.get(name=post_data['name'])
        self.assertEquals(200, response.status_code)
        self.assertEquals(response.request['PATH_INFO'], reverse('flows.flow_list'))
        self.assertTrue(flow_with_keywords in response.context['object_list'].all())
        self.assertEquals(flow_with_keywords.triggers.count(), 3)
        self.assertEquals(flow_with_keywords.triggers.filter(is_archived=False).count(), 3)
        self.assertEquals(flow_with_keywords.triggers.filter(is_archived=False).exclude(groups=None).count(), 0)

        # add triggers of other types
        Trigger.objects.create(created_by=self.admin, modified_by=self.admin, org=self.org,
                               trigger_type=Trigger.TYPE_FOLLOW, flow=flow_with_keywords, channel=self.channel)

        Trigger.objects.create(created_by=self.admin, modified_by=self.admin, org=self.org,
                               trigger_type=Trigger.TYPE_CATCH_ALL, flow=flow_with_keywords)

        Trigger.objects.create(created_by=self.admin, modified_by=self.admin, org=self.org,
                               trigger_type=Trigger.TYPE_MISSED_CALL, flow=flow_with_keywords)

        Trigger.objects.create(created_by=self.admin, modified_by=self.admin, org=self.org,
                               trigger_type=Trigger.TYPE_INBOUND_CALL, flow=flow_with_keywords)

        Trigger.objects.create(created_by=self.admin, modified_by=self.admin, org=self.org,
                               trigger_type=Trigger.TYPE_SCHEDULE, flow=flow_with_keywords)

        self.assertEquals(flow_with_keywords.triggers.filter(is_archived=False).count(), 8)

        # update flow triggers
        post_data = dict()
        post_data['name'] = "Flow With Keyword Triggers"
        post_data['keyword_triggers'] = "it,join"
        post_data['expires_after_minutes'] = 60 * 12
        response = self.client.post(reverse('flows.flow_update', args=[flow.pk]), post_data, follow=True)

        flow_with_keywords = Flow.objects.get(name=post_data['name'])
        self.assertEquals(200, response.status_code)
        self.assertEquals(response.request['PATH_INFO'], reverse('flows.flow_list'))
        self.assertTrue(flow_with_keywords in response.context['object_list'].all())
        self.assertEquals(flow_with_keywords.triggers.count(), 9)
        self.assertEquals(flow_with_keywords.triggers.filter(is_archived=True).count(), 2)
        self.assertEquals(flow_with_keywords.triggers.filter(is_archived=True,
                                                             trigger_type=Trigger.TYPE_KEYWORD).count(), 2)
        self.assertEquals(flow_with_keywords.triggers.filter(is_archived=False).count(), 7)
        self.assertEquals(flow_with_keywords.triggers.filter(is_archived=True,
                                                             trigger_type=Trigger.TYPE_KEYWORD).count(), 2)

        # only keyword triggers got archived, other are stil active
        self.assertTrue(flow_with_keywords.triggers.filter(is_archived=False, trigger_type=Trigger.TYPE_FOLLOW))
        self.assertTrue(flow_with_keywords.triggers.filter(is_archived=False, trigger_type=Trigger.TYPE_CATCH_ALL))
        self.assertTrue(flow_with_keywords.triggers.filter(is_archived=False, trigger_type=Trigger.TYPE_SCHEDULE))
        self.assertTrue(flow_with_keywords.triggers.filter(is_archived=False, trigger_type=Trigger.TYPE_MISSED_CALL))
        self.assertTrue(flow_with_keywords.triggers.filter(is_archived=False, trigger_type=Trigger.TYPE_INBOUND_CALL))

    def test_views(self):
        self.create_secondary_org()

        # create a flow for another org
        other_flow = Flow.create(self.org2, self.admin2, "Flow2", base_language='base')

        # no login, no list
        response = self.client.get(reverse('flows.flow_list'))
        self.assertRedirect(response, reverse('users.user_login'))

        user = self.admin
        user.first_name = "Test"
        user.last_name = "Contact"
        user.save()
        self.login(user)

        # list, should have only one flow (the one created in setUp)
        response = self.client.get(reverse('flows.flow_list'))
        self.assertEquals(1, len(response.context['object_list']))

        # inactive list shouldn't have any flows
        response = self.client.get(reverse('flows.flow_archived'))
        self.assertEquals(0, len(response.context['object_list']))

        # also shouldn't be able to view other flow
        response = self.client.get(reverse('flows.flow_editor', args=[other_flow.uuid]))
        self.assertEquals(302, response.status_code)

        # get our create page
        response = self.client.get(reverse('flows.flow_create'))
        self.assertTrue(response.context['has_flows'])
        self.assertIn('flow_type', response.context['form'].fields)

        # add call channel
        twilio = Channel.create(self.org, self.user, None, 'T', "Twilio", "0785553434", role="C",
                                secret="56789", gcm_id="456")

        response = self.client.get(reverse('flows.flow_create'))
        self.assertTrue(response.context['has_flows'])
        self.assertIn('flow_type', response.context['form'].fields)  # shown because of call channel

        twilio.delete()

        # create a new regular flow
        response = self.client.post(reverse('flows.flow_create'), dict(name='Flow', flow_type='F', expires_after_minutes=5), follow=True)
        flow1 = Flow.objects.get(org=self.org, name="Flow")
        # add a trigger on this flow
        Trigger.objects.create(org=self.org, keyword='unique', flow=flow1,
                               created_by=self.admin, modified_by=self.admin)
        self.assertEqual(response.status_code, 200)
        self.assertEqual(flow1.flow_type, 'F')
        self.assertEqual(flow1.expires_after_minutes, 5)

        # create a new surveyor flow
        self.client.post(reverse('flows.flow_create'), dict(name='Surveyor Flow', expires_after_minutes=5, flow_type='S'), follow=True)
        flow2 = Flow.objects.get(org=self.org, name="Surveyor Flow")
        self.assertEqual(flow2.flow_type, 'S')
        self.assertEqual(flow2.expires_after_minutes, 5)

        # make sure we don't get a start flow button for Android Surveys
        response = self.client.get(reverse('flows.flow_editor', args=[flow2.uuid]))
        self.assertNotContains(response, "broadcast-rulesflow btn-primary")

        # test flows with triggers
        # create a new flow with one unformatted keyword
        post_data = dict()
        post_data['name'] = "Flow With Unformated Keyword Triggers"
        post_data['keyword_triggers'] = "this is,it"
        response = self.client.post(reverse('flows.flow_create'), post_data)
        self.assertTrue(response.context['form'].errors)
        self.assertTrue('"this is" must be a single word containing only letter and numbers' in response.context['form'].errors['keyword_triggers'])

        # create a new flow with one existing keyword
        post_data = dict()
        post_data['name'] = "Flow With Existing Keyword Triggers"
        post_data['keyword_triggers'] = "this,is,unique"
        response = self.client.post(reverse('flows.flow_create'), post_data)
        self.assertTrue(response.context['form'].errors)
        self.assertTrue('The keyword "unique" is already used for another flow' in response.context['form'].errors['keyword_triggers'])

        # create another trigger so there are two in the way
        trigger = Trigger.objects.create(org=self.org, keyword='this', flow=flow1,
                                         created_by=self.admin, modified_by=self.admin)

        response = self.client.post(reverse('flows.flow_create'), post_data)
        self.assertTrue(response.context['form'].errors)
        print response.context['form'].errors['keyword_triggers']
        self.assertTrue('The keywords "this, unique" are already used for another flow' in response.context['form'].errors['keyword_triggers'])
        trigger.delete()

        # create a new flow with keywords
        post_data = dict()
        post_data['name'] = "Flow With Good Keyword Triggers"
        post_data['keyword_triggers'] = "this,is,it"
        post_data['flow_type'] = 'F'
        post_data['expires_after_minutes'] = 30
        response = self.client.post(reverse('flows.flow_create'), post_data, follow=True)
        flow3 = Flow.objects.get(name=post_data['name'])

        self.assertEqual(200, response.status_code)
        self.assertEqual(response.request['PATH_INFO'], reverse('flows.flow_editor', args=[flow3.uuid]))
        self.assertEqual(response.context['object'].triggers.count(), 3)

        # update flow triggers
        post_data = dict()
        post_data['name'] = "Flow With Keyword Triggers"
        post_data['keyword_triggers'] = "it,changes,everything"
        post_data['expires_after_minutes'] = 60 * 12
        response = self.client.post(reverse('flows.flow_update', args=[flow3.pk]), post_data, follow=True)
        flow3 = Flow.objects.get(name=post_data['name'])
        self.assertEquals(200, response.status_code)
        self.assertEquals(response.request['PATH_INFO'], reverse('flows.flow_list'))
        self.assertTrue(flow3 in response.context['object_list'].all())
        self.assertEquals(flow3.triggers.count(), 5)
        self.assertEquals(flow3.triggers.filter(is_archived=True).count(), 2)
        self.assertEquals(flow3.triggers.filter(is_archived=False).count(), 3)
        self.assertEquals(flow3.triggers.filter(is_archived=False).exclude(groups=None).count(), 0)

        # update flow with unformated keyword
        post_data['keyword_triggers'] = "it,changes,every thing"
        response = self.client.post(reverse('flows.flow_update', args=[flow3.pk]), post_data)
        self.assertTrue(response.context['form'].errors)

        # update flow with unformated keyword
        post_data['keyword_triggers'] = "it,changes,everything,unique"
        response = self.client.post(reverse('flows.flow_update', args=[flow3.pk]), post_data)
        self.assertTrue(response.context['form'].errors)
        response = self.client.get(reverse('flows.flow_update', args=[flow3.pk]))
        self.assertEquals(response.context['form'].fields['keyword_triggers'].initial, "it,everything,changes")
        self.assertEquals(flow3.triggers.filter(is_archived=False).count(), 3)
        self.assertEquals(flow3.triggers.filter(is_archived=False).exclude(groups=None).count(), 0)
        trigger = Trigger.objects.get(keyword="everything", flow=flow3)
        group = self.create_group("first", [self.contact])
        trigger.groups.add(group)
        self.assertEquals(flow3.triggers.filter(is_archived=False).count(), 3)
        self.assertEquals(flow3.triggers.filter(is_archived=False).exclude(groups=None).count(), 1)
        self.assertEquals(flow3.triggers.filter(is_archived=False).exclude(groups=None)[0].keyword, "everything")
        response = self.client.get(reverse('flows.flow_update', args=[flow3.pk]))
        self.assertEquals(response.context['form'].fields['keyword_triggers'].initial, "it,changes")
        self.assertNotContains(response, "contact_creation")
        self.assertEquals(flow3.triggers.filter(is_archived=False).count(), 3)
        self.assertEquals(flow3.triggers.filter(is_archived=False).exclude(groups=None).count(), 1)
        self.assertEquals(flow3.triggers.filter(is_archived=False).exclude(groups=None)[0].keyword, "everything")

        # make us a survey flow
        flow3.flow_type = Flow.SURVEY
        flow3.save()

        # we should get the contact creation option
        response = self.client.get(reverse('flows.flow_update', args=[flow3.pk]))
        self.assertContains(response, 'contact_creation')

        # set contact creation to be per login
        del post_data['keyword_triggers']
        post_data['contact_creation'] = Flow.CONTACT_PER_LOGIN
        response = self.client.post(reverse('flows.flow_update', args=[flow3.pk]), post_data)
        flow3.refresh_from_db()
        self.assertEqual(Flow.CONTACT_PER_LOGIN, flow3.get_metadata_json().get('contact_creation'))

        # add some rules to first flow
        ActionSet.objects.all().delete()
        flow1.update(self.definition)
        self.assertEquals(4, ActionSet.objects.all().count())

        # can see ours
        response = self.client.get(reverse('flows.flow_results', args=[flow1.pk]))
        self.assertEquals(200, response.status_code)

        # check flow listing
        response = self.client.get(reverse('flows.flow_list'))
        self.assertEqual(list(response.context['object_list']), [flow1, flow3, flow2, self.flow])  # by last modified

        # start a contact on that flow
        flow = flow1
        flow.start([], [self.contact])

        # remove one of the contacts
        run = flow1.runs.get(contact=self.contact)
        response = self.client.post(reverse('flows.flow_results', args=[flow.pk]), data=dict(run=run.pk))
        self.assertEquals(200, response.status_code)
        self.assertFalse(FlowStep.objects.filter(run__contact=self.contact))

        # test getting the json
        response = self.client.get(reverse('flows.flow_json', args=[flow.pk]))
        self.assertTrue('channels' in json.loads(response.content))
        self.assertTrue('languages' in json.loads(response.content))
        self.assertTrue('channel_countries' in json.loads(response.content))

        json_dict = json.loads(response.content)['flow']

        # test setting the json
        json_dict['action_sets'] = [dict(uuid=uuid(1), x=1, y=1, destination=None,
                                         actions=[dict(type='reply', msg=dict(base='This flow is more like a broadcast'))])]
        json_dict['rule_sets'] = []
        json_dict['entry'] = uuid(1)

        response = self.client.post(reverse('flows.flow_json', args=[flow.pk]), json.dumps(json_dict), content_type="application/json")
        self.assertEquals(200, response.status_code)
        self.assertEquals(1, ActionSet.objects.all().count())

        actionset = ActionSet.objects.get()
        self.assertEquals(actionset.flow, flow)

        # can't save with an invalid uuid
        json_dict['metadata']['saved_on'] = datetime_to_str(timezone.now())
        json_dict['action_sets'][0]['destination'] = 'notthere'

        response = self.client.post(reverse('flows.flow_json', args=[flow.pk]), json.dumps(json_dict), content_type="application/json")
        self.assertEquals(200, response.status_code)
        flow = Flow.objects.get(pk=flow.pk)
        flow_json = flow.as_json()
        self.assertIsNone(flow_json['action_sets'][0]['destination'])

        # flow should still be there though
        flow = Flow.objects.get(pk=flow.pk)

        # should still have the original one, nothing changed
        response = self.client.get(reverse('flows.flow_json', args=[flow.pk]))
        self.assertEquals(200, response.status_code)
        json_dict = json.loads(response.content)

        # can't save against the other org's flow
        response = self.client.post(reverse('flows.flow_json', args=[other_flow.pk]), json.dumps(json_dict), content_type="application/json")
        self.assertEquals(302, response.status_code)

        # can't save with invalid json
        with self.assertRaises(ValueError):
            response = self.client.post(reverse('flows.flow_json', args=[flow.pk]), "badjson", content_type="application/json")

        # test simulation
        simulate_url = reverse('flows.flow_simulate', args=[flow.pk])

        test_contact = Contact.get_test_contact(self.admin)
        group = self.create_group("players", [test_contact])
        contact_field = ContactField.get_or_create(self.org, self.admin, 'custom', 'custom')
        contact_field_value = Value.objects.create(contact=test_contact, contact_field=contact_field, org=self.org,
                                                   string_value="hey")

        response = self.client.get(simulate_url)
        self.assertEquals(response.status_code, 302)

        post_data = dict()
        post_data['has_refresh'] = True

        response = self.client.post(simulate_url, json.dumps(post_data), content_type="application/json")
        json_dict = json.loads(response.content)

        self.assertFalse(group in test_contact.all_groups.all())
        self.assertFalse(test_contact.values.all())

        self.assertEquals(len(json_dict.keys()), 5)
        self.assertEquals(len(json_dict['messages']), 3)
        self.assertEquals('Test Contact has entered the &quot;Flow&quot; flow', json_dict['messages'][0]['text'])
        self.assertEquals("This flow is more like a broadcast", json_dict['messages'][1]['text'])
        self.assertEquals("Test Contact has exited this flow", json_dict['messages'][2]['text'])

        group = self.create_group("fans", [test_contact])
        contact_field_value = Value.objects.create(contact=test_contact, contact_field=contact_field, org=self.org,
                                                   string_value="hey")

        post_data['new_message'] = "Ok, Thanks"
        post_data['has_refresh'] = False

        response = self.client.post(simulate_url, json.dumps(post_data), content_type="application/json")
        self.assertEquals(200, response.status_code)
        json_dict = json.loads(response.content)

        self.assertTrue(group in test_contact.all_groups.all())
        self.assertTrue(test_contact.values.all())
        self.assertEqual(test_contact.values.get(string_value='hey'), contact_field_value)

        self.assertEquals(len(json_dict.keys()), 5)
        self.assertTrue('status' in json_dict.keys())
        self.assertTrue('visited' in json_dict.keys())
        self.assertTrue('activity' in json_dict.keys())
        self.assertTrue('messages' in json_dict.keys())
        self.assertTrue('description' in json_dict.keys())
        self.assertEquals(json_dict['status'], 'success')
        self.assertEquals(json_dict['description'], 'Message sent to Flow')

        post_data['has_refresh'] = True

        response = self.client.post(simulate_url, json.dumps(post_data), content_type="application/json")
        self.assertEquals(200, response.status_code)
        json_dict = json.loads(response.content)

        self.assertEquals(len(json_dict.keys()), 5)
        self.assertTrue('status' in json_dict.keys())
        self.assertTrue('visited' in json_dict.keys())
        self.assertTrue('activity' in json_dict.keys())
        self.assertTrue('messages' in json_dict.keys())
        self.assertTrue('description' in json_dict.keys())
        self.assertEquals(json_dict['status'], 'success')
        self.assertEquals(json_dict['description'], 'Message sent to Flow')

        # test our copy view
        response = self.client.post(reverse('flows.flow_copy', args=[flow.pk]))
        flow_copy = Flow.objects.get(org=self.org, name="Copy of %s" % flow.name)
        self.assertRedirect(response, reverse('flows.flow_editor', args=[flow_copy.uuid]))

        FlowLabel.objects.create(name="one", org=self.org, parent=None)
        FlowLabel.objects.create(name="two", org=self.org2, parent=None)

        # test update view
        response = self.client.post(reverse('flows.flow_update', args=[flow.pk]))
        self.assertEquals(200, response.status_code)
        self.assertEquals(5, len(response.context['form'].fields))
        self.assertTrue('name' in response.context['form'].fields)
        self.assertTrue('keyword_triggers' in response.context['form'].fields)
        self.assertTrue('ignore_triggers' in response.context['form'].fields)

        # test broadcast view
        response = self.client.get(reverse('flows.flow_broadcast', args=[flow.pk]))
        self.assertEquals(3, len(response.context['form'].fields))
        self.assertTrue('omnibox' in response.context['form'].fields)
        self.assertTrue('restart_participants' in response.context['form'].fields)

        post_data = dict()
        post_data['omnibox'] = "c-%s" % self.contact.uuid
        post_data['restart_participants'] = 'on'

        count = Broadcast.objects.all().count()
        self.client.post(reverse('flows.flow_broadcast', args=[flow.pk]), post_data, follow=True)
        self.assertEquals(count + 1, Broadcast.objects.all().count())

        # we should have a flow start
        start = FlowStart.objects.get(flow=flow)

        # should be in a completed state
        self.assertEquals(FlowStart.STATUS_COMPLETE, start.status)
        self.assertEquals(1, start.contact_count)

        # do so again but don't restart the participants
        del post_data['restart_participants']

        self.client.post(reverse('flows.flow_broadcast', args=[flow.pk]), post_data, follow=True)

        # should have a new flow start
        new_start = FlowStart.objects.filter(flow=flow).order_by('-created_on').first()
        self.assertNotEquals(start, new_start)
        self.assertEquals(FlowStart.STATUS_COMPLETE, new_start.status)
        self.assertEquals(0, new_start.contact_count)

        # mark that start as incomplete
        new_start.status = FlowStart.STATUS_STARTING
        new_start.save()

        # try to start again
        response = self.client.post(reverse('flows.flow_broadcast', args=[flow.pk]), post_data, follow=True)

        # should have an error now
        self.assertTrue(response.context['form'].errors)

        # shouldn't have a new flow start as validation failed
        self.assertFalse(FlowStart.objects.filter(flow=flow).exclude(id__lte=new_start.id))

        # test ivr flow creation
        self.channel.role = 'SRCA'
        self.channel.save()

        post_data = dict(name="Message flow", expires_after_minutes=5, flow_type='F')
        response = self.client.post(reverse('flows.flow_create'), post_data, follow=True)
        msg_flow = Flow.objects.get(name=post_data['name'])

        self.assertEquals(200, response.status_code)
        self.assertEquals(response.request['PATH_INFO'], reverse('flows.flow_editor', args=[msg_flow.uuid]))
        self.assertEquals(msg_flow.flow_type, 'F')

        post_data = dict(name="Call flow", expires_after_minutes=5, flow_type='V')
        response = self.client.post(reverse('flows.flow_create'), post_data, follow=True)
        call_flow = Flow.objects.get(name=post_data['name'])

        self.assertEquals(200, response.status_code)
        self.assertEquals(response.request['PATH_INFO'], reverse('flows.flow_editor', args=[call_flow.uuid]))
        self.assertEquals(call_flow.flow_type, 'V')

        # test creating a  flow with base language
        # create the language for our org
        language = Language.create(self.org, flow.created_by, "English", 'eng')
        self.org.primary_language = language
        self.org.save()

        post_data = dict(name="Language Flow", expires_after_minutes=5, base_language=language.iso_code, flow_type='F')
        response = self.client.post(reverse('flows.flow_create'), post_data, follow=True)
        language_flow = Flow.objects.get(name=post_data['name'])

        self.assertEquals(200, response.status_code)
        self.assertEquals(response.request['PATH_INFO'], reverse('flows.flow_editor', args=[language_flow.uuid]))
        self.assertEquals(language_flow.base_language, language.iso_code)

    def test_views_viewers(self):
        # create a viewer
        self.viewer = self.create_user("Viewer")
        self.org.viewers.add(self.viewer)
        self.viewer.set_org(self.org)

        self.create_secondary_org()

        # create a flow for another org and a flow label
        flow2 = Flow.create(self.org2, self.admin2, "Flow2")
        flow_label = FlowLabel.objects.create(name="one", org=self.org, parent=None)

        flow_list_url = reverse('flows.flow_list')
        flow_archived_url = reverse('flows.flow_archived')
        flow_create_url = reverse('flows.flow_create')
        flowlabel_create_url = reverse('flows.flowlabel_create')

        # no login, no list
        response = self.client.get(flow_list_url)
        self.assertRedirect(response, reverse('users.user_login'))

        user = self.viewer
        user.first_name = "Test"
        user.last_name = "Contact"
        user.save()
        self.login(user)

        # list, should have only one flow (the one created in setUp)

        response = self.client.get(flow_list_url)
        self.assertEquals(1, len(response.context['object_list']))
        # no create links
        self.assertFalse(flow_create_url in response.content)
        self.assertFalse(flowlabel_create_url in response.content)
        # verify the action buttons we have
        self.assertFalse('object-btn-unlabel' in response.content)
        self.assertFalse('object-btn-restore' in response.content)
        self.assertFalse('object-btn-archive' in response.content)
        self.assertFalse('object-btn-label' in response.content)
        self.assertTrue('object-btn-export' in response.content)

        # can not label
        post_data = dict()
        post_data['action'] = 'label'
        post_data['objects'] = self.flow.pk
        post_data['label'] = flow_label.pk
        post_data['add'] = True

        response = self.client.post(flow_list_url, post_data, follow=True)
        self.assertEquals(1, response.context['object_list'].count())
        self.assertFalse(response.context['object_list'][0].labels.all())

        # can not archive
        post_data = dict()
        post_data['action'] = 'archive'
        post_data['objects'] = self.flow.pk
        response = self.client.post(flow_list_url, post_data, follow=True)
        self.assertEquals(1, response.context['object_list'].count())
        self.assertEquals(response.context['object_list'][0].pk, self.flow.pk)
        self.assertFalse(response.context['object_list'][0].is_archived)

        # inactive list shouldn't have any flows
        response = self.client.get(flow_archived_url)
        self.assertEquals(0, len(response.context['object_list']))

        response = self.client.get(reverse('flows.flow_editor', args=[self.flow.uuid]))
        self.assertEquals(200, response.status_code)
        self.assertFalse(response.context['mutable'])

        # we can fetch the json for the flow
        response = self.client.get(reverse('flows.flow_json', args=[self.flow.pk]))
        self.assertEquals(200, response.status_code)

        # but posting to it should redirect to a get
        response = self.client.post(reverse('flows.flow_json', args=[self.flow.pk]), post_data=response.content)
        self.assertEquals(302, response.status_code)

        self.flow.is_archived = True
        self.flow.save()

        response = self.client.get(flow_list_url)
        self.assertEquals(0, len(response.context['object_list']))

        # can not restore
        post_data = dict()
        post_data['action'] = 'archive'
        post_data['objects'] = self.flow.pk
        response = self.client.post(flow_archived_url, post_data, follow=True)
        self.assertEquals(1, response.context['object_list'].count())
        self.assertEquals(response.context['object_list'][0].pk, self.flow.pk)
        self.assertTrue(response.context['object_list'][0].is_archived)

        response = self.client.get(flow_archived_url)
        self.assertEquals(1, len(response.context['object_list']))

        # cannot create a flow
        response = self.client.get(flow_create_url)
        self.assertEquals(302, response.status_code)

        # cannot create a flowlabel
        response = self.client.get(flowlabel_create_url)
        self.assertEquals(302, response.status_code)

        # also shouldn't be able to view other flow
        response = self.client.get(reverse('flows.flow_editor', args=[flow2.uuid]))
        self.assertEquals(302, response.status_code)

    def test_flow_update_error(self):

        flow = self.get_flow('favorites')
        json_dict = flow.as_json()
        json_dict['action_sets'][0]['actions'].append(dict(type='add_label', labels=[dict(name='@badlabel')]))
        self.login(self.admin)
        response = self.client.post(reverse('flows.flow_json', args=[flow.pk]),
                                    json.dumps(json_dict),
                                    content_type="application/json")

        self.assertEquals(400, response.status_code)
        self.assertEquals('Invalid label name: @badlabel', json.loads(response.content)['description'])

    def test_flow_start_with_start_msg(self):
        # set our flow
        self.flow.update(self.definition)

        sms = self.create_msg(direction=INCOMING, contact=self.contact, text="I am coming")
        self.flow.start([], [self.contact], start_msg=sms)

        self.assertTrue(FlowRun.objects.filter(contact=self.contact))
        run = FlowRun.objects.filter(contact=self.contact).first()

        self.assertEquals(run.steps.all().count(), 2)
        actionset_step = run.steps.filter(step_type=FlowStep.TYPE_ACTION_SET).first()
        ruleset_step = run.steps.filter(step_type=FlowStep.TYPE_RULE_SET).first()

        # no messages on the ruleset step
        self.assertFalse(ruleset_step.messages.all())

        # should have 2 messages on the actionset step
        self.assertEquals(actionset_step.messages.all().count(), 2)

        # one is the start msg
        self.assertTrue(actionset_step.messages.filter(pk=sms.pk))

        # sms msg_type should be FLOW
        self.assertEquals(Msg.objects.get(pk=sms.pk).msg_type, FLOW)

    def test_multiple(self):
        # set our flow
        self.flow.update(self.definition)
        self.flow.start([], [self.contact])

        # create a second flow
        self.flow2 = Flow.create(self.org, self.admin, "Color Flow 2")

        # broadcast to one user
        self.flow2 = self.flow.copy(self.flow, self.flow.created_by)
        self.flow2.start([], [self.contact])

        # each flow should have two events
        self.assertEquals(2, FlowStep.objects.filter(run__flow=self.flow).count())
        self.assertEquals(2, FlowStep.objects.filter(run__flow=self.flow2).count())

        # send in a message
        incoming = self.create_msg(direction=INCOMING, contact=self.contact, text="Orange", created_on=timezone.now())
        self.assertTrue(Flow.find_and_handle(incoming))

        # only the second flow should get it
        self.assertEquals(2, FlowStep.objects.filter(run__flow=self.flow).count())
        self.assertEquals(3, FlowStep.objects.filter(run__flow=self.flow2).count())

        # start the flow again for our contact
        self.flow.start([], [self.contact], restart_participants=True)

        # should have two flow runs for this contact and flow
        runs = FlowRun.objects.filter(flow=self.flow, contact=self.contact).order_by('-created_on')
        self.assertTrue(runs[0].is_active)
        self.assertFalse(runs[1].is_active)

        self.assertEquals(2, runs[0].steps.all().count())
        self.assertEquals(2, runs[1].steps.all().count())

        # send in a message, this should be handled by our first flow, which has a more recent run active
        incoming = self.create_msg(direction=INCOMING, contact=self.contact, text="blue")
        self.assertTrue(Flow.find_and_handle(incoming))

        self.assertEquals(3, runs[0].steps.all().count())

        # if we exclude existing and try starting again, nothing happens
        self.flow.start([], [self.contact], restart_participants=False)

        # no new runs
        self.assertEquals(2, self.flow.runs.all().count())

        # get the results for the flow
        results = self.flow.get_results()

        # should only have one result
        self.assertEquals(1, len(results))

        # and only one value
        self.assertEquals(1, len(results[0]['values']))

        color = results[0]['values'][0]
        self.assertEquals('color', color['label'])
        self.assertEquals('Blue', color['category']['base'])
        self.assertEquals('blue', color['value'])
        self.assertEquals(incoming.text, color['text'])

    def test_ignore_keyword_triggers(self):
        # set our flow
        self.flow.update(self.definition)
        self.flow.start([], [self.contact])

        # create a second flow
        self.flow2 = Flow.create(self.org, self.admin, "Kiva Flow")

        self.flow2 = self.flow.copy(self.flow, self.flow.created_by)

        # add a trigger on flow2
        Trigger.objects.create(org=self.org, keyword='kiva', flow=self.flow2,
                               created_by=self.admin, modified_by=self.admin)

        incoming = self.create_msg(direction=INCOMING, contact=self.contact, text="kiva")

        self.assertTrue(Trigger.find_and_handle(incoming))
        self.assertTrue(FlowRun.objects.filter(flow=self.flow2, contact=self.contact))

        self.flow.ignore_triggers = True
        self.flow.save()
        self.flow.start([], [self.contact], restart_participants=True)

        other_incoming = self.create_msg(direction=INCOMING, contact=self.contact, text="kiva")

        self.assertFalse(Trigger.find_and_handle(other_incoming))

        # complete the flow
        incoming = self.create_msg(direction=INCOMING, contact=self.contact, text="orange")
        self.assertTrue(Flow.find_and_handle(incoming))

        # now we should trigger the other flow as we are at our terminal flow
        self.assertTrue(Trigger.find_and_handle(other_incoming))

    @patch('temba.flows.models.Flow.handle_ussd_ruleset_action',
           return_value=dict(handled=True, destination=None, step=None, msgs=[]))
    def test_ussd_ruleset_sends_message(self, handle_ussd_ruleset_action):
        # set flow to USSD
        self.definition['flow_type'] = 'U'
        # have a USSD ruleset
        self.definition['rule_sets'][0]['ruleset_type'] = "wait_menu"
        self.flow.update(self.definition)

        # start flow
        self.flow.start([], [self.contact])

        self.assertTrue(handle_ussd_ruleset_action.called)
        self.assertEqual(handle_ussd_ruleset_action.call_count, 1)

    @patch('temba.flows.models.Flow.handle_ussd_ruleset_action',
           return_value=dict(handled=True, destination=None, step=None, msgs=[]))
    def test_triggered_start_with_ussd(self, handle_ussd_ruleset_action):
        # set flow to USSD
        self.definition['flow_type'] = 'U'
        # have a USSD ruleset
        self.definition['rule_sets'][0]['ruleset_type'] = "wait_menu"
        self.flow.update(self.definition)

        # create a trigger
        Trigger.objects.create(org=self.org, keyword='derp', flow=self.flow,
                               created_by=self.admin, modified_by=self.admin)

        # create an incoming message
        incoming = self.create_msg(direction=INCOMING, contact=self.contact, text="derp")

        self.assertTrue(Trigger.find_and_handle(incoming))

        self.assertTrue(handle_ussd_ruleset_action.called)
        self.assertEqual(handle_ussd_ruleset_action.call_count, 1)


class ActionTest(TembaTest):

    def setUp(self):
        super(ActionTest, self).setUp()

        self.contact = self.create_contact('Eric', '+250788382382')
        self.contact2 = self.create_contact('Nic', '+250788383383')

        self.flow = Flow.create(self.org, self.admin, "Empty Flow", base_language='base')

        self.other_group = self.create_group("Other", [])

    def test_reply_action(self):
        msg = self.create_msg(direction=INCOMING, contact=self.contact, text="Green is my favorite")
        run = FlowRun.create(self.flow, self.contact.pk)

        with self.assertRaises(FlowException):
            ReplyAction.from_json(self.org, {'type': ReplyAction.TYPE})

        with self.assertRaises(FlowException):
            ReplyAction.from_json(self.org, {'type': ReplyAction.TYPE, ReplyAction.MESSAGE: dict()})

        with self.assertRaises(FlowException):
            ReplyAction.from_json(self.org, {'type': ReplyAction.TYPE, ReplyAction.MESSAGE: dict(base="")})

        action = ReplyAction(dict(base="We love green too!"))
        action.execute(run, None, msg)
        msg = Msg.objects.get(contact=self.contact, direction='O')
        self.assertEquals("We love green too!", msg.text)

        Broadcast.objects.all().delete()

        action_json = action.as_json()
        action = ReplyAction.from_json(self.org, action_json)
        self.assertEquals(dict(base="We love green too!"), action.msg)

        action.execute(run, None, msg)

        response = msg.responses.get()
        self.assertEquals("We love green too!", response.text)
        self.assertEquals(self.contact, response.contact)

    def test_ussd_action(self):
        msg = self.create_msg(direction=INCOMING, contact=self.contact, text="Green is my favorite")
        run = FlowRun.create(self.flow, self.contact.pk)

        ussd_ruleset = RuleSet.objects.create(flow=self.flow, uuid=uuid(100), x=0, y=0, ruleset_type=RuleSet.TYPE_WAIT_USSD_MENU)
        ussd_ruleset.set_rules_dict([Rule(uuid(15), dict(base="All Responses"), uuid(200), 'R', TrueTest()).as_json()])
        ussd_ruleset.save()

        # without USSD config we only get an empty UssdAction
        action = UssdAction.from_ruleset(ussd_ruleset, run)
        execution = action.execute(run, None, msg)

        self.assertIsNone(action.msg)
        self.assertEquals(execution, [])

        # add menu rules
        ussd_ruleset.set_rules_dict([Rule(uuid(15), dict(base="All Responses"), uuid(200), 'R', TrueTest()).as_json(),
                                    Rule(uuid(15), dict(base="Test1"), uuid(200), 'R', EqTest(test="1"), dict(base="Test1")).as_json(),
                                    Rule(uuid(15), dict(base="Test2"), uuid(200), 'R', EqTest(test="2"), dict(base="Test2")).as_json()])
        ussd_ruleset.save()

        # add ussd message
        config = {
            "ussd_message": {"base": "test"}
        }
        ussd_ruleset.config = json.dumps(config)
        action = UssdAction.from_ruleset(ussd_ruleset, run)
        execution = action.execute(run, None, msg)

        self.assertIsNotNone(action.msg)
        self.assertEquals(action.msg, {u'base': u'test\n1: Test1\n2: Test2\n'})
        self.assertIsInstance(execution[0], Msg)
        self.assertEquals(execution[0].text, u'test\n1: Test1\n2: Test2')

        Broadcast.objects.all().delete()

    def test_multilanguage_ussd_menu_partly_translated(self):
        msg = self.create_msg(direction=INCOMING, contact=self.contact, text="Green is my favorite")
        run = FlowRun.create(self.flow, self.contact.pk)

        ussd_ruleset = RuleSet.objects.create(flow=self.flow, uuid=uuid(100), x=0, y=0, ruleset_type=RuleSet.TYPE_WAIT_USSD_MENU)
        ussd_ruleset.set_rules_dict([Rule(uuid(15), dict(base="All Responses"), uuid(200), 'R', TrueTest()).as_json()])
        ussd_ruleset.save()

        english = Language.create(self.org, self.admin, "English", 'eng')
        Language.create(self.org, self.admin, "Hungarian", 'hun')
        Language.create(self.org, self.admin, "Russian", 'rus')
        self.flow.org.primary_language = english

        # add menu rules
        ussd_ruleset.set_rules_dict([Rule(uuid(15), dict(base="All Responses"), uuid(200), 'R', TrueTest()).as_json(),
                                    Rule(uuid(15), dict(base="Test1"), uuid(200), 'R', EqTest(test="1"), dict(eng="labelENG", hun="labelHUN")).as_json(),
                                    Rule(uuid(15), dict(base="Test2"), uuid(200), 'R', EqTest(test="2"), dict(eng="label2ENG")).as_json()])
        ussd_ruleset.save()

        # add ussd message
        config = {
            "ussd_message": {"eng": "testENG", "hun": "testHUN"}
        }

        ussd_ruleset.config = json.dumps(config)
        action = UssdAction.from_ruleset(ussd_ruleset, run)
        execution = action.execute(run, None, msg)

        self.assertIsNotNone(action.msg)
        # we have three languages, although only 2 are (partly) translated
        self.assertEqual(len(action.msg.keys()), 3)
        self.assertEqual(action.msg.keys(), [u'rus', u'hun', u'eng'])

        # we don't have any translation for Russian, so it should be the same as eng
        self.assertEqual(action.msg['eng'], action.msg['rus'])

        # we have partly translated hungarian labels
        self.assertNotEqual(action.msg['eng'], action.msg['hun'])

        # the missing translation should be the same as the english label
        self.assertNotIn('labelENG', action.msg['hun'])
        self.assertIn('label2ENG', action.msg['hun'])

        self.assertEquals(action.msg['hun'], u'testHUN\n1: labelHUN\n2: label2ENG\n')

        # the msg sent out is in english
        self.assertIsInstance(execution[0], Msg)
        self.assertEquals(execution[0].text, u'testENG\n1: labelENG\n2: label2ENG')

        # now set contact's language to something we don't have in our org languages
        self.contact.language = 'fre'
        self.contact.save(update_fields=('language',))
        run = FlowRun.create(self.flow, self.contact.pk)

        # resend the message to him
        execution = action.execute(run, None, msg)

        # he will still get the english (base language)
        self.assertIsInstance(execution[0], Msg)
        self.assertEquals(execution[0].text, u'testENG\n1: labelENG\n2: label2ENG')

        # now set contact's language to hungarian
        self.contact.language = 'hun'
        self.contact.save(update_fields=('language',))
        run = FlowRun.create(self.flow, self.contact.pk)

        # resend the message to him
        execution = action.execute(run, None, msg)

        # he will get the partly translated hungarian version
        self.assertIsInstance(execution[0], Msg)
        self.assertEquals(execution[0].text, u'testHUN\n1: labelHUN\n2: label2ENG')

        Broadcast.objects.all().delete()

    def test_trigger_flow_action(self):
        flow = self.create_flow()
        run = FlowRun.create(self.flow, self.contact.pk)

        action = TriggerFlowAction(flow, [], [self.contact], [])
        action.execute(run, None, None)

        action_json = action.as_json()
        action = TriggerFlowAction.from_json(self.org, action_json)
        self.assertEqual(action.flow.pk, flow.pk)

        self.assertTrue(FlowRun.objects.filter(contact=self.contact, flow=flow))

        action = TriggerFlowAction(flow, [self.other_group], [], [])
        run = FlowRun.create(self.flow, self.contact.pk)
        msgs = action.execute(run, None, None)

        self.assertFalse(msgs)

        self.other_group.update_contacts(self.user, [self.contact2], True)

        action = TriggerFlowAction(flow, [self.other_group], [self.contact], [])
        run = FlowRun.create(self.flow, self.contact.pk)
        action.execute(run, None, None)

        self.assertTrue(FlowRun.objects.filter(contact=self.contact2, flow=flow))

        # delete the group
        self.other_group.is_active = False
        self.other_group.save()

        self.assertTrue(action.groups)
        self.assertTrue(self.other_group.pk in [g.pk for g in action.groups])
        # should create new group the next time the flow is read
        updated_action = TriggerFlowAction.from_json(self.org, action.as_json())
        self.assertTrue(updated_action.groups)
        self.assertFalse(self.other_group.pk in [g.pk for g in updated_action.groups])

    def test_send_action(self):
        msg_body = "Hi @contact.name (@contact.state). @step.contact (@step.contact.state) is in the flow"

        self.contact.set_field(self.user, 'state', "WA", label="State")
        self.contact2.set_field(self.user, 'state', "GA", label="State")
        run = FlowRun.create(self.flow, self.contact.pk)

        action = SendAction(dict(base=msg_body),
                            [], [self.contact2], [])
        action.execute(run, None, None)

        action_json = action.as_json()
        action = SendAction.from_json(self.org, action_json)
        self.assertEqual(action.msg['base'], msg_body)

        broadcast = Broadcast.objects.get()
        self.assertEqual(broadcast.get_messages().count(), 1)
        msg = broadcast.get_messages().first()
        self.assertEqual(msg.contact, self.contact2)
        self.assertEqual(msg.text, "Hi Nic (GA). Eric (WA) is in the flow")

        # empty message should be a no-op
        action = SendAction(dict(base=""), [], [self.contact], [])
        action.execute(run, None, None)
        self.assertEqual(Broadcast.objects.all().count(), 1)

        # try with a test contact and a group
        test_contact = Contact.get_test_contact(self.user)
        test_contact.name = "Mr Test"
        test_contact.save()
        test_contact.set_field(self.user, 'state', "IN", label="State")

        self.other_group.update_contacts(self.user, [self.contact2], True)

        action = SendAction(dict(base=msg_body), [self.other_group], [test_contact], [])
        run = FlowRun.create(self.flow, test_contact.pk)
        action.execute(run, None, None)

        # since we are test contact now, no new broadcasts
        self.assertEqual(Broadcast.objects.all().count(), 1)

        # but we should have logged instead
        logged = "Sending &#39;Hi @contact.name (@contact.state). Mr Test (IN) is in the flow&#39; to 2 contacts"
        self.assertEqual(ActionLog.objects.all().first().text, logged)

        # delete the group
        self.other_group.is_active = False
        self.other_group.save()

        self.assertTrue(action.groups)
        self.assertTrue(self.other_group.pk in [g.pk for g in action.groups])
        # should create new group the next time the flow is read
        updated_action = SendAction.from_json(self.org, action.as_json())
        self.assertTrue(updated_action.groups)
        self.assertFalse(self.other_group.pk in [g.pk for g in updated_action.groups])

    def test_variable_contact_parsing(self):
        groups = dict(groups=[dict(id=-1)])
        groups = VariableContactAction.parse_groups(self.org, groups)
        self.assertTrue('Missing', groups[0].name)

    @override_settings(SEND_EMAILS=True)
    def test_email_action(self):
        msg = self.create_msg(direction=INCOMING, contact=self.contact, text="Green is my favorite")
        run = FlowRun.create(self.flow, self.contact.pk)

        action = EmailAction(["steve@apple.com"], "Subject", "Body")

        # check to and from JSON
        action_json = action.as_json()
        action = EmailAction.from_json(self.org, action_json)

        action.execute(run, None, msg)

        self.assertEquals(len(mail.outbox), 1)
        self.assertEquals(mail.outbox[0].subject, "Subject")
        self.assertEquals(mail.outbox[0].body, "Body")
        self.assertEquals(mail.outbox[0].recipients(), ["steve@apple.com"])

        try:
            EmailAction([], "Subject", "Body")
            self.fail("Should have thrown due to empty recipient list")
        except FlowException:
            pass

        # check expression evaluation in action fields
        action = EmailAction(["@contact.name", "xyz", "", '@(SUBSTITUTE(LOWER(contact), " ", "") & "@nyaruka.com")'],
                             "@contact.name added in subject",
                             "@contact.name uses phone @contact.tel")

        action_json = action.as_json()
        action = EmailAction.from_json(self.org, action_json)

        action.execute(run, None, msg)

        self.assertEquals(len(mail.outbox), 2)
        self.assertEquals(mail.outbox[1].subject, "Eric added in subject")
        self.assertEquals(mail.outbox[1].body, "Eric uses phone 0788 382 382")
        self.assertEquals(mail.outbox[1].recipients(), ["eric@nyaruka.com"])  # invalid emails are ignored

        # check simulator reports invalid addresses
        test_contact = Contact.get_test_contact(self.user)
        test_run = FlowRun.create(self.flow, test_contact.pk)

        action.execute(test_run, None, msg)

        logs = list(ActionLog.objects.order_by('pk'))
        self.assertEqual(logs[0].level, ActionLog.LEVEL_INFO)
        self.assertEqual(logs[0].text, "&quot;Test Contact uses phone (206) 555-0100&quot; would be sent to &quot;testcontact@nyaruka.com&quot;")
        self.assertEqual(logs[1].level, ActionLog.LEVEL_WARN)
        self.assertEqual(logs[1].text, 'Some email address appear to be invalid: &quot;Test Contact&quot;, &quot;xyz&quot;, &quot;&quot;')

        # check that all white space is replaced with single spaces in the subject
        test = EmailAction(["steve@apple.com"], "Allo \n allo\tmessage", "Email notification for allo allo")
        test.execute(run, None, msg)

        self.assertEquals(len(mail.outbox), 3)
        self.assertEquals(mail.outbox[2].subject, 'Allo allo message')
        self.assertEquals(mail.outbox[2].body, 'Email notification for allo allo')
        self.assertEquals(mail.outbox[2].recipients(), ["steve@apple.com"])

    def test_save_to_contact_action(self):
        sms = self.create_msg(direction=INCOMING, contact=self.contact, text="batman")
        test = SaveToContactAction.from_json(self.org, dict(type='save', label="Superhero Name", value='@step'))
        run = FlowRun.create(self.flow, self.contact.pk)

        field = ContactField.objects.get(org=self.org, key="superhero_name")
        self.assertEquals("Superhero Name", field.label)

        test.execute(run, None, sms)

        # user should now have a nickname field with a value of batman
        contact = Contact.objects.get(id=self.contact.pk)
        self.assertEquals("batman", contact.get_field_raw('superhero_name'))

        # test clearing our value
        test = SaveToContactAction.from_json(self.org, test.as_json())
        test.value = ""
        test.execute(run, None, sms)
        contact = Contact.objects.get(id=self.contact.pk)
        self.assertEquals(None, contact.get_field_raw('superhero_name'))

        # test setting our name
        test = SaveToContactAction.from_json(self.org, dict(type='save', label="Name", value='', field='name'))
        test.value = "Eric Newcomer"
        test.execute(run, None, sms)
        contact = Contact.objects.get(id=self.contact.pk)
        self.assertEquals("Eric Newcomer", contact.name)
        run.contact = contact

        # test setting just the first name
        test = SaveToContactAction.from_json(self.org, dict(type='save', label="First Name", value='', field='first_name'))
        test.value = "Jen"
        test.execute(run, None, sms)
        contact = Contact.objects.get(id=self.contact.pk)
        self.assertEquals("Jen Newcomer", contact.name)

        # throw exception for other reserved words except name and first_name
        for word in Contact.RESERVED_FIELDS:
            if word not in ['name', 'first_name'] + list(URN.VALID_SCHEMES):
                with self.assertRaises(Exception):
                    test = SaveToContactAction.from_json(self.org, dict(type='save', label=word, value='', field=word))
                    test.value = "Jen"
                    test.execute(run, None, sms)

        # we should strip whitespace
        run.contact = contact
        test = SaveToContactAction.from_json(self.org, dict(type='save', label="First Name", value='', field='first_name'))
        test.value = " Jackson "
        test.execute(run, None, sms)
        contact = Contact.objects.get(id=self.contact.pk)
        self.assertEquals("Jackson Newcomer", contact.name)

        # first name works with a single word
        run.contact = contact
        contact.name = "Percy"
        contact.save()

        test = SaveToContactAction.from_json(self.org, dict(type='save', label="First Name", value='', field='first_name'))
        test.value = " Cole"
        test.execute(run, None, sms)
        contact = Contact.objects.get(id=self.contact.pk)
        self.assertEquals("Cole", contact.name)

        # test saving something really long to another field
        test = SaveToContactAction.from_json(self.org, dict(type='save', label="Last Message", value='', field='last_message'))
        test.value = "This is a long message, longer than 160 characters, longer than 250 characters, all the way up "\
                     "to 500 some characters long because sometimes people save entire messages to their contact " \
                     "fields and we want to enable that for them so that they can do what they want with the platform."
        test.execute(run, None, sms)
        contact = Contact.objects.get(id=self.contact.pk)
        self.assertEquals(test.value, contact.get_field('last_message').string_value)

        # test saving a contact's phone number
        test = SaveToContactAction.from_json(self.org, dict(type='save', label='Phone Number', field='tel_e164', value='@step'))

        # make sure they have a twitter urn first
        contact.urns.add(ContactURN.create(self.org, None, 'twitter:enewcomer'))
        self.assertIsNotNone(contact.urns.filter(path='enewcomer').first())

        # add another phone number to make sure it doesn't get removed too
        contact.urns.add(ContactURN.create(self.org, None, 'tel:+18005551212'))
        self.assertEquals(3, contact.urns.all().count())

        # create an inbound message on our original phone number
        sms = self.create_msg(direction=INCOMING, contact=self.contact,
                              text="+12065551212", contact_urn=contact.urns.filter(path='+250788382382').first())

        # create another contact with that phone number, to test stealing
        robbed = self.create_contact("Robzor", "+12065551212")

        test.execute(run, None, sms)

        # updating Phone Number should not create a contact field
        self.assertIsNone(ContactField.objects.filter(org=self.org, key='tel_e164').first())

        # instead it should update the tel urn for our contact
        contact = Contact.objects.get(id=self.contact.pk)
        self.assertEquals(4, contact.urns.all().count())
        self.assertIsNotNone(contact.urns.filter(path='+12065551212').first())

        # we should still have our twitter scheme
        self.assertIsNotNone(contact.urns.filter(path='enewcomer').first())

        # and our other phone number
        self.assertIsNotNone(contact.urns.filter(path='+18005551212').first())

        # and our original number too
        self.assertIsNotNone(contact.urns.filter(path='+250788382382').first())

        # robzor shouldn't have a number anymore
        self.assertFalse(robbed.urns.all())

        # try the same with a simulator contact
        test_contact = Contact.get_test_contact(self.admin)
        test_contact_urn = test_contact.urns.all().first()
        run = FlowRun.create(self.flow, test_contact.pk)
        test.execute(run, None, sms)

        ActionLog.objects.all().delete()
        action = SaveToContactAction.from_json(self.org, dict(type='save', label="mailto", value='foo@bar.com'))
        action.execute(run, None, None)
        self.assertEquals(ActionLog.objects.get().text, "Added foo@bar.com as @contact.mailto - skipped in simulator")

        # Invalid email
        ActionLog.objects.all().delete()
        action = SaveToContactAction.from_json(self.org, dict(type='save', label="mailto", value='foobar.com'))
        action.execute(run, None, None)
        self.assertEquals(ActionLog.objects.get().text, "Contact not updated, invalid connection for contact (mailto:foobar.com)")

        # URN should be unchanged on the simulator contact
        test_contact = Contact.objects.get(id=test_contact.id)
        self.assertEquals(test_contact_urn, test_contact.urns.all().first())

        self.assertFalse(ContactField.objects.filter(org=self.org, label='Ecole'))
        SaveToContactAction.from_json(self.org, dict(type='save', label="[_NEW_]Ecole", value='@step'))
        field = ContactField.objects.get(org=self.org, key="ecole")
        self.assertEquals("Ecole", field.label)

        # try saving some empty data into mailto
        ActionLog.objects.all().delete()
        action = SaveToContactAction.from_json(self.org, dict(type='save', label="mailto", value='@contact.mailto'))
        action.execute(run, None, None)
        self.assertEquals(ActionLog.objects.get().text, "Contact not updated, missing connection for contact")

    def test_set_language_action(self):
        action = SetLanguageAction('kli', 'Klingon')

        # check to and from JSON
        action_json = action.as_json()
        action = SetLanguageAction.from_json(self.org, action_json)

        self.assertEqual('kli', action.lang)
        self.assertEqual('Klingon', action.name)

        # execute our action and check we are Klingon now, eeektorp shnockahltip.
        run = FlowRun.create(self.flow, self.contact.pk)
        action.execute(run, None, None)
        self.assertEquals('kli', Contact.objects.get(pk=self.contact.pk).language)

        # try setting the language to something thats not three characters
        action_json['lang'] = 'base'
        action_json['name'] = 'Default'
        action = SetLanguageAction.from_json(self.org, action_json)
        action.execute(run, None, None)

        # should clear the contacts language
        self.assertIsNone(Contact.objects.get(pk=self.contact.pk).language)

    def test_start_flow_action(self):
        self.flow.update(self.create_flow_definition())
        self.flow.name = 'Parent'
        self.flow.save()

        self.flow.start([], [self.contact])

        sms = Msg.create_incoming(self.channel, "tel:+250788382382", "Blue is my favorite")

        run = FlowRun.objects.get()

        new_flow = Flow.create_single_message(self.org, self.user, "You chose @parent.color.category")
        action = StartFlowAction(new_flow)

        action_json = action.as_json()
        action = StartFlowAction.from_json(self.org, action_json)

        action.execute(run, None, sms, [])

        # our contact should now be in the flow
        self.assertTrue(FlowStep.objects.filter(run__flow=new_flow, run__contact=self.contact))
        self.assertTrue(Msg.objects.filter(contact=self.contact, direction='O', text='You chose Blue'))

    def test_group_actions(self):
        msg = self.create_msg(direction=INCOMING, contact=self.contact, text="Green is my favorite")
        run = FlowRun.create(self.flow, self.contact.pk)

        test_contact = Contact.get_test_contact(self.admin)
        test_msg = self.create_msg(direction=INCOMING, contact=self.contact, text="Blue")
        test_run = FlowRun.create(self.flow, test_contact.pk)

        group = self.create_group("Flow Group", [])

        # check converting to and from json
        action = AddToGroupAction([group, "@step.contact"])
        action_json = action.as_json()
        action = AddToGroupAction.from_json(self.org, action_json)

        action.execute(run, None, msg)

        # user should now be in the group
        self.assertEqual(set(group.contacts.all()), {self.contact})

        # we should have created a group with the name of the contact
        replace_group = ContactGroup.user_groups.get(name=self.contact.name)
        self.assertEqual(set(replace_group.contacts.all()), {self.contact})

        # passing through twice doesn't change anything
        action.execute(run, None, msg)

        self.assertEqual(set(group.contacts.all()), {self.contact})
        self.assertEqual(self.contact.user_groups.all().count(), 2)

        # having the group name containing a space doesn't change anything
        self.contact.name += " "
        self.contact.save()
        run.contact = self.contact

        action.execute(run, None, msg)

        self.assertEqual(set(group.contacts.all()), {self.contact})
        self.assertEqual(set(replace_group.contacts.all()), {self.contact})

        # with test contact, action logs are also created
        action.execute(test_run, None, test_msg)

        self.assertEqual(set(group.contacts.all()), {self.contact, test_contact})
        self.assertEqual(set(replace_group.contacts.all()), {self.contact, test_contact})
        self.assertEqual(ActionLog.objects.filter(level='I').count(), 2)

        # now try remove action
        action = DeleteFromGroupAction([group, "@step.contact"])
        action_json = action.as_json()
        action = DeleteFromGroupAction.from_json(self.org, action_json)

        action.execute(run, None, msg)

        # contact should be removed now
        self.assertEqual(set(group.contacts.all()), {test_contact})
        self.assertEqual(set(replace_group.contacts.all()), {test_contact})

        # no change if we run again
        action.execute(run, None, msg)

        self.assertEqual(set(group.contacts.all()), {test_contact})
        self.assertEqual(set(replace_group.contacts.all()), {test_contact})

        # with test contact, action logs are also created
        action.execute(test_run, None, test_msg)

        self.assertEqual(set(group.contacts.all()), set())
        self.assertEqual(set(replace_group.contacts.all()), set())
        self.assertEqual(ActionLog.objects.filter(level='I').count(), 4)

        # try when group is inactive
        action = DeleteFromGroupAction([group])
        group.is_active = False
        group.save()

        self.assertIn(group, action.groups)

        # reading the action should create a new group
        updated_action = DeleteFromGroupAction.from_json(self.org, action.as_json())
        self.assertTrue(updated_action.groups)
        self.assertFalse(group.pk in [g.pk for g in updated_action.groups])

        # try adding a contact to a dynamic group
        dynamic_group = self.create_group("Dynamic", query="isalive=YES")
        action = AddToGroupAction([dynamic_group])

        action.execute(run, None, msg)

        # should do nothing
        self.assertEqual(dynamic_group.contacts.count(), 0)

        # tho if contact is a test contact, log as error
        action.execute(test_run, None, test_msg)

        self.assertEqual(dynamic_group.contacts.count(), 0)

        self.assertEqual(ActionLog.objects.filter(level='E').count(), 1)

        group1 = self.create_group("Flow Group 1", [])
        group2 = self.create_group("Flow Group 2", [])

        test = AddToGroupAction([group1])
        action_json = test.as_json()
        test = AddToGroupAction.from_json(self.org, action_json)

        test.execute(run, None, test_msg)

        test = AddToGroupAction([group2])
        action_json = test.as_json()
        test = AddToGroupAction.from_json(self.org, action_json)

        test.execute(run, None, test_msg)

        # user should be in both groups now
        self.assertTrue(group1.contacts.filter(id=self.contact.pk))
        self.assertEquals(1, group1.contacts.all().count())
        self.assertTrue(group2.contacts.filter(id=self.contact.pk))
        self.assertEquals(1, group2.contacts.all().count())

        test = DeleteFromGroupAction([])
        action_json = test.as_json()
        test = DeleteFromGroupAction.from_json(self.org, action_json)

        test.execute(run, None, test_msg)

        # user should be gone from both groups now
        self.assertFalse(group1.contacts.filter(id=self.contact.pk))
        self.assertEquals(0, group1.contacts.all().count())
        self.assertFalse(group2.contacts.filter(id=self.contact.pk))
        self.assertEquals(0, group2.contacts.all().count())

    def test_set_channel_action(self):
        flow = self.flow
        run = FlowRun.create(flow, self.contact.pk)

        tel1_channel = Channel.add_config_external_channel(self.org, self.admin, 'US', '+12061111111', 'KN', {})
        tel2_channel = Channel.add_config_external_channel(self.org, self.admin, 'US', '+12062222222', 'KN', {})
        fb_channel = Channel.add_facebook_channel(self.org, self.admin, "Page Name", "Page Id", "Page Token")

        # create an incoming message on tel1, this should create an affinity to that channel
        Msg.create_incoming(tel1_channel, str(self.contact.urns.all().first()), "Incoming msg")
        urn = self.contact.urns.all().first()
        self.assertEqual(urn.channel, tel1_channel)

        action = SetChannelAction(tel2_channel)
        action.execute(run, None, None)

        # check the affinity on our urn again, should now be the second channel
        urn.refresh_from_db()
        self.assertEqual(urn.channel, tel2_channel)

        # try to set it to a channel that we don't have a URN for
        action = SetChannelAction(fb_channel)
        action.execute(run, None, None)

        # affinity is unchanged
        urn.refresh_from_db()
        self.assertEqual(urn.channel, tel2_channel)

        # add a FB urn for our contact
        fb_urn = ContactURN.get_or_create(self.org, self.contact, 'facebook:1001')

        # default URN should be FB now, as it has the highest priority
        contact, resolved_urn = Msg.resolve_recipient(self.org, self.admin, self.contact, None)
        self.assertEqual(resolved_urn, fb_urn)

        # but if we set our channel to tel, will override that
        run.contact.clear_urn_cache()
        action = SetChannelAction(tel1_channel)
        action.execute(run, None, None)

        contact.clear_urn_cache()
        contact, resolved_urn = Msg.resolve_recipient(self.org, self.admin, self.contact, None)
        self.assertEqual(resolved_urn, urn)
        self.assertEqual(resolved_urn.channel, tel1_channel)

        # test serializing
        action_json = action.as_json()
        action = SetChannelAction.from_json(self.org, action_json)
        self.assertEqual(tel1_channel, action.channel)

        # action shouldn't blow up without a channel
        action = SetChannelAction(None)
        action.execute(run, None, None)

        # incoming messages will still cause preference to switch
        Msg.create_incoming(tel2_channel, str(urn), "Incoming msg")
        urn.refresh_from_db()
        self.assertEqual(urn.channel, tel2_channel)

        # make sure that switch will work across schemes as well
        Msg.create_incoming(fb_channel, str(fb_urn), "Incoming FB message")
        self.contact.clear_urn_cache()
        contact, resolved_urn = Msg.resolve_recipient(self.org, self.admin, self.contact, None)
        self.assertEqual(resolved_urn, fb_urn)

    def test_add_label_action(self):
        flow = self.flow
        msg = self.create_msg(direction=INCOMING, contact=self.contact, text="Green is my favorite")
        run = FlowRun.create(flow, self.contact.pk)

        label = Label.get_or_create(self.org, self.user, "green label")

        action = AddLabelAction([label, "@step.contact"])

        action_json = action.as_json()
        action = AddLabelAction.from_json(self.org, action_json)

        # no message yet; such Add Label action on entry Actionset. No error should be raised
        action.execute(run, None, None)

        self.assertFalse(label.get_messages())
        self.assertEqual(label.get_visible_count(), 0)

        action.execute(run, None, msg)

        # new label should have been created with the name of the contact
        new_label = Label.label_objects.get(name=self.contact.name)
        label = Label.label_objects.get(pk=label.pk)

        # and message should have been labeled with both labels
        msg = Msg.objects.get(pk=msg.pk)
        self.assertEqual(set(msg.labels.all()), {label, new_label})
        self.assertEqual(set(label.get_messages()), {msg})
        self.assertEqual(label.get_visible_count(), 1)
        self.assertTrue(set(new_label.get_messages()), {msg})
        self.assertEqual(new_label.get_visible_count(), 1)

        # passing through twice doesn't change anything
        action.execute(run, None, msg)

        self.assertEqual(set(Msg.objects.get(pk=msg.pk).labels.all()), {label, new_label})
        self.assertEquals(Label.label_objects.get(pk=label.pk).get_visible_count(), 1)
        self.assertEquals(Label.label_objects.get(pk=new_label.pk).get_visible_count(), 1)

    @override_settings(SEND_WEBHOOKS=True)
    @patch('django.utils.timezone.now')
    @patch('requests.post')
    def test_webhook_action(self, mock_requests_post, mock_timezone_now):
        tz = pytz.timezone("Africa/Kigali")
        mock_requests_post.return_value = MockResponse(200, '{ "coupon": "NEXUS4" }')
        mock_timezone_now.return_value = tz.localize(datetime.datetime(2015, 10, 27, 16, 07, 30, 6))

        action = WebhookAction('http://example.com/callback.php')

        # check to and from JSON
        action_json = action.as_json()
        action = WebhookAction.from_json(self.org, action_json)

        self.assertEqual(action.webhook, 'http://example.com/callback.php')

        run = FlowRun.create(self.flow, self.contact.pk)

        # test with no incoming message
        action.execute(run, None, None)

        # check webhook was called with correct payload
        mock_requests_post.assert_called_once_with('http://example.com/callback.php',
                                                   headers={'User-agent': "RapidPro"},
                                                   data={'run': run.pk,
                                                         'phone': u'+250788382382',
                                                         'contact': self.contact.uuid,
                                                         'contact_name': self.contact.name,
                                                         'urn': u'tel:+250788382382',
                                                         'text': None,
                                                         'flow': self.flow.pk,
                                                         'flow_name': self.flow.name,
                                                         'flow_base_language': self.flow.base_language,
                                                         'relayer': -1,
                                                         'step': 'None',
                                                         'values': '[]',
                                                         'time': '2015-10-27T14:07:30.000006Z',
                                                         'steps': '[]',
                                                         'channel': -1},
                                                   timeout=10)
        mock_requests_post.reset_mock()

        # check that run @extra was updated
        self.assertEqual(json.loads(run.fields), {'coupon': "NEXUS4"})

        # test with an incoming message
        msg = self.create_msg(direction=INCOMING, contact=self.contact, text="Green is my favorite")
        action.execute(run, None, msg)

        # check webhook was called with correct payload
        mock_requests_post.assert_called_once_with('http://example.com/callback.php',
                                                   headers={'User-agent': 'RapidPro'},
                                                   data={'run': run.pk,
                                                         'phone': u'+250788382382',
                                                         'contact': self.contact.uuid,
                                                         'contact_name': self.contact.name,
                                                         'urn': u'tel:+250788382382',
                                                         'text': "Green is my favorite",
                                                         'flow': self.flow.pk,
                                                         'flow_name': self.flow.name,
                                                         'flow_base_language': self.flow.base_language,
                                                         'relayer': msg.channel.pk,
                                                         'step': 'None',
                                                         'values': '[]',
                                                         'time': '2015-10-27T14:07:30.000006Z',
                                                         'steps': '[]',
                                                         'channel': msg.channel.pk},
                                                   timeout=10)

        # check simulator warns of webhook URL errors
        action = WebhookAction('http://example.com/callback.php?@contact.xyz')
        test_contact = Contact.get_test_contact(self.user)
        test_run = FlowRun.create(self.flow, test_contact.pk)

        action.execute(test_run, None, None)

        event = WebHookEvent.objects.order_by('-pk').first()

        logs = list(ActionLog.objects.order_by('pk'))
        self.assertEqual(logs[0].level, ActionLog.LEVEL_WARN)
        self.assertEqual(logs[0].text, "URL appears to contain errors: Undefined variable: contact.xyz")
        self.assertEqual(logs[1].level, ActionLog.LEVEL_INFO)
        self.assertEqual(logs[1].text, "Triggered <a href='/webhooks/log/%d/' target='_log'>webhook event</a> - 200" % event.pk)


class FlowRunTest(TembaTest):

    def setUp(self):
        super(FlowRunTest, self).setUp()

        self.flow = self.create_flow()
        self.contact = self.create_contact("Ben Haggerty", "+250788123123")

    def test_field_normalization(self):
        fields = dict(field1="value1", field2="value2")
        (normalized, count) = FlowRun.normalize_fields(fields)
        self.assertEqual(normalized, fields)

        # spaces in field keys
        fields = {'value 1': 'value1', 'value-2': 'value2'}
        (normalized, count) = FlowRun.normalize_fields(fields)
        self.assertEqual(normalized, dict(value_1='value1', value_2='value2'))

        # field text too long
        fields['field2'] = "*" * 650
        (normalized, count) = FlowRun.normalize_fields(fields)
        self.assertEqual(len(normalized['field2']), 640)

        # field name too long
        fields['field' + ("*" * 350)] = "short value"
        (normalized, count) = FlowRun.normalize_fields(fields)
        self.assertTrue('field' + ("_" * 250) in normalized)

        # too many fields
        for i in range(129):
            fields['field%d' % i] = 'value %d' % i
        (normalized, count) = FlowRun.normalize_fields(fields)
        self.assertEqual(count, 128)
        self.assertEqual(len(normalized), 128)

        # can manually keep more values
        (normalized, count) = FlowRun.normalize_fields(fields, 200)
        self.assertEqual(count, 132)
        self.assertEqual(len(normalized), 132)

        fields = dict(numbers=["zero", "one", "two", "three"])
        (normalized, count) = FlowRun.normalize_fields(fields)
        self.assertEqual(count, 5)
        self.assertEqual(normalized, dict(numbers={'0': "zero", '1': "one", '2': "two", '3': "three"}))

        fields = dict(united_states=dict(wa="Washington", nv="Nevada"), states=50)
        (normalized, count) = FlowRun.normalize_fields(fields)
        self.assertEqual(count, 4)
        self.assertEqual(normalized, fields)

    def test_update_fields(self):
        run = FlowRun.create(self.flow, self.contact.pk)

        # set our fields from an empty state
        new_values = dict(Field1="value1", field_2="value2")
        run.update_fields(new_values)

        self.assertEquals(run.field_dict(), new_values)

        run.update_fields(dict(field2="new value2", field3="value3"))
        new_values['field2'] = "new value2"
        new_values['field3'] = "value3"

        self.assertEquals(run.field_dict(), new_values)

        run.update_fields(dict(field1=""))
        new_values['field1'] = ""

        self.assertEquals(run.field_dict(), new_values)

        # clear our fields
        run.fields = None
        run.save()

        # set to a list instead
        run.update_fields(["zero", "one", "two"])
        self.assertEqual(run.field_dict(), {"0": "zero", "1": "one", "2": "two"})

    def test_is_completed(self):
        self.flow.start([], [self.contact])

        self.assertFalse(FlowRun.objects.get(contact=self.contact).is_completed())

        incoming = self.create_msg(direction=INCOMING, contact=self.contact, text="orange")
        Flow.find_and_handle(incoming)

        self.assertTrue(FlowRun.objects.get(contact=self.contact).is_completed())

    def test_is_interrupted(self):
        self.flow.start([], [self.contact])

        self.assertFalse(FlowRun.objects.get(contact=self.contact).is_interrupted())

        msg = Msg(direction=INCOMING, contact=self.contact, text="", status=INTERRUPTED,
                  org=self.org, channel=self.channel, contact_urn=self.contact.get_urn(), created_on=timezone.now())
        Flow.find_and_handle(msg)

        self.assertTrue(FlowRun.objects.get(contact=self.contact).is_interrupted())


class FlowLabelTest(FlowFileTest):

    def test_label_model(self):
        # test a the creation of a unique label when we have a long word(more than 32 caracters)
        response = FlowLabel.create_unique("alongwordcomposedofmorethanthirtytwoletters",
                                           self.org,
                                           parent=None)
        self.assertEquals(response.name, "alongwordcomposedofmorethanthirt")

        # try to create another label which starts with the same 32 caracteres
        # the one we already have
        label = FlowLabel.create_unique("alongwordcomposedofmorethanthirtytwocaracteres",
                                        self.org, parent=None)

        self.assertEquals(label.name, "alongwordcomposedofmorethanthi 2")
        self.assertEquals(str(label), "alongwordcomposedofmorethanthi 2")
        label = FlowLabel.create_unique("child", self.org, parent=label)
        self.assertEquals(str(label), "alongwordcomposedofmorethanthi 2 > child")

        FlowLabel.create_unique("dog", self.org)
        FlowLabel.create_unique("dog", self.org)
        dog3 = FlowLabel.create_unique("dog", self.org)
        self.assertEquals("dog 3", dog3.name)

        dog4 = FlowLabel.create_unique("dog ", self.org)
        self.assertEquals("dog 4", dog4.name)

        # view the parent label, should see the child
        self.login(self.admin)
        favorites = self.get_flow('favorites')
        label.toggle_label([favorites], True)
        response = self.client.get(reverse('flows.flow_filter', args=[label.pk]))

        # our child label
        self.assertContains(response, "child")

        # and the edit gear link
        self.assertContains(response, "Edit")

    def test_toggle_label(self):
        label = FlowLabel.create_unique('toggle me', self.org)
        flow = self.get_flow('favorites')

        changed = label.toggle_label([flow], True)
        self.assertEqual(1, len(changed))
        self.assertEqual(label.pk, flow.labels.all().first().pk)

        changed = label.toggle_label([flow], False)
        self.assertEqual(1, len(changed))
        self.assertIsNone(flow.labels.all().first())

    def test_create(self):
        create_url = reverse('flows.flowlabel_create')

        post_data = dict(name="label_one")

        self.login(self.admin)
        response = self.client.post(create_url, post_data, follow=True)
        self.assertEquals(FlowLabel.objects.all().count(), 1)
        self.assertEquals(FlowLabel.objects.all()[0].parent, None)

        label_one = FlowLabel.objects.all()[0]
        post_data = dict(name="sub_label", parent=label_one.pk)
        response = self.client.post(create_url, post_data, follow=True)

        self.assertEquals(FlowLabel.objects.all().count(), 2)
        self.assertEquals(FlowLabel.objects.filter(parent=None).count(), 1)

        post_data = dict(name="sub_label ", parent=label_one.pk)
        response = self.client.post(create_url, post_data, follow=True)
        self.assertTrue('form' in response.context)
        self.assertTrue(response.context['form'].errors)
        self.assertEquals('Name already used', response.context['form'].errors['name'][0])

        self.assertEquals(FlowLabel.objects.all().count(), 2)
        self.assertEquals(FlowLabel.objects.filter(parent=None).count(), 1)

        post_data = dict(name="label from modal")
        response = self.client.post("%s?format=modal" % create_url, post_data, follow=True)
        self.assertEquals(FlowLabel.objects.all().count(), 3)

    def test_delete(self):
        label_one = FlowLabel.create_unique("label1", self.org)

        delete_url = reverse('flows.flowlabel_delete', args=[label_one.pk])

        self.other_user = self.create_user("ironman")

        self.login(self.other_user)
        response = self.client.get(delete_url)
        self.assertEquals(response.status_code, 302)

        self.login(self.admin)
        response = self.client.get(delete_url)
        self.assertEquals(response.status_code, 200)

    def test_update(self):
        label_one = FlowLabel.create_unique("label1", self.org)
        update_url = reverse('flows.flowlabel_update', args=[label_one.pk])

        # not logged in, no dice
        response = self.client.get(update_url)
        self.assertLoginRedirect(response)

        # login
        self.login(self.admin)
        response = self.client.get(update_url)

        # change our name
        data = response.context['form'].initial
        data['name'] = "Label One"
        data['parent'] = ''
        self.client.post(update_url, data)

        label_one.refresh_from_db()
        self.assertEqual(label_one.name, "Label One")


class WebhookTest(TembaTest):

    def setUp(self):
        super(WebhookTest, self).setUp()
        settings.SEND_WEBHOOKS = True

    def tearDown(self):
        super(WebhookTest, self).tearDown()
        settings.SEND_WEBHOOKS = False

    def test_webhook_subflow_extra(self):
        # import out flow that triggers another flow
        contact1 = self.create_contact("Marshawn", "+14255551212")
        substitutions = dict(contact_id=contact1.id)
        flow = self.get_flow('triggered', substitutions)

        with patch('requests.get') as get:
            get.return_value = MockResponse(200, '{ "text": "(I came from a webhook)" }')
            flow.start(groups=[], contacts=[contact1], restart_participants=True)

            # first message from our trigger flow action
            msg = Msg.objects.all().order_by('-created_on')[0]
            self.assertEqual('Honey, I triggered the flow! (I came from a webhook)', msg.text)

            # second message from our start flow action
            msg = Msg.objects.all().order_by('-created_on')[1]
            self.assertEqual('Honey, I triggered the flow! (I came from a webhook)', msg.text)

    def test_webhook(self):
        self.flow = self.create_flow()
        self.contact = self.create_contact("Ben Haggerty", '+250788383383')

        run = FlowRun.create(self.flow, self.contact.pk)

        # webhook ruleset comes first
        webhook = RuleSet.objects.create(flow=self.flow, uuid=uuid(100), x=0, y=0, ruleset_type=RuleSet.TYPE_WEBHOOK)
        config = {RuleSet.CONFIG_WEBHOOK: "http://ordercheck.com/check_order.php?phone=@step.contact.tel_e164",
                  RuleSet.CONFIG_WEBHOOK_ACTION: "GET"}
        webhook.config = json.dumps(config)
        webhook.set_rules_dict([Rule(uuid(15), dict(base="All Responses"), uuid(200), 'R', TrueTest()).as_json()])
        webhook.save()

        # and a ruleset to split off the results
        rules = RuleSet.objects.create(flow=self.flow, uuid=uuid(200), x=0, y=200, ruleset_type=RuleSet.TYPE_EXPRESSION)
        rules.set_rules_dict([Rule(uuid(12), dict(base="Valid"), uuid(2), 'A', ContainsTest(dict(base="valid"))).as_json(),
                              Rule(uuid(13), dict(base="Invalid"), uuid(3), 'A', ContainsTest(dict(base="invalid"))).as_json()])
        rules.save()

        webhook_step = FlowStep.objects.create(run=run, contact=run.contact, step_type=FlowStep.TYPE_RULE_SET,
                                               step_uuid=webhook.uuid, arrived_on=timezone.now())
        incoming = self.create_msg(direction=INCOMING, contact=self.contact, text="1001")

        (match, value) = rules.find_matching_rule(webhook_step, run, incoming)
        self.assertIsNone(match)
        self.assertIsNone(value)

        rules.operand = "@extra.text @extra.blank"
        rules.save()

        with patch('requests.get') as get:
            with patch('requests.post') as post:
                get.return_value = MockResponse(200, '{ "text": "Get", "blank": "" }')
                post.return_value = MockResponse(200, '{ "text": "Post", "blank": "" }')

                # first do a GET
                webhook.find_matching_rule(webhook_step, run, incoming)
                self.assertEquals(dict(text="Get", blank=""), run.field_dict())

                # assert our phone number got encoded
                self.assertEquals("http://ordercheck.com/check_order.php?phone=%2B250788383383", get.call_args[0][0])

                # now do a POST
                config = webhook.config_json()
                config[RuleSet.CONFIG_WEBHOOK_ACTION] = 'POST'
                webhook.config = json.dumps(config)
                webhook.save()
                webhook.find_matching_rule(webhook_step, run, incoming)
                self.assertEquals(dict(text="Post", blank=""), run.field_dict())

                self.assertEquals("http://ordercheck.com/check_order.php?phone=%2B250788383383", post.call_args[0][0])

        # remove @extra.blank from our text
        rules.operand = "@extra.text"
        rules.save()

        # clear our run's field dict
        run.fields = json.dumps(dict())
        run.save()

        rule_step = FlowStep.objects.create(run=run, contact=run.contact, step_type=FlowStep.TYPE_RULE_SET,
                                            step_uuid=rules.uuid, arrived_on=timezone.now())

        with patch('requests.post') as mock:
            mock.return_value = MockResponse(200, '{ "text": "Valid" }')

            (match, value) = webhook.find_matching_rule(webhook_step, run, incoming)
            (match, value) = rules.find_matching_rule(rule_step, run, incoming)

            self.assertEquals(uuid(12), match.uuid)
            self.assertEquals("Valid", value)
            self.assertEquals(dict(text="Valid"), run.field_dict())

        with patch('requests.post') as mock:
            mock.return_value = MockResponse(200, '{ "text": "Valid", "order_number": "PX1001" }')

            (match, value) = webhook.find_matching_rule(webhook_step, run, incoming)
            (match, value) = rules.find_matching_rule(rule_step, run, incoming)
            self.assertEquals(uuid(12), match.uuid)
            self.assertEquals("Valid", value)
            self.assertEquals(dict(text="Valid", order_number="PX1001"), run.field_dict())

            message_context = self.flow.build_message_context(self.contact, incoming)
            self.assertEquals(dict(text="Valid", order_number="PX1001"), message_context['extra'])

        with patch('requests.post') as mock:
            mock.return_value = MockResponse(200, '{ "text": "Valid", "order_number": "PX1002" }')

            (match, value) = webhook.find_matching_rule(webhook_step, run, incoming)
            (match, value) = rules.find_matching_rule(rule_step, run, incoming)
            self.assertEquals(uuid(12), match.uuid)
            self.assertEquals("Valid", value)
            self.assertEquals(dict(text="Valid", order_number="PX1002"), run.field_dict())

            message_context = self.flow.build_message_context(self.contact, incoming)
            self.assertEquals(dict(text="Valid", order_number="PX1002"), message_context['extra'])

        with patch('requests.post') as mock:
            mock.return_value = MockResponse(200, '["zero", "one", "two"]')
            rule_step.run.fields = None
            rule_step.run.save()

            webhook.find_matching_rule(webhook_step, run, incoming)
            (match, value) = rules.find_matching_rule(rule_step, run, incoming)
            self.assertIsNone(match)
            self.assertIsNone(value)
            self.assertEquals("1001", incoming.text)

            message_context = self.flow.build_message_context(self.contact, incoming)
            self.assertEqual(message_context['extra'], {'0': 'zero', '1': 'one', '2': 'two'})

        with patch('requests.post') as mock:
            mock.return_value = MockResponse(200, "asdfasdfasdf")
            rule_step.run.fields = None
            rule_step.run.save()

            (match, value) = webhook.find_matching_rule(webhook_step, run, incoming)
            (match, value) = rules.find_matching_rule(rule_step, run, incoming)
            self.assertIsNone(match)
            self.assertIsNone(value)
            self.assertEquals("1001", incoming.text)

            message_context = self.flow.build_message_context(self.contact, incoming)
            self.assertEquals({}, message_context['extra'])

        with patch('requests.post') as mock:
            mock.return_value = MockResponse(200, "12345")
            rule_step.run.fields = None
            rule_step.run.save()

            (match, value) = webhook.find_matching_rule(webhook_step, run, incoming)
            (match, value) = rules.find_matching_rule(rule_step, run, incoming)
            self.assertIsNone(match)
            self.assertIsNone(value)
            self.assertEquals("1001", incoming.text)

            message_context = self.flow.build_message_context(self.contact, incoming)
            self.assertEquals({}, message_context['extra'])

        with patch('requests.post') as mock:
            mock.return_value = MockResponse(500, "Server Error")
            rule_step.run.fields = None
            rule_step.run.save()

            (match, value) = webhook.find_matching_rule(webhook_step, run, incoming)
            (match, value) = rules.find_matching_rule(rule_step, run, incoming)
            self.assertIsNone(match)
            self.assertIsNone(value)
            self.assertEquals("1001", incoming.text)

    def test_resthook(self):
        self.contact = self.create_contact("Macklemore", "+12067799294")
        webhook_flow = self.get_flow('resthooks')

        # we don't have the resthook registered yet, so this won't trigger any calls
        with patch('requests.post') as mock_post:
            webhook_flow.start([], [self.contact])
            self.assertEqual(mock_post.call_count, 0)

            # should have two messages of failures
            self.assertEqual("That was a success.", Msg.objects.filter(contact=self.contact).last().text)
            self.assertEqual("The second succeeded.", Msg.objects.filter(contact=self.contact).first().text)

            # but we should have created a webhook event regardless
            self.assertTrue(WebHookEvent.objects.filter(resthook__slug='new-registration'))

        # ok, let's go add a listener for that event (should have been created automatically)
        resthook = Resthook.objects.get(org=self.org, slug='new-registration')
        resthook.subscribers.create(target_url='https://foo.bar/', created_by=self.admin, modified_by=self.admin)
        resthook.subscribers.create(target_url='https://bar.foo/', created_by=self.admin, modified_by=self.admin)

        # clear out our messages
        Msg.objects.filter(contact=self.contact).delete()

        # start over, have our first webhook fail, check that routing still works with failure
        with patch('requests.post') as mock_post:
            mock_post.side_effect = [MockResponse(200, '{ "code": "ABABUUDDLRS" }'), MockResponse(400, "Failure"),
                                     MockResponse(410, 'Unsubscribe'), MockResponse(400, "Failure")]

            webhook_flow.start([], [self.contact], restart_participants=True)

            # should have called all our subscribers
            self.assertEqual(mock_post.call_args_list[0][0][0], 'https://foo.bar/')
            self.assertEqual(mock_post.call_args_list[1][0][0], 'https://bar.foo/')
            self.assertEqual(mock_post.call_args_list[2][0][0], 'https://foo.bar/')
            self.assertEqual(mock_post.call_args_list[3][0][0], 'https://bar.foo/')

            # first should be a success because we had at least one success
            self.assertEqual("That was a success.", Msg.objects.filter(contact=self.contact).last().text)

            # second, both failed so should be a failure
            self.assertEqual("The second failed.", Msg.objects.filter(contact=self.contact).first().text)

            # we should also have unsubscribed from one of our endpoints
            self.assertTrue(resthook.subscribers.filter(is_active=False, target_url='https://foo.bar/'))
            self.assertTrue(resthook.subscribers.filter(is_active=True, target_url='https://bar.foo/'))


class SimulationTest(FlowFileTest):

    def test_simulation(self):
        flow = self.get_flow('pick_a_number')

        # remove our channels
        self.org.channels.all().delete()

        simulate_url = reverse('flows.flow_simulate', args=[flow.pk])
        self.admin.first_name = "Ben"
        self.admin.last_name = "Haggerty"
        self.admin.save()

        post_data = dict()
        post_data['has_refresh'] = True

        self.login(self.admin)
        response = self.client.post(simulate_url, json.dumps(post_data), content_type="application/json")
        json_dict = json.loads(response.content)

        self.assertEquals(len(json_dict.keys()), 6)
        self.assertEquals(len(json_dict['messages']), 2)
        self.assertEquals('Ben Haggerty has entered the &quot;Pick a Number&quot; flow', json_dict['messages'][0]['text'])
        self.assertEquals("Pick a number between 1-10.", json_dict['messages'][1]['text'])

        post_data['new_message'] = "3"
        post_data['has_refresh'] = False

        response = self.client.post(simulate_url, json.dumps(post_data), content_type="application/json")
        self.assertEquals(200, response.status_code)
        json_dict = json.loads(response.content)

        self.assertEquals(len(json_dict['messages']), 6)
        self.assertEquals("3", json_dict['messages'][2]['text'])
        self.assertEquals("Saved &#39;3&#39; as @flow.number", json_dict['messages'][3]['text'])
        self.assertEquals("You picked 3!", json_dict['messages'][4]['text'])
        self.assertEquals('Ben Haggerty has exited this flow', json_dict['messages'][5]['text'])


class FlowsTest(FlowFileTest):

    def clear_activity(self, flow):
        flow.clear_stats_cache()

    def test_validate_flow_definition(self):

        with self.assertRaises(ValueError):
            self.get_flow('not_fully_localized')

        # base_language of null, but spec version 8
        with self.assertRaises(ValueError):
            self.get_flow('no_base_language_v8')

        # base_language of 'eng' but non localized actions
        with self.assertRaises(ValueError):
            self.get_flow('non_localized_with_language')

        with self.assertRaises(ValueError):
            self.get_flow('non_localized_ruleset')

    def test_sms_forms(self):
        flow = self.get_flow('sms_form')

        def assert_response(message, response):
            self.assertEquals(response, self.send_message(flow, message, restart_participants=True))

        # invalid age
        assert_response("101 M Seattle", "Sorry, 101 doesn't look like a valid age, please try again.")

        # invalid gender
        assert_response("36 elephant Seattle", "Sorry, elephant doesn't look like a valid gender. Try again.")

        # invalid location
        assert_response("36 M Saturn", "I don't know the location Saturn. Please try again.")

        # some missing fields
        assert_response("36", "Sorry,  doesn't look like a valid gender. Try again.")
        assert_response("36 M", "I don't know the location . Please try again.")
        assert_response("36 M pequeño", "I don't know the location pequeño. Please try again.")

        # valid entry
        assert_response("36 M Seattle", "Thanks for your submission. We have that as:\n\n36 / M / Seattle")

        # valid entry with extra spaces
        assert_response("36   M  Seattle", "Thanks for your submission. We have that as:\n\n36 / M / Seattle")

        for delimiter in ['+', '.']:
            # now let's switch to pluses and make sure they do the right thing
            for ruleset in flow.rule_sets.filter(ruleset_type='form_field'):
                config = ruleset.config_json()
                config['field_delimiter'] = delimiter
                ruleset.set_config(config)
                ruleset.save()

            ctx = dict(delim=delimiter)

            assert_response("101%(delim)sM%(delim)sSeattle" % ctx, "Sorry, 101 doesn't look like a valid age, please try again.")
            assert_response("36%(delim)selephant%(delim)sSeattle" % ctx, "Sorry, elephant doesn't look like a valid gender. Try again.")
            assert_response("36%(delim)sM%(delim)sSaturn" % ctx, "I don't know the location Saturn. Please try again.")
            assert_response("36%(delim)sM%(delim)sSeattle" % ctx, "Thanks for your submission. We have that as:\n\n36 / M / Seattle")
            assert_response("15%(delim)sM%(delim)spequeño" % ctx, "I don't know the location pequeño. Please try again.")

    def test_write_protection(self):
        flow = self.get_flow('favorites')
        flow_json = flow.as_json()

        # saving should work
        response = flow.update(flow_json, self.admin)
        self.assertEquals(response.get('status'), 'success')

        # but if we save from in the past after our save it should fail
        response = flow.update(flow_json, self.admin)
        self.assertEquals(response.get('status'), 'unsaved')

    def test_get_columns_order(self):
        flow = self.get_flow('columns_order')

        export_columns = flow.get_columns()
        self.assertEquals(export_columns[0], RuleSet.objects.filter(flow=flow, label='Beer').first())
        self.assertEquals(export_columns[1], RuleSet.objects.filter(flow=flow, label='Name').first())
        self.assertEquals(export_columns[2], RuleSet.objects.filter(flow=flow, label='Color').first())

    def test_recent_messages(self):
        flow = self.get_flow('favorites')

        self.login(self.admin)
        recent_messages_url = reverse('flows.flow_recent_messages', args=[flow.pk])
        response = self.client.get(recent_messages_url)
        self.assertEquals([], json.loads(response.content))

        actionset = ActionSet.objects.filter(flow=flow, y=0).first()
        first_action_set_uuid = actionset.uuid
        first_action_set_destination = actionset.destination

        ruleset = RuleSet.objects.filter(flow=flow, label='Color').first()
        first_ruleset_uuid = ruleset.uuid

        other_rule = ruleset.get_rules()[-1]
        other_rule_destination = other_rule.destination
        other_rule_uuid = other_rule.uuid

        blue_rule = ruleset.get_rules()[-2]
        blue_rule_uuid = blue_rule.uuid
        blue_rule_destination = blue_rule.destination

        # use the right get params
        self.send_message(flow, 'chartreuse')
        get_params_entry = "?step=%s&destination=%s&rule=%s" % (first_action_set_uuid, first_action_set_destination, '')
        response = self.client.get(recent_messages_url + get_params_entry)
        response_json = json.loads(response.content)
        self.assertTrue(response_json)
        self.assertEquals(1, len(response_json))
        self.assertEquals("What is your favorite color?", response_json[0].get('text'))

        get_params_other_rule = "?step=%s&destination=%s&rule=%s" % (first_ruleset_uuid, other_rule_destination, other_rule_uuid)
        response = self.client.get(recent_messages_url + get_params_other_rule)
        response_json = json.loads(response.content)
        self.assertTrue(response_json)
        self.assertEquals(1, len(response_json))
        self.assertEquals("chartreuse", response_json[0].get('text'))

        # nothing yet for blue
        get_params_blue_rule = "?step=%s&destination=%s&rule=%s" % (first_ruleset_uuid, blue_rule_destination, blue_rule_uuid)
        response = self.client.get(recent_messages_url + get_params_blue_rule)
        self.assertEquals([], json.loads(response.content))

        # mixed wrong params
        get_params_mixed = "?step=%s&destination=%s&rule=%s" % (first_ruleset_uuid, first_action_set_destination, '')
        response = self.client.get(recent_messages_url + get_params_mixed)
        self.assertEquals([], json.loads(response.content))

        self.send_message(flow, 'mauve')
        msg = Msg.objects.filter(text='mauve').first()
        tz = self.org.timezone

        response = self.client.get(recent_messages_url + get_params_entry)
        response_json = json.loads(response.content)
        self.assertTrue(response_json)
        self.assertEquals(1, len(response_json))
        self.assertEquals("What is your favorite color?", response_json[0].get('text'))

        response = self.client.get(recent_messages_url + get_params_other_rule)
        response_json = json.loads(response.content)
        self.assertTrue(response_json)
        self.assertEquals(2, len(response_json))
        self.assertEquals("mauve", response_json[0].get('text'))
        self.assertEquals(datetime_to_str(msg.created_on, tz=tz), response_json[0].get('sent'))
        self.assertEquals("chartreuse", response_json[1].get('text'))

        response = self.client.get(recent_messages_url + get_params_blue_rule)
        self.assertEquals([], json.loads(response.content))

        response = self.client.get(recent_messages_url + get_params_mixed)
        self.assertEquals([], json.loads(response.content))

        self.send_message(flow, 'blue')

        response = self.client.get(recent_messages_url + get_params_entry)
        response_json = json.loads(response.content)
        self.assertTrue(response_json)
        self.assertEquals(1, len(response_json))
        self.assertEquals("What is your favorite color?", response_json[0].get('text'))

        response = self.client.get(recent_messages_url + get_params_other_rule)
        response_json = json.loads(response.content)
        self.assertTrue(response_json)
        self.assertEquals(2, len(response_json))
        self.assertEquals("mauve", response_json[0].get('text'))
        self.assertEquals("chartreuse", response_json[1].get('text'))

        response = self.client.get(recent_messages_url + get_params_blue_rule)
        response_json = json.loads(response.content)
        self.assertTrue(response_json)
        self.assertEquals(1, len(response_json))
        self.assertEquals("blue", response_json[0].get('text'))

        response = self.client.get(recent_messages_url + get_params_mixed)
        self.assertEquals([], json.loads(response.content))

    def test_completion(self):

        flow = self.get_flow('favorites')
        self.login(self.admin)

        response = self.client.get('%s?flow=%d' % (reverse('flows.flow_completion'), flow.pk))
        response = json.loads(response.content)

        def assert_in_response(response, data_key, key):
            found = False
            for item in response[data_key]:
                if key == item['name']:
                    found = True
            self.assertTrue(found, 'Key %s not found in %s' % (key, response))

        assert_in_response(response, 'message_completions', 'contact')
        assert_in_response(response, 'message_completions', 'contact.first_name')
        assert_in_response(response, 'message_completions', 'contact.tel')
        assert_in_response(response, 'message_completions', 'contact.mailto')
        assert_in_response(response, 'message_completions', 'flow.color')
        assert_in_response(response, 'message_completions', 'flow.color.category')
        assert_in_response(response, 'message_completions', 'flow.color.text')
        assert_in_response(response, 'message_completions', 'flow.color.time')

        assert_in_response(response, 'function_completions', 'SUM')
        assert_in_response(response, 'function_completions', 'ABS')
        assert_in_response(response, 'function_completions', 'YEAR')

    def test_bulk_exit(self):
        flow = self.get_flow('favorites')
        color = RuleSet.objects.get(label='Color', flow=flow)
        self.clear_activity(flow)

        contacts = [self.create_contact("Run Contact %d" % i, "+25078838338%d" % i) for i in range(6)]

        # add our contacts to the flow
        for contact in contacts:
            self.send_message(flow, 'chartreuse', contact=contact)

        # should have six active flowruns
        (active, visited) = flow.get_activity()
        self.assertEquals(6, FlowRun.objects.filter(is_active=True).count())
        self.assertEquals(0, FlowRun.objects.filter(is_active=False).count())
        self.assertEquals(6, flow.get_total_runs())
        self.assertEquals(6, active[color.uuid])

        self.assertEqual(FlowRunCount.run_count_for_type(flow, None), 6)

        # rebuild our flow run counts
        FlowRunCount.populate_for_flow(flow)

        # same result
        self.assertEqual(FlowRunCount.run_count_for_type(flow, None), 6)

        # expire them all
        FlowRun.bulk_exit(FlowRun.objects.filter(is_active=True), FlowRun.EXIT_TYPE_EXPIRED)

        # should all be expired
        (active, visited) = flow.get_activity()
        self.assertEquals(0, FlowRun.objects.filter(is_active=True).count())
        self.assertEquals(6, FlowRun.objects.filter(is_active=False, exit_type='E').exclude(exited_on=None).count())
        self.assertEquals(6, flow.get_total_runs())
        self.assertEquals(0, len(active))

        # assert our flowrun counts
        self.assertEqual(FlowRunCount.run_count_for_type(flow, 'E'), 6)
        self.assertEqual(FlowRunCount.run_count(flow), 6)

        # start all contacts in the flow again
        for contact in contacts:
            self.send_message(flow, 'chartreuse', contact=contact, restart_participants=True)

        self.assertEqual(6, FlowRun.objects.filter(is_active=True).count())
        self.assertEqual(FlowRunCount.run_count_for_type(flow, None), 6)
        self.assertEqual(FlowRunCount.run_count(flow), 12)

        # stop them all
        FlowRun.bulk_exit(FlowRun.objects.filter(is_active=True), FlowRun.EXIT_TYPE_INTERRUPTED)

        self.assertEqual(6, FlowRun.objects.filter(is_active=False, exit_type='I').exclude(exited_on=None).count())
        self.assertEqual(FlowRunCount.run_count_for_type(flow, 'I'), 6)
        self.assertEqual(FlowRunCount.run_count_for_type(flow, 'E'), 6)
        self.assertEqual(FlowRunCount.run_count(flow), 12)

        # squash our counts
        FlowRunCount.squash_counts()
        self.assertEqual(FlowRunCount.run_count_for_type(flow, 'I'), 6)
        self.assertEqual(FlowRunCount.run_count_for_type(flow, 'E'), 6)
        self.assertEqual(FlowRunCount.run_count(flow), 12)

        # recalculate from scratch, same
        FlowRunCount.populate_for_flow(flow)
        self.assertEqual(FlowRunCount.run_count_for_type(flow, 'I'), 6)
        self.assertEqual(FlowRunCount.run_count_for_type(flow, 'E'), 6)
        self.assertEqual(FlowRunCount.run_count(flow), 12)

    def test_squash_run_counts(self):
        from temba.flows.tasks import squash_flowruncounts

        flow = self.get_flow('favorites')
        flow2 = self.get_flow('pick_a_number')

        FlowRunCount.objects.create(flow=flow, count=2, exit_type=None)
        FlowRunCount.objects.create(flow=flow, count=1, exit_type=None)
        FlowRunCount.objects.create(flow=flow, count=3, exit_type='E')
        FlowRunCount.objects.create(flow=flow2, count=10, exit_type='I')
        FlowRunCount.objects.create(flow=flow2, count=-1, exit_type='I')

        squash_flowruncounts()
        self.assertEqual(FlowRunCount.objects.all().count(), 3)
        self.assertEqual(FlowRunCount.run_count_for_type(flow2, 'I'), 9)
        self.assertEqual(FlowRunCount.run_count(flow2), 9)

        self.assertEqual(FlowRunCount.run_count_for_type(flow, None), 3)
        self.assertEqual(FlowRunCount.run_count_for_type(flow, 'E'), 3)
        self.assertEqual(FlowRunCount.run_count(flow), 6)

        max_id = FlowRunCount.objects.all().order_by('-id').first().id

        # no-op this time
        squash_flowruncounts()
        self.assertEqual(max_id, FlowRunCount.objects.all().order_by('-id').first().id)

    def test_activity(self):

        flow = self.get_flow('favorites')

        # clear our previous redis activity
        self.clear_activity(flow)

        other_action = ActionSet.objects.get(y=8, flow=flow)
        beer = RuleSet.objects.get(label='Beer', flow=flow)
        color = RuleSet.objects.get(label='Color', flow=flow)
        color_other_uuid = color.get_rules()[-1].uuid

        other_rule_to_msg = '%s:%s' % (color_other_uuid, other_action.uuid)
        msg_to_color_step = '%s:%s' % (other_action.uuid, color.uuid)

        # we don't know this shade of green, it should route us to the beginning again
        self.send_message(flow, 'chartreuse')
        (active, visited) = flow.get_activity()

        self.assertEquals(1, len(active))
        self.assertEquals(1, active[color.uuid])
        self.assertEquals(1, visited[other_rule_to_msg])
        self.assertEquals(1, visited[msg_to_color_step])
        self.assertEquals(1, flow.get_total_runs())
        self.assertEquals(0, flow.get_completed_runs())
        self.assertEquals(0, flow.get_completed_percentage())

        # another unknown color, that'll route us right back again
        # the active stats will look the same, but there should be one more journey on the path
        self.send_message(flow, 'mauve')
        (active, visited) = flow.get_activity()
        self.assertEquals(1, len(active))
        self.assertEquals(1, active[color.uuid])
        self.assertEquals(2, visited[other_rule_to_msg])
        self.assertEquals(2, visited[msg_to_color_step])

        # this time a color we know takes us elsewhere, activity will move
        # to another node, but still just one entry
        self.send_message(flow, 'blue')
        (active, visited) = flow.get_activity()
        self.assertEquals(1, len(active))
        self.assertEquals(1, active[beer.uuid])

        # a new participant, showing distinct active counts and incremented path
        ryan = self.create_contact('Ryan Lewis', '+12065550725')
        self.send_message(flow, 'burnt sienna', contact=ryan)
        (active, visited) = flow.get_activity()
        self.assertEquals(2, len(active))
        self.assertEquals(1, active[color.uuid])
        self.assertEquals(1, active[beer.uuid])
        self.assertEquals(3, visited[other_rule_to_msg])
        self.assertEquals(3, visited[msg_to_color_step])
        self.assertEquals(2, flow.get_total_runs())

        # now let's have them land in the same place
        self.send_message(flow, 'blue', contact=ryan)
        (active, visited) = flow.get_activity()
        self.assertEquals(1, len(active))
        self.assertEquals(2, active[beer.uuid])

        # now move our first contact forward to the end, both out of the flow now
        self.send_message(flow, 'Turbo King')
        self.send_message(flow, 'Ben Haggerty')
        (active, visited) = flow.get_activity()
        self.assertEquals(1, len(active))

        # half of our flows are now complete
        self.assertEquals(1, flow.get_completed_runs())
        self.assertEquals(50, flow.get_completed_percentage())

        # rebuild our flow stats and make sure they are the same
        flow.do_calculate_flow_stats()
        (active, visited) = flow.get_activity()
        self.assertEquals(1, len(active))
        self.assertEquals(3, visited[other_rule_to_msg])
        self.assertEquals(1, flow.get_completed_runs())
        self.assertEquals(50, flow.get_completed_percentage())

        # we are going to expire, but we want runs across two different flows
        # to make sure that our optimization for expiration is working properly
        cga_flow = self.get_flow('color_gender_age')
        self.assertEquals("What is your gender?", self.send_message(cga_flow, "Red"))
        self.assertEquals(1, len(cga_flow.get_activity()[0]))

        # expire the first contact's runs
        FlowRun.bulk_exit(FlowRun.objects.filter(contact=self.contact), FlowRun.EXIT_TYPE_EXPIRED)

        # no active runs for our contact
        self.assertEquals(0, FlowRun.objects.filter(contact=self.contact, is_active=True).count())

        # both of our flows should have reduced active contacts
        self.assertEquals(0, len(cga_flow.get_activity()[0]))

        # now we should only have one node with active runs, but the paths stay
        # the same since those are historical
        (active, visited) = flow.get_activity()
        self.assertEquals(1, len(active))
        self.assertEquals(3, visited[other_rule_to_msg])

        # no completed runs but one expired run
        self.assertEquals(2, flow.get_total_runs())
        self.assertEquals(0, flow.get_completed_runs())
        self.assertEquals(0, flow.get_completed_percentage())
        self.assertEquals(1, flow.get_expired_runs())

        # check that we have the right number of steps and runs
        self.assertEquals(17, FlowStep.objects.filter(run__flow=flow).count())
        self.assertEquals(2, FlowRun.objects.filter(flow=flow).count())

        # now let's delete our contact, we'll still have one active node, but
        # our visit path counts will go down by two since he went there twice
        self.contact.release(self.user)
        (active, visited) = flow.get_activity()
        self.assertEquals(1, len(active))
        self.assertEquals(1, visited[msg_to_color_step])
        self.assertEquals(1, visited[other_rule_to_msg])
        self.assertEquals(1, flow.get_total_runs())

        # he was also accounting for our completion rate, back to nothing
        self.assertEquals(0, flow.get_completed_runs())
        self.assertEquals(0, flow.get_completed_percentage())

        # advance ryan to the end to make sure our percentage accounts for one less contact
        self.send_message(flow, 'Turbo King', contact=ryan)
        self.send_message(flow, 'Ryan Lewis', contact=ryan)
        (active, visited) = flow.get_activity()
        self.assertEquals(0, len(active))
        self.assertEquals(1, flow.get_completed_runs())
        self.assertEquals(100, flow.get_completed_percentage())

        # test contacts should not affect the counts
        hammer = Contact.get_test_contact(self.admin)

        # please hammer, don't hurt em
        self.send_message(flow, 'Rose', contact=hammer)
        self.send_message(flow, 'Violet', contact=hammer)
        self.send_message(flow, 'Blue', contact=hammer)
        self.send_message(flow, 'Turbo King', contact=hammer)
        self.send_message(flow, 'MC Hammer', contact=hammer)

        # our flow stats should be unchanged
        (active, visited) = flow.get_activity()
        self.assertEquals(0, len(active))
        self.assertEquals(1, visited[msg_to_color_step])
        self.assertEquals(1, visited[other_rule_to_msg])
        self.assertEquals(1, flow.get_total_runs())
        self.assertEquals(1, flow.get_completed_runs())
        self.assertEquals(100, flow.get_completed_percentage())

        # try the same thing after squashing
        FlowPathCount.squash_counts()
        visited = flow.get_activity()[1]
        self.assertEquals(1, visited[msg_to_color_step])
        self.assertEquals(1, visited[other_rule_to_msg])

        # but hammer should have created some simulation activity
        (active, visited) = flow.get_activity(simulation=True)
        self.assertEquals(0, len(active))
        self.assertEquals(2, visited[msg_to_color_step])
        self.assertEquals(2, visited[other_rule_to_msg])

        # delete our last contact to make sure activity is gone without first expiring, zeros abound
        ryan.release(self.admin)
        (active, visited) = flow.get_activity()
        self.assertEquals(0, len(active))
        self.assertEquals(0, visited[msg_to_color_step])
        self.assertEquals(0, visited[other_rule_to_msg])
        self.assertEquals(0, flow.get_total_runs())
        self.assertEquals(0, flow.get_completed_runs())
        self.assertEquals(0, flow.get_completed_percentage())

        # runs and steps all gone too
        self.assertEquals(0, FlowStep.objects.filter(run__flow=flow, contact__is_test=False).count())
        self.assertEquals(0, FlowRun.objects.filter(flow=flow, contact__is_test=False).count())

        # test that expirations remove activity when triggered from the cron in the same way
        tupac = self.create_contact('Tupac Shakur', '+12065550725')
        self.send_message(flow, 'azul', contact=tupac)
        (active, visited) = flow.get_activity()
        self.assertEquals(1, len(active))
        self.assertEquals(1, active[color.uuid])
        self.assertEquals(1, visited[other_rule_to_msg])
        self.assertEquals(1, visited[msg_to_color_step])
        self.assertEquals(1, flow.get_total_runs())

        # set the run to be ready for expiration
        run = tupac.runs.first()
        run.expires_on = timezone.now() - timedelta(days=1)
        run.save()

        # now trigger the checking task and make sure it is removed from our activity
        from .tasks import check_flows_task
        check_flows_task()
        (active, visited) = flow.get_activity()
        self.assertEquals(0, len(active))
        self.assertEquals(1, flow.get_total_runs())

    def test_destination_type(self):
        flow = self.get_flow('pick_a_number')

        # our start points to a ruleset
        start = ActionSet.objects.get(flow=flow, y=0)

        # assert our destination
        self.assertEquals(FlowStep.TYPE_RULE_SET, start.destination_type)

        # and that ruleset points to an actionset
        ruleset = RuleSet.objects.get(uuid=start.destination)
        rule = ruleset.get_rules()[0]
        self.assertEquals(FlowStep.TYPE_ACTION_SET, rule.destination_type)

        # point our rule to a ruleset
        passive = RuleSet.objects.get(flow=flow, label='passive')
        self.update_destination(flow, rule.uuid, passive.uuid)
        ruleset = RuleSet.objects.get(uuid=start.destination)
        self.assertEquals(FlowStep.TYPE_RULE_SET, ruleset.get_rules()[0].destination_type)

    def test_orphaned_action_to_action(self):
        """
        Orphaned at an action, then routed to an action
        """

        # run a flow that ends on an action
        flow = self.get_flow('pick_a_number')
        self.assertEquals("You picked 3!", self.send_message(flow, "3"))

        pick_a_number = ActionSet.objects.get(flow=flow, y=0)
        you_picked = ActionSet.objects.get(flow=flow, y=228)

        # send a message, no flow should handle us since we are done
        incoming = self.create_msg(direction=INCOMING, contact=self.contact, text="Unhandled")
        handled = Flow.find_and_handle(incoming)
        self.assertFalse(handled)

        # now wire up our finished action to the start of our flow
        flow = self.update_destination(flow, you_picked.uuid, pick_a_number.uuid)
        self.send_message(flow, "next message please", assert_reply=False, assert_handle=False)

    def test_orphaned_action_to_input_rule(self):
        """
        Orphaned at an action, then routed to a rule that evaluates on input
        """
        flow = self.get_flow('pick_a_number')

        self.assertEquals("You picked 6!", self.send_message(flow, "6"))

        you_picked = ActionSet.objects.get(flow=flow, y=228)
        number = RuleSet.objects.get(flow=flow, label='number')

        flow = self.update_destination(flow, you_picked.uuid, number.uuid)
        self.send_message(flow, "9", assert_reply=False, assert_handle=False)

    def test_orphaned_action_to_passive_rule(self):
        """
        Orphaned at an action, then routed to a rule that doesn't require input which leads
        to a rule that evaluates on input
        """
        flow = self.get_flow('pick_a_number')

        you_picked = ActionSet.objects.get(flow=flow, y=228)
        passive_ruleset = RuleSet.objects.get(flow=flow, label='passive')
        self.assertEquals("You picked 6!", self.send_message(flow, "6"))

        flow = self.update_destination(flow, you_picked.uuid, passive_ruleset.uuid)
        self.send_message(flow, "9", assert_reply=False, assert_handle=False)

    def test_rule_changes_under_us(self):
        flow = self.get_flow('favorites')
        self.send_message(flow, "RED", restart_participants=True)

        # at this point we are waiting for the response to the second question about beer

        # let's change that ruleset to instead be based on the contact name
        group_ruleset = RuleSet.objects.get(flow=flow, label='Beer')

        group_ruleset.operand = "@contact.beer"
        group_ruleset.ruleset_type = RuleSet.TYPE_CONTACT_FIELD
        group_ruleset.save()

        self.contact.set_field(self.user, "beer", "Mutzig")

        # and send our last message with our name, we should:
        # 1) get fast forwarded to the next waiting ruleset about our name and have our message applied to that
        # 2) get an outgoing message about our beer choice
        # 3) get an outgoing message about our name
        responses = self.send_message(flow, "Eric")
        self.assertEquals(2, len(responses))
        self.assertEquals("Mmmmm... delicious Mutzig. If only they made red Mutzig! Lastly, what is your name?",
                          responses[0])
        self.assertEquals("Thanks Eric, we are all done!",
                          responses[1])

    def test_server_runtime_cycle(self):
        flow = self.get_flow('loop_detection')
        first_actionset = ActionSet.objects.get(flow=flow, y=0)
        group_ruleset = RuleSet.objects.get(flow=flow, label='Group Split A')
        group_one_rule = group_ruleset.get_rules()[0]
        name_ruleset = RuleSet.objects.get(flow=flow, label='Name Split')
        rowan_rule = name_ruleset.get_rules()[0]

        # rule turning back on ourselves
        with self.assertRaises(FlowException):
            self.update_destination(flow, group_one_rule.uuid, group_ruleset.uuid)

        # non-blocking rule to non-blocking rule and back
        with self.assertRaises(FlowException):
            self.update_destination(flow, rowan_rule.uuid, group_ruleset.uuid)

        # our non-blocking rule to an action and back to us again
        with self.assertRaises(FlowException):
            self.update_destination(flow, group_one_rule.uuid, first_actionset.uuid)

        # add our contact to Group A
        group_a = ContactGroup.user_groups.create(org=self.org, name="Group A",
                                                  created_by=self.admin, modified_by=self.admin)
        group_a.contacts.add(self.contact)

        # rule turning back on ourselves
        self.update_destination_no_check(flow, group_ruleset.uuid, group_ruleset.uuid, rule=group_one_rule.uuid)
        with self.assertRaises(FlowException):
            self.send_message(flow, "1", assert_reply=False)

        flow.delete()

        # non-blocking rule to non-blocking rule and back
        flow = self.get_flow('loop_detection')

        # need to get these again as we just reimported and UUIDs have changed
        group_ruleset = RuleSet.objects.get(flow=flow, label='Group Split A')
        name_ruleset = RuleSet.objects.get(flow=flow, label='Name Split')
        rowan_rule = name_ruleset.get_rules()[0]

        # update our name to rowan so we match the name rule
        self.contact.name = "Rowan"
        self.contact.save()

        # but remove ourselves from the group so we enter the loop
        group_a.contacts.remove(self.contact)

        self.update_destination_no_check(flow, name_ruleset.uuid, group_ruleset.uuid, rule=rowan_rule.uuid)
        with self.assertRaises(FlowException):
            self.send_message(flow, "2", assert_reply=False)

        flow.delete()

    def test_decimal_substitution(self):
        flow = self.get_flow('pick_a_number')
        self.assertEquals("You picked 3!", self.send_message(flow, "3"))

    def test_rules_first(self):
        flow = self.get_flow('rules_first')
        self.assertEquals(Flow.RULES_ENTRY, flow.entry_type)
        self.assertEquals("You've got to be kitten me", self.send_message(flow, "cats"))

    def test_numeric_rule_allows_variables(self):
        flow = self.get_flow('numeric_rule_allows_variables')

        zinedine = self.create_contact('Zinedine', '+123456')
        zinedine.set_field(self.user, 'age', 25)

        self.assertEquals('Good count', self.send_message(flow, "35", contact=zinedine))

    def test_non_blocking_rule_first(self):

        flow = self.get_flow('non_blocking_rule_first')

        eminem = self.create_contact('Eminem', '+12345')
        flow.start(groups=[], contacts=[eminem])
        msg = Msg.objects.filter(direction='O', contact=eminem).first()
        self.assertEquals('Hi there Eminem', msg.text)

        # put a webhook on the rule first and make sure it executes
        ruleset = RuleSet.objects.get(uuid=flow.entry_uuid)
        ruleset.webhook_url = 'http://localhost'
        ruleset.save()

        tupac = self.create_contact('Tupac', '+15432')
        flow.start(groups=[], contacts=[tupac])
        msg = Msg.objects.filter(direction='O', contact=tupac).first()
        self.assertEquals('Hi there Tupac', msg.text)

    def test_webhook_rule_first(self):

        flow = self.get_flow('webhook_rule_first')
        tupac = self.create_contact('Tupac', '+15432')
        flow.start(groups=[], contacts=[tupac])

        # a message should have been sent
        msg = Msg.objects.filter(direction='O', contact=tupac).first()
        self.assertEquals('Testing this out', msg.text)

    def test_group_split(self):
        flow = self.get_flow('group_split')
        flow.start_msg_flow([self.contact.id])

        # not in any group
        self.assertEqual(0, ContactGroup.user_groups.filter(contacts__in=[self.contact]).count())

        # add us to Group A
        self.send('add group a')

        self.assertEqual('Awaiting command.', Msg.objects.filter(direction='O').order_by('-created_on').first().text)
        groups = ContactGroup.user_groups.filter(contacts__in=[self.contact])
        self.assertEqual(1, groups.count())
        self.assertEqual('Group A', groups.first().name)

        # now split us on group membership
        self.send('split')
        self.assertEqual('You are in Group A', Msg.objects.filter(direction='O').order_by('-created_on')[1].text)

        # now add us to group b and remove from group a
        self.send("remove group a")
        self.send("add group b")
        self.send('split')
        self.assertEqual('You are in Group B', Msg.objects.filter(direction='O').order_by('-created_on')[1].text)

    def test_substitution(self):
        flow = self.get_flow('substitution')

        self.contact.name = "Ben Haggerty"
        self.contact.save()

        runs = flow.start_msg_flow([self.contact.id])
        self.assertEquals(1, len(runs))
        self.assertEquals(1, self.contact.msgs.all().count())
        self.assertEquals('Hi Ben Haggerty, what is your phone number?', self.contact.msgs.all()[0].text)

        self.assertEquals("Thanks, you typed +250788123123", self.send_message(flow, "0788123123"))
        sms = Msg.objects.get(org=flow.org, contact__urns__path="+250788123123")
        self.assertEquals("Hi from Ben Haggerty! Your phone is 0788 123 123.", sms.text)

    def test_group_send(self):
        # create an inactive group with the same name, to test that this doesn't blow up our import
        group = ContactGroup.get_or_create(self.org, self.admin, "Survey Audience")
        group.is_active = False
        group.save()

        # and create another as well
        ContactGroup.get_or_create(self.org, self.admin, "Survey Audience")

        # this could blow up due to illegal lookup for more than one contact group
        self.get_flow('group_send_flow')

    def test_new_contact(self):
        mother_flow = self.get_flow('mama_mother_registration')
        registration_flow = self.get_flow('mama_registration', dict(NEW_MOTHER_FLOW_ID=mother_flow.pk))

        self.assertEquals("Enter the expected delivery date.", self.send_message(registration_flow, "Judy Pottier"))
        self.assertEquals("Great, thanks for registering the new mother", self.send_message(registration_flow, "31.1.2015"))

        mother = Contact.objects.get(org=self.org, name="Judy Pottier")
        self.assertTrue(mother.get_field_raw('edd').startswith('31-01-2015'))
        self.assertEquals(mother.get_field_raw('chw_phone'), self.contact.get_urn(TEL_SCHEME).path)
        self.assertEquals(mother.get_field_raw('chw_name'), self.contact.name)

    def test_group_rule_first(self):
        rule_flow = self.get_flow('group_rule_first')

        # start our contact down it
        rule_flow.start([], [self.contact], restart_participants=True)

        # contact should get a message that they didn't match either group
        self.assertLastResponse("You are something else.")

        # add them to the father's group
        self.create_group("Fathers", [self.contact])

        rule_flow.start([], [self.contact], restart_participants=True)
        self.assertLastResponse("You are a father.")

    def test_mother_registration(self):
        mother_flow = self.get_flow('new_mother')
        registration_flow = self.get_flow('mother_registration', dict(NEW_MOTHER_FLOW_ID=mother_flow.pk))

        self.assertEquals("What is her expected delivery date?", self.send_message(registration_flow, "Judy Pottier"))
        self.assertEquals("What is her phone number?", self.send_message(registration_flow, "31.1.2014"))
        self.assertEquals("Great, you've registered the new mother!", self.send_message(registration_flow, "0788 383 383"))

        mother = Contact.from_urn(self.org, "tel:+250788383383")
        self.assertEquals("Judy Pottier", mother.name)
        self.assertTrue(mother.get_field_raw('expected_delivery_date').startswith('31-01-2014'))
        self.assertEquals("+12065552020", mother.get_field_raw('chw'))
        self.assertTrue(mother.user_groups.filter(name="Expecting Mothers"))

        pain_flow = self.get_flow('pain_flow')
        self.assertEquals("Your CHW will be in contact soon!", self.send_message(pain_flow, "yes", contact=mother))

        chw = self.contact
        sms = Msg.objects.filter(contact=chw).order_by('-created_on')[0]
        self.assertEquals("Please follow up with Judy Pottier, she has reported she is in pain.", sms.text)

    def test_flow_delete(self):
        from temba.campaigns.models import Campaign, CampaignEvent
        flow = self.get_flow('favorites')

        # create a campaign that contains this flow
        friends = self.create_group("Friends", [])
        poll_date = ContactField.get_or_create(self.org, self.admin, 'poll_date', "Poll Date")

        campaign = Campaign.create(self.org, self.admin, Campaign.get_unique_name(self.org, "Favorite Poll"), friends)
        event1 = CampaignEvent.create_flow_event(self.org, self.admin, campaign, poll_date,
                                                 offset=0, unit='D', flow=flow, delivery_hour='13')

        # create a trigger that contains this flow
        trigger = Trigger.objects.create(org=self.org, keyword='poll', flow=flow, trigger_type=Trigger.TYPE_KEYWORD,
                                         created_by=self.admin, modified_by=self.admin)

        # run the flow
        self.assertEquals("Good choice, I like Red too! What is your favorite beer?", self.send_message(flow, "RED"))

        # try to remove the flow, not logged in, no dice
        response = self.client.post(reverse('flows.flow_delete', args=[flow.pk]))
        self.assertLoginRedirect(response)

        # login as admin
        self.login(self.admin)

        # try again
        response = self.client.post(reverse('flows.flow_delete', args=[flow.pk]))
        self.assertRedirect(response, reverse('flows.flow_list'))

        # flow should no longer be active
        flow.refresh_from_db()
        self.assertFalse(flow.is_active)

        # should still have a run though
        self.assertEqual(flow.runs.count(), 1)

        # just no steps or values
        self.assertEqual(Value.objects.all().count(), 0)
        self.assertEqual(FlowStep.objects.all().count(), 0)

        # our campaign event should no longer be active
        event1.refresh_from_db()
        self.assertFalse(event1.is_active)

        # nor should our trigger
        trigger.refresh_from_db()
        self.assertFalse(trigger.is_active)

    def test_start_flow_action(self):
        self.import_file('flow_starts')
        parent = Flow.objects.get(name='Parent Flow')
        child = Flow.objects.get(name='Child Flow')

        contacts = []
        for i in range(10):
            contacts.append(self.create_contact("Fred", '+25078812312%d' % i))

        # start the flow for our contacts
        start = FlowStart.objects.create(flow=parent, created_by=self.admin, modified_by=self.admin)
        for contact in contacts:
            start.contacts.add(contact)
        start.start()

        # all our contacts should have a name of Greg now (set in the child flow)
        for contact in contacts:
            self.assertTrue(FlowRun.objects.filter(flow=parent, contact=contact))
            self.assertTrue(FlowRun.objects.filter(flow=child, contact=contact))
            self.assertEquals("Greg", Contact.objects.get(pk=contact.pk).name)

        # 10 of the runs should be completed (parent runs)
        self.assertEqual(FlowRun.objects.filter(flow=parent, is_active=False, exit_type=FlowRun.EXIT_TYPE_COMPLETED).count(), 10)

        # 10 should be active waiting for input
        self.assertEqual(FlowRun.objects.filter(flow=child, is_active=True).count(), 10)

    def test_cross_language_import(self):
        spanish = Language.create(self.org, self.admin, "Spanish", 'spa')
        Language.create(self.org, self.admin, "English", 'eng')

        # import our localized flow into an org with no languages
        self.import_file('multi_language_flow')
        flow = Flow.objects.get(name='Multi Language Flow')

        # even tho we don't have a language, our flow has enough info to function
        self.assertEquals('eng', flow.base_language)

        # now try executing this flow on our org, should use the flow base language
        self.assertEquals('Hello friend! What is your favorite color?',
                          self.send_message(flow, 'start flow', restart_participants=True, initiate_flow=True))

        replies = self.send_message(flow, 'blue')
        self.assertEquals('Thank you! I like blue.', replies[0])
        self.assertEquals('This message was not translated.', replies[1])

        # now add a primary languge to our org
        self.org.primary_language = spanish
        self.org.save()

        flow = Flow.objects.get(pk=flow.pk)

        # with our org in spanish, we should get the spanish version
        self.assertEquals('\xa1Hola amigo! \xbfCu\xe1l es tu color favorito?',
                          self.send_message(flow, 'start flow', restart_participants=True, initiate_flow=True))

        self.org.primary_language = None
        self.org.save()
        flow = Flow.objects.get(pk=flow.pk)

        # no longer spanish on our org
        self.assertEquals('Hello friend! What is your favorite color?',
                          self.send_message(flow, 'start flow', restart_participants=True, initiate_flow=True))

        # back to spanish
        self.org.primary_language = spanish
        self.org.save()
        flow = Flow.objects.get(pk=flow.pk)

        # but set our contact's language explicitly should keep us at english
        self.contact.language = 'eng'
        self.contact.save()
        self.assertEquals('Hello friend! What is your favorite color?',
                          self.send_message(flow, 'start flow', restart_participants=True, initiate_flow=True))

    def test_different_expiration(self):
        flow = self.get_flow('favorites')
        self.send_message(flow, "RED", restart_participants=True)

        # get the latest run
        first_run = flow.runs.all()[0]
        first_expires = first_run.expires_on

        time.sleep(1)

        # start it again
        self.send_message(flow, "RED", restart_participants=True)

        # previous run should no longer be active
        first_run = FlowRun.objects.get(pk=first_run.pk)
        self.assertFalse(first_run.is_active)

        # expires on shouldn't have changed on it though
        self.assertEquals(first_expires, first_run.expires_on)

        # new run should have a different expires on
        new_run = flow.runs.all().order_by('-expires_on').first()
        self.assertTrue(new_run.expires_on > first_expires)

    def test_flow_expiration_updates(self):
        flow = self.get_flow('favorites')
        self.assertEquals("Good choice, I like Red too! What is your favorite beer?", self.send_message(flow, "RED"))

        # get our current expiration
        run = flow.runs.get()
        self.assertEquals(flow.org, run.org)

        starting_expiration = run.expires_on
        starting_modified = run.modified_on

        time.sleep(1)

        # now fire another messages
        self.assertEquals("Mmmmm... delicious Turbo King. If only they made red Turbo King! Lastly, what is your name?",
                          self.send_message(flow, "turbo"))

        # our new expiration should be later
        run.refresh_from_db()
        self.assertTrue(run.expires_on > starting_expiration)
        self.assertTrue(run.modified_on > starting_modified)

    def test_initial_expiration(self):
        flow = self.get_flow('favorites')
        flow.start(groups=[], contacts=[self.contact])

        run = FlowRun.objects.get()
        self.assertTrue(run.expires_on)

    def test_flow_expiration(self):
        flow = self.get_flow('favorites')
        self.assertEquals("Good choice, I like Red too! What is your favorite beer?", self.send_message(flow, "RED"))
        self.assertEquals("Mmmmm... delicious Turbo King. If only they made red Turbo King! Lastly, what is your name?", self.send_message(flow, "turbo"))
        self.assertEquals(1, flow.runs.count())

        # pretend our step happened 10 minutes ago
        step = FlowStep.objects.filter(run=flow.runs.all()[0], left_on=None)[0]
        step.arrived_on = timezone.now() - timedelta(minutes=10)
        step.save()

        # now let's expire them out of the flow prematurely
        flow.expires_after_minutes = 5
        flow.save()

        # this normally gets run on FlowCRUDL.Update
        flow.update_run_expirations()

        # check that our run is expired
        run = flow.runs.all()[0]
        self.assertFalse(run.is_active)

        # we will be starting a new run now, since the other expired
        self.assertEquals("I don't know that color. Try again.",
                          self.send_message(flow, "Michael Jordan", restart_participants=True))
        self.assertEquals(2, flow.runs.count())

        previous_expiration = run.expires_on
        run.update_expiration(None)
        self.assertTrue(run.expires_on > previous_expiration)

    def test_parsing(self):
        # test a preprocess url
        flow = self.get_flow('preprocess')
        self.assertEquals('http://preprocessor.com/endpoint.php', flow.rule_sets.all().order_by('y')[0].config_json()[RuleSet.CONFIG_WEBHOOK])

    def test_flow_loops(self):
        # this tests two flows that start each other
        flow1 = self.create_flow()
        flow2 = self.create_flow()

        # create an action on flow1 to start flow2
        flow1.update(dict(action_sets=[dict(uuid=uuid(1), x=1, y=1,
                                            actions=[dict(type='flow', flow=dict(uuid=flow2.uuid))])]))
        flow2.update(dict(action_sets=[dict(uuid=uuid(2), x=1, y=1,
                                            actions=[dict(type='flow', flow=dict(uuid=flow1.uuid))])]))

        # start the flow, shouldn't get into a loop, but both should get started
        flow1.start([], [self.contact])

        self.assertTrue(FlowRun.objects.get(flow=flow1, contact=self.contact))
        self.assertTrue(FlowRun.objects.get(flow=flow2, contact=self.contact))

    def test_ruleset_loops(self):
        self.import_file('ruleset_loop')

        flow1 = Flow.objects.all()[1]
        flow2 = Flow.objects.all()[0]

        # start the flow, should not get into a loop
        flow1.start([], [self.contact])

        self.assertTrue(FlowRun.objects.get(flow=flow1, contact=self.contact))
        self.assertTrue(FlowRun.objects.get(flow=flow2, contact=self.contact))

    def test_parent_child(self):
        from temba.campaigns.models import Campaign, CampaignEvent, EventFire

        favorites = self.get_flow('favorites')

        # do a dry run once so that the groups and fields get created
        group = self.create_group("Campaign", [])
        field = ContactField.get_or_create(self.org, self.admin, "campaign_date", "Campaign Date")

        # tests that a contact is properly updated when a child flow is called
        child = self.get_flow('child')
        parent = self.get_flow('parent', substitutions=dict(CHILD_ID=child.id))

        # create a campaign with a single event
        campaign = Campaign.create(self.org, self.admin, "Test Campaign", group)
        CampaignEvent.create_flow_event(self.org, self.admin, campaign, relative_to=field,
                                        offset=10, unit='W', flow=favorites)

        self.assertEquals("Added to campaign.", self.send_message(parent, "start", initiate_flow=True))

        # should have one event scheduled for this contact
        self.assertTrue(EventFire.objects.filter(contact=self.contact))

    def test_subflow(self):
        """
        Tests that a subflow can be called and the flow is handed back to the parent
        """
        self.get_flow('subflow')
        parent = Flow.objects.get(org=self.org, name='Parent Flow')
        parent.start(groups=[], contacts=[self.contact], restart_participants=True)

        msg = Msg.objects.filter(contact=self.contact).first()
        self.assertEqual("This is a parent flow. What would you like to do?", msg.text)

        # this should launch the child flow
        self.send_message(parent, "color", assert_reply=False)
        msg = Msg.objects.filter(contact=self.contact).order_by('-created_on').first()

        subflow_ruleset = RuleSet.objects.filter(flow=parent, ruleset_type='subflow').first()

        # should have one step on the subflow ruleset
        self.assertEqual(1, FlowStep.objects.filter(step_uuid=subflow_ruleset.uuid).count())
        self.assertEqual("What color do you like?", msg.text)

        # we should now have two active flows
        self.assertEqual(2, FlowRun.objects.filter(contact=self.contact, is_active=True).count())

        # complete the child flow
        self.send('Red')

        # should still only have one step on our subflow ruleset
        self.assertEqual(1, FlowStep.objects.filter(step_uuid=subflow_ruleset.uuid).count())

        # now we are back to a single active flow, the parent
        self.assertEqual(1, FlowRun.objects.filter(contact=self.contact, is_active=True).count())
        active_run = FlowRun.objects.filter(contact=self.contact, is_active=True).first()
        self.assertEqual(parent.name, active_run.flow.name)

        # we should have a new outbound message from the the parent flow
        msg = Msg.objects.filter(contact=self.contact, direction='O').order_by('-created_on').first()
        self.assertEqual("Complete: You picked Red.", msg.text)

        # should only have one response msg
        self.assertEqual(1, Msg.objects.filter(text='Complete: You picked Red.', contact=self.contact, direction='O').count())

    def test_subflow_interrupted(self):
        self.get_flow('subflow')
        parent = Flow.objects.get(org=self.org, name='Parent Flow')

        parent.start(groups=[], contacts=[self.contact], restart_participants=True)
        self.send_message(parent, "color", assert_reply=False)

        # we should now have two active flows
        runs = FlowRun.objects.filter(contact=self.contact, is_active=True).order_by('-created_on')
        self.assertEqual(2, runs.count())

        # now interrupt the child flow
        run = FlowRun.objects.filter(contact=self.contact, is_active=True).order_by('-created_on').first()
        FlowRun.bulk_exit([run], FlowRun.EXIT_TYPE_INTERRUPTED)

        # all flows should have finished
        self.assertEqual(0, FlowRun.objects.filter(contact=self.contact, is_active=True).count())

        # and the parent should not have resumed, so our last message was from our subflow
        msg = Msg.objects.all().order_by('-created_on').first()
        self.assertEqual('What color do you like?', msg.text)

    def test_subflow_expired(self):
        self.get_flow('subflow')
        parent = Flow.objects.get(org=self.org, name='Parent Flow')

        parent.start(groups=[], contacts=[self.contact], restart_participants=True)
        self.send_message(parent, "color", assert_reply=False)

        # we should now have two active flows
        runs = FlowRun.objects.filter(contact=self.contact, is_active=True).order_by('-created_on')
        self.assertEqual(2, runs.count())

        # make sure the parent run expires later than the child
        child_run = runs[0]
        parent_run = runs[1]
        self.assertTrue(parent_run.expires_on > child_run.expires_on)

        # now expire out of the child flow
        run = FlowRun.objects.filter(contact=self.contact, is_active=True).order_by('-created_on').first()
        FlowRun.bulk_exit([run], FlowRun.EXIT_TYPE_EXPIRED)

        # all flows should have finished
        self.assertEqual(0, FlowRun.objects.filter(contact=self.contact, is_active=True).count())

        # and should follow the expiration route
        msg = Msg.objects.all().order_by('-created_on').first()
        self.assertEqual("You expired out of the subflow", msg.text)

    def test_subflow_updates(self):

        self.get_flow('subflow')
        parent = Flow.objects.get(org=self.org, name='Parent Flow')

        parent.start(groups=[], contacts=[self.contact], restart_participants=True)
        self.send_message(parent, "color", assert_reply=False)

        # we should now have two active flows
        self.assertEqual(2, FlowRun.objects.filter(contact=self.contact, is_active=True).count())

        run = FlowRun.objects.filter(flow=parent).first()
        starting_expiration = run.expires_on
        starting_modified = run.modified_on

        time.sleep(1)

        # send a message that will keep us in the child flow
        self.send('no match')

        # our new expiration should be later
        run.refresh_from_db()
        self.assertTrue(run.expires_on > starting_expiration)
        self.assertTrue(run.modified_on > starting_modified)

    def test_subflow_no_interaction(self):
        self.get_flow('subflow_no_pause')
        parent = Flow.objects.get(org=self.org, name='Flow A')
        parent.start(groups=[], contacts=[self.contact], restart_participants=True)

        # check we got our three messages, the third populated by the child, but sent form the parent
        msgs = Msg.objects.order_by('created_on')
        self.assertEqual(3, msgs.count())
        self.assertEqual("Message 1", msgs[0].text)
        self.assertEqual("Message 2", msgs[1].text)
        self.assertEqual("Message 3 (FLOW B)", msgs[2].text)

    def test_subflow_resumes(self):
        self.get_flow('subflow_resumes')

        self.send("radio")

        # upon starting, we see our starting message, then our language subflow question
        msgs = Msg.objects.order_by('created_on')
        self.assertEqual(3, msgs.count())
        self.assertEqual('radio', msgs[0].text)
        self.assertEqual('Welcome message.', msgs[1].text)
        self.assertEqual('What language? English or French?', msgs[2].text)

        runs = FlowRun.objects.filter(is_active=True).order_by('created_on')
        self.assertEqual(2, runs.count())
        self.assertEqual('Radio Show Poll', runs[0].flow.name)
        self.assertEqual('Ask Language', runs[1].flow.name)

        # choose english as our language
        self.send('english')

        # we bounce back to the parent flow, and then into the gender flow
        msgs = Msg.objects.order_by('created_on')
        self.assertEqual(5, msgs.count())
        self.assertEqual('english', msgs[3].text)
        self.assertEqual('Are you Male or Female?', msgs[4].text)

        # still two runs, except a different subflow is active now
        runs = FlowRun.objects.filter(is_active=True).order_by('created_on')
        self.assertEqual(2, runs.count())
        self.assertEqual('Radio Show Poll', runs[0].flow.name)
        self.assertEqual('Ask Gender', runs[1].flow.name)

        # choose our gender
        self.send('male')

        # back in the parent flow, asking our first parent question
        msgs = Msg.objects.order_by('created_on')
        self.assertEqual(7, msgs.count())
        self.assertEqual('male', msgs[5].text)
        self.assertEqual('Have you heard of show X? Yes or No?', msgs[6].text)

        # now only one run should be active, our parent
        runs = FlowRun.objects.filter(is_active=True).order_by('created_on')
        self.assertEqual(1, runs.count())
        self.assertEqual('Radio Show Poll', runs[0].flow.name)

        # let's start over, we should pass right through language and gender
        self.send("radio")

        msgs = Msg.objects.order_by('created_on')
        self.assertEqual(10, msgs.count())
        self.assertEqual('radio', msgs[7].text)
        self.assertEqual('Welcome message.', msgs[8].text)
        self.assertEqual('Have you heard of show X? Yes or No?', msgs[9].text)

    def test_translations_rule_first(self):

        # import a rule first flow that already has language dicts
        # this rule first does not depend on @step.value for the first rule, so
        # it can be evaluated right away
        flow = self.get_flow('group_membership')

        # create the language for our org
        language = Language.create(self.org, flow.created_by, "English", 'eng')
        self.org.primary_language = language
        self.org.save()

        # start our flow without a message (simulating it being fired by a trigger or the simulator)
        # this will evaluate requires_step() to make sure it handles localized flows
        runs = flow.start_msg_flow([self.contact.id])
        self.assertEquals(1, len(runs))
        self.assertEquals(1, self.contact.msgs.all().count())
        self.assertEquals('You are not in the enrolled group.', self.contact.msgs.all()[0].text)

        enrolled_group = ContactGroup.create_static(self.org, self.user, "Enrolled")
        enrolled_group.update_contacts(self.user, [self.contact], True)

        runs_started = flow.start_msg_flow([self.contact.id])
        self.assertEquals(1, len(runs_started))
        self.assertEquals(2, self.contact.msgs.all().count())
        self.assertEquals('You are in the enrolled group.', self.contact.msgs.all().order_by('-pk')[0].text)

    def test_translations(self):

        favorites = self.get_flow('favorites')

        # create a new language on the org
        language = Language.create(self.org, favorites.created_by, "English", 'eng')

        # set it as our primary language
        self.org.primary_language = language
        self.org.save()

        # everything should work as normal with our flow
        self.assertEquals("What is your favorite color?", self.send_message(favorites, "favorites", initiate_flow=True))
        json_dict = favorites.as_json()
        reply = json_dict['action_sets'][0]['actions'][0]

        # we should be a normal unicode response
        self.assertTrue(isinstance(reply['msg'], dict))
        self.assertTrue(isinstance(reply['msg']['base'], unicode))

        # now our replies are language dicts
        json_dict = favorites.as_json()
        reply = json_dict['action_sets'][1]['actions'][0]
        self.assertEquals('Good choice, I like @flow.color.category too! What is your favorite beer?', reply['msg']['base'])

        # now interact with the flow and make sure we get an appropriate resonse
        FlowRun.objects.all().delete()

        self.assertEquals("What is your favorite color?", self.send_message(favorites, "favorites", initiate_flow=True))
        self.assertEquals("Good choice, I like Red too! What is your favorite beer?", self.send_message(favorites, "RED"))

        # now let's add a second language
        Language.create(self.org, favorites.created_by, "Klingon", 'kli')

        # update our initial message
        initial_message = json_dict['action_sets'][0]['actions'][0]
        initial_message['msg']['kli'] = 'Kikshtik derklop?'
        json_dict['action_sets'][0]['actions'][0] = initial_message

        # and the first response
        reply['msg']['kli'] = 'Katishklick Shnik @flow.color.category Errrrrrrrklop'
        json_dict['action_sets'][1]['actions'][0] = reply

        # save the changes
        self.assertEquals('success', favorites.update(json_dict, self.admin)['status'])

        # should get org primary language (english) since our contact has no preferred language
        FlowRun.objects.all().delete()
        self.assertEquals("What is your favorite color?", self.send_message(favorites, "favorite", initiate_flow=True))
        self.assertEquals("Good choice, I like Red too! What is your favorite beer?", self.send_message(favorites, "RED"))

        # now set our contact's preferred language to klingon
        FlowRun.objects.all().delete()
        self.contact.language = 'kli'
        self.contact.save()

        self.assertEquals("Kikshtik derklop?", self.send_message(favorites, "favorite", initiate_flow=True))
        self.assertEquals("Katishklick Shnik Red Errrrrrrrklop", self.send_message(favorites, "RED"))

        # we support localized rules and categories as well
        json_dict = favorites.as_json()
        rule = json_dict['rule_sets'][0]['rules'][0]
        self.assertTrue(isinstance(rule['test']['test'], dict))
        rule['test']['test']['kli'] = 'klerk'
        rule['category']['kli'] = 'Klerkistikloperopikshtop'
        json_dict['rule_sets'][0]['rules'][0] = rule
        self.assertEquals('success', favorites.update(json_dict, self.admin)['status'])

        FlowRun.objects.all().delete()
        self.assertEquals("Katishklick Shnik Klerkistikloperopikshtop Errrrrrrrklop", self.send_message(favorites, "klerk"))

        # test the send action as well
        json_dict = favorites.as_json()
        action = json_dict['action_sets'][1]['actions'][0]
        action['type'] = 'send'
        action['contacts'] = [dict(uuid=self.contact.uuid)]
        action['groups'] = []
        action['variables'] = []
        json_dict['action_sets'][1]['actions'][0] = action
        self.assertEquals('success', favorites.update(json_dict, self.admin)['status'])

        FlowRun.objects.all().delete()
        self.send_message(favorites, "klerk", assert_reply=False)
        sms = Msg.objects.filter(contact=self.contact).order_by('-pk')[0]
        self.assertEquals("Katishklick Shnik Klerkistikloperopikshtop Errrrrrrrklop", sms.text)

        # test dirty json
        json_dict = favorites.as_json()

        # boolean values in our language dict shouldn't blow up
        json_dict['action_sets'][0]['actions'][0]['msg']['updated'] = True
        json_dict['action_sets'][0]['actions'][0]['msg']['kli'] = 'Bleck'

        # boolean values in our rule dict shouldn't blow up
        rule = json_dict['rule_sets'][0]['rules'][0]
        rule['category']['updated'] = True

        response = favorites.update(json_dict)
        self.assertEquals('success', response['status'])

        favorites = Flow.objects.get(pk=favorites.pk)
        json_dict = favorites.as_json()
        action = self.assertEquals('Bleck', json_dict['action_sets'][0]['actions'][0]['msg']['kli'])

        # test that simulation takes language into account
        self.login(self.admin)
        simulate_url = reverse('flows.flow_simulate', args=[favorites.pk])
        response = json.loads(self.client.post(simulate_url, json.dumps(dict(has_refresh=True)), content_type="application/json").content)
        self.assertEquals('What is your favorite color?', response['messages'][1]['text'])

        # now lets toggle the UI to Klingon and try the same thing
        simulate_url = "%s?lang=kli" % reverse('flows.flow_simulate', args=[favorites.pk])
        response = json.loads(self.client.post(simulate_url, json.dumps(dict(has_refresh=True)), content_type="application/json").content)
        self.assertEquals('Bleck', response['messages'][1]['text'])

    def test_interrupted_state(self):
        flow = self.get_flow('ussd_interrupt_example')

        # start the flow, check if we are interrupted yet
        flow.start([], [self.contact])
        self.assertFalse(FlowRun.objects.get(contact=self.contact).is_interrupted())

        # make an incoming (fake) interrupt message
        msg = Msg(direction=INCOMING, contact=self.contact, text="", status=INTERRUPTED,
                  org=self.org, channel=self.channel, contact_urn=self.contact.get_urn(), created_on=timezone.now())
        Flow.find_and_handle(msg)

        # as the example flow has an interrupt state connected to a valid destination,
        # the flow will go on and reach the destination
        self.assertFalse(FlowRun.objects.get(contact=self.contact).is_interrupted())

        # the contact should have been added to the "Interrupted" group as flow step describes
        contact = flow.get_results()[0]['contact']
        interrupted_group = ContactGroup.user_groups.get(name='Interrupted')
        self.assertTrue(interrupted_group.contacts.filter(id=contact.id).exists())

    def test_empty_interrupt_state(self):
        flow = self.get_flow('ussd_interrupt_example')

        # disconnect action from interrupt state
        ruleset = flow.rule_sets.first()
        rules = ruleset.get_rules()
        interrupt_rule = filter(lambda rule: isinstance(rule.test, InterruptTest), rules)[0]
        interrupt_rule.destination = None
        interrupt_rule.destination_type = None
        ruleset.set_rules(rules)
        ruleset.save()

        # start the flow, check if we are interrupted yet
        flow.start([], [self.contact])

        self.assertFalse(FlowRun.objects.get(contact=self.contact).is_interrupted())

        # make an incoming (fake) interrupt message
        msg = Msg(direction=INCOMING, contact=self.contact, text="", status=INTERRUPTED,
                  org=self.org, channel=self.channel, contact_urn=self.contact.get_urn(), created_on=timezone.now())
        Flow.find_and_handle(msg)

        # the interrupt state is empty, it should interrupt the flow
        self.assertTrue(FlowRun.objects.get(contact=self.contact).is_interrupted())

        # double check that the disconnected action wasn't run
        contact = flow.get_results()[0]['contact']
        interrupted_group = ContactGroup.user_groups.get(name='Interrupted')
        self.assertFalse(interrupted_group.contacts.filter(id=contact.id).exists())

    def test_interrupted_state_with_loop(self):
        flow = self.get_flow('ussd_interrupt_example')

        # disconnect action from interrupt state and connect to itself (create a self-loop)
        ruleset = flow.rule_sets.first()
        rules = ruleset.get_rules()
        interrupt_rule = filter(lambda rule: isinstance(rule.test, InterruptTest), rules)[0]
        interrupt_rule.destination = ruleset.uuid
        interrupt_rule.destination_type = 'R'
        ruleset.set_rules(rules)
        ruleset.save()

        # start the flow, check if we are interrupted yet
        flow.start([], [self.contact])
        self.assertFalse(FlowRun.objects.get(contact=self.contact).is_interrupted())

        # check if the message was sent out
        self.assertEqual(len(flow.steps()), 1)

        # make an incoming (fake) interrupt message
        msg = Msg(direction=INCOMING, contact=self.contact, text="", status=INTERRUPTED,
                  org=self.org, channel=self.channel, contact_urn=self.contact.get_urn(), created_on=timezone.now())
        Flow.find_and_handle(msg)

        # the interrupt state leads back to the USSD ruleset itself
        self.assertFalse(FlowRun.objects.get(contact=self.contact).is_interrupted())

        # it should send out the same message again
        self.assertEqual(len(flow.steps()), 2)
        self.assertEqual(flow.steps()[0].messages.first().text, flow.steps()[1].messages.first().text)

    def test_airtime_flow(self):
        flow = self.get_flow('airtime')

        contact_urn = self.contact.get_urn(TEL_SCHEME)

        airtime_event = AirtimeTransfer.objects.create(org=self.org, status=AirtimeTransfer.SUCCESS, amount=10, contact=self.contact,
                                                       recipient=contact_urn.path, created_by=self.admin, modified_by=self.admin)

        with patch('temba.flows.models.AirtimeTransfer.trigger_airtime_event') as mock_trigger_event:
            mock_trigger_event.return_value = airtime_event

            runs = flow.start_msg_flow([self.contact.id])
            self.assertEquals(1, len(runs))
            self.assertEquals(1, self.contact.msgs.all().count())
            self.assertEquals('Message complete', self.contact.msgs.all()[0].text)

            airtime_event.status = AirtimeTransfer.FAILED
            airtime_event.save()

            mock_trigger_event.return_value = airtime_event

            runs = flow.start_msg_flow([self.contact.id])
            self.assertEquals(1, len(runs))
            self.assertEquals(2, self.contact.msgs.all().count())
            self.assertEquals('Message failed', self.contact.msgs.all()[0].text)

    @patch('temba.airtime.models.AirtimeTransfer.post_transferto_api_response')
    def test_airtime_trigger_event(self, mock_post_transferto):
        mock_post_transferto.side_effect = [MockResponse(200, "error_code=0\r\nerror_txt=\r\ncountry=United States\r\n"
                                                              "product_list=5,10,20,30\r\n"),
                                            MockResponse(200, "error_code=0\r\nerror_txt=\r\nreserved_id=234\r\n"),
                                            MockResponse(200, "error_code=0\r\nerror_txt=\r\n")]

        self.org.connect_transferto('mylogin', 'api_token', self.admin)

        flow = self.get_flow('airtime')
        runs = flow.start_msg_flow([self.contact.id])
        self.assertEquals(1, len(runs))
        self.assertEquals(1, self.contact.msgs.all().count())
        self.assertEquals('Message complete', self.contact.msgs.all()[0].text)

        self.assertEquals(1, AirtimeTransfer.objects.all().count())
        airtime = AirtimeTransfer.objects.all().first()
        self.assertEqual(airtime.status, AirtimeTransfer.SUCCESS)
        self.assertEqual(airtime.contact, self.contact)
        self.assertEqual(airtime.message, "Airtime Transferred Successfully")
        self.assertEqual(mock_post_transferto.call_count, 3)
        mock_post_transferto.reset_mock()

        mock_post_transferto.side_effect = [MockResponse(200, "error_code=0\r\nerror_txt=\r\ncountry=Rwanda\r\n"
                                                              "product_list=5,10,20,30\r\n"),
                                            MockResponse(200, "error_code=0\r\nerror_txt=\r\nreserved_id=234\r\n"),
                                            MockResponse(200, "error_code=0\r\nerror_txt=\r\n")]

        runs = flow.start_msg_flow([self.contact.id])
        self.assertEquals(1, len(runs))
        self.assertEquals(2, self.contact.msgs.all().count())
        self.assertEquals('Message failed', self.contact.msgs.all()[0].text)

        self.assertEquals(2, AirtimeTransfer.objects.all().count())
        airtime = AirtimeTransfer.objects.all().last()
        self.assertEqual(airtime.status, AirtimeTransfer.FAILED)
        self.assertEqual(airtime.message, "Error transferring airtime: Failed by invalid amount "
                                          "configuration or missing amount configuration for Rwanda")

        self.assertEqual(mock_post_transferto.call_count, 1)
        mock_post_transferto.reset_mock()

        mock_post_transferto.side_effect = [MockResponse(200, "error_code=0\r\nerror_txt=\r\ncountry=United States\r\n"
                                                              "product_list=5,10,20,30\r\n"),
                                            MockResponse(200, "error_code=0\r\nerror_txt=\r\nreserved_id=234\r\n"),
                                            MockResponse(200, "error_code=0\r\nerror_txt=\r\n")]

        test_contact = Contact.get_test_contact(self.admin)

        runs = flow.start_msg_flow([test_contact.id])
        self.assertEquals(1, len(runs))

        # no saved airtime event in DB
        self.assertEquals(2, AirtimeTransfer.objects.all().count())
        self.assertEqual(mock_post_transferto.call_count, 0)

        contact2 = self.create_contact(name='Bismack Biyombo', number='+250788123123', twitter='biyombo')
        self.assertEqual(contact2.get_urn().path, 'biyombo')

        runs = flow.start_msg_flow([contact2.id])
        self.assertEquals(1, len(runs))
        self.assertEquals(1, contact2.msgs.all().count())
        self.assertEquals('Message complete', contact2.msgs.all()[0].text)

        self.assertEquals(3, AirtimeTransfer.objects.all().count())
        airtime = AirtimeTransfer.objects.all().last()
        self.assertEqual(airtime.status, AirtimeTransfer.SUCCESS)
        self.assertEqual(airtime.recipient, '+250788123123')
        self.assertNotEqual(airtime.recipient, 'biyombo')
        self.assertEqual(mock_post_transferto.call_count, 3)
        mock_post_transferto.reset_mock()

        self.org.remove_transferto_account(self.admin)

        mock_post_transferto.side_effect = [MockResponse(200, "error_code=0\r\nerror_txt=\r\ncountry=United States\r\n"
                                                              "product_list=5,10,20,30\r\n"),
                                            MockResponse(200, "error_code=0\r\nerror_txt=\r\nreserved_id=234\r\n"),
                                            MockResponse(200, "error_code=0\r\nerror_txt=\r\n")]

        runs = flow.start_msg_flow([self.contact.id])
        self.assertEquals(1, len(runs))
        self.assertEquals(3, self.contact.msgs.all().count())
        self.assertEquals('Message failed', self.contact.msgs.all()[0].text)

        self.assertEquals(4, AirtimeTransfer.objects.all().count())
        airtime = AirtimeTransfer.objects.all().last()
        self.assertEqual(airtime.status, AirtimeTransfer.FAILED)
        self.assertEqual(airtime.contact, self.contact)
        self.assertEqual(airtime.message, "Error transferring airtime: No transferTo Account connected to "
                                          "this organization")

        # we never call TransferTo API if no accoutnis connected
        self.assertEqual(mock_post_transferto.call_count, 0)
        mock_post_transferto.reset_mock()


class FlowMigrationTest(FlowFileTest):

    def migrate_flow(self, flow, to_version=None):

        if not to_version:
            to_version = CURRENT_EXPORT_VERSION

        flow_json = flow.as_json()
        if flow.version_number <= 6:
            revision = flow.revisions.all().order_by('-revision').first()
            flow_json = dict(definition=flow_json, flow_type=flow.flow_type,
                             expires=flow.expires_after_minutes, id=flow.pk,
                             revision=revision.revision if revision else 1)

        flow_json = FlowRevision.migrate_definition(flow_json, flow, flow.version_number, to_version=to_version)
        if 'definition' in flow_json:
            flow_json = flow_json['definition']

        flow.update(flow_json)
        return Flow.objects.get(pk=flow.pk)

    def test_migrate_malformed_single_message_flow(self):

        flow = Flow.create_instance(dict(name='Single Message Flow', org=self.org,
                                         created_by=self.admin, modified_by=self.admin,
                                         saved_by=self.admin, version_number=3))

        flow_json = self.get_flow_json('malformed_single_message')['definition']

        FlowRevision.create_instance(dict(flow=flow, definition=json.dumps(flow_json),
                                          spec_version=3, revision=1,
                                          created_by=self.admin, modified_by=self.admin))

        flow.ensure_current_version()
        flow_json = flow.as_json()

        self.assertEqual(len(flow_json['action_sets']), 1)
        self.assertEqual(len(flow_json['rule_sets']), 0)
        self.assertEqual(flow_json['version'], CURRENT_EXPORT_VERSION)
        self.assertEqual(flow_json['metadata']['revision'], 2)

    def test_migration_string_group(self):
        flow = Flow.create_instance(dict(name='String group', org=self.org,
                                         created_by=self.admin, modified_by=self.admin,
                                         saved_by=self.admin, version_number=3))

        flow_json = self.get_flow_json('string_group')['definition']

        FlowRevision.create_instance(dict(flow=flow, definition=json.dumps(flow_json),
                                          spec_version=3, revision=1,
                                          created_by=self.admin, modified_by=self.admin))

        flow.ensure_current_version()
        flow_json = flow.as_json()

        self.assertEqual(len(flow_json['action_sets']), 1)
        self.assertEqual("The Funky Bunch", flow_json['action_sets'][0]['actions'][0]['groups'][0]['name'])
        self.assertTrue("The Funky Bunch", flow_json['action_sets'][0]['actions'][0]['groups'][0]['uuid'])
        self.assertEqual("@contact.name", flow_json['action_sets'][0]['actions'][0]['groups'][1])

    def test_ensure_current_version(self):
        flow_json = self.get_flow_json('call_me_maybe')['definition']
        flow = Flow.create_instance(dict(name='Call Me Maybe', org=self.org,
                                         created_by=self.admin, modified_by=self.admin,
                                         saved_by=self.admin, version_number=3))

        FlowRevision.create_instance(dict(flow=flow, definition=json.dumps(flow_json),
                                          spec_version=3, revision=1,
                                          created_by=self.admin, modified_by=self.admin))

        # now make sure we are on the latest version
        flow.ensure_current_version()

        # and that the format looks correct
        flow_json = flow.as_json()
        self.assertEquals(flow_json['metadata']['name'], 'Call Me Maybe')
        self.assertEquals(flow_json['metadata']['revision'], 2)
        self.assertEquals(flow_json['metadata']['expires'], 720)
        self.assertEquals(flow_json['base_language'], 'base')
        self.assertEquals(5, len(flow_json['action_sets']))
        self.assertEquals(1, len(flow_json['rule_sets']))

    @override_settings(SEND_WEBHOOKS=True)
    def test_migrate_to_10(self):
        # this is really just testing our rewriting of webhook rulesets
        webhook_flow = self.get_flow('dual_webhook')

        # get our definition out
        flow_def = webhook_flow.as_json()

        # make sure our rulesets no longer have 'webhook' or 'webhook_action'
        for ruleset in flow_def['rule_sets']:
            self.assertFalse('webhook' in ruleset)
            self.assertFalse('webhook_action' in ruleset)

        with patch('requests.post') as mock_post:
            mock_post.return_value = MockResponse(200, '{ "code": "ABABUUDDLRS" }')

            webhook_flow.start([], [self.contact])
            self.assertEqual(mock_post.call_args[0][0], 'http://foo.bar/')

            # assert the code we received was right
            msg = Msg.objects.filter(direction='O', contact=self.contact).first()
            self.assertEqual("Great, your code is ABABUUDDLRS. Enter your name", msg.text)

            with patch('requests.get') as mock_get:
                mock_get.return_value = MockResponse(400, "Error")
                self.send_message(webhook_flow, "Ryan Lewis", assert_reply=False)
                self.assertEqual(mock_get.call_args[0][0], 'http://bar.foo/')

        # startover have our first webhook fail, check that routing still works with failure
        with patch('requests.post') as mock_post:
            mock_post.return_value = MockResponse(400, 'Error')

            webhook_flow.start([], [self.contact], restart_participants=True)
            self.assertEqual(mock_post.call_args[0][0], 'http://foo.bar/')

            # assert the code we received was right
            msg = Msg.objects.filter(direction='O', contact=self.contact).first()
            self.assertEqual("Great, your code is @extra.code. Enter your name", msg.text)

    def test_migrate_to_9(self):

        # our group and flow to move to uuids
        group = self.create_group("Phans", [])
        previous_flow = self.create_flow()
        start_flow = self.create_flow()
        label = Label.get_or_create(self.org, self.admin, 'My label')

        substitutions = dict(group_id=group.pk,
                             contact_id=self.contact.pk,
                             start_flow_id=start_flow.pk,
                             previous_flow_id=previous_flow.pk,
                             label_id=label.pk)

        exported_json = json.loads(self.get_import_json('migrate_to_9', substitutions))
        exported_json = migrate_export_to_version_9(exported_json, self.org, True)

        # our campaign events shouldn't have ids
        campaign = exported_json['campaigns'][0]
        event = campaign['events'][0]

        # campaigns should have uuids
        self.assertIn('uuid', campaign)
        self.assertNotIn('id', campaign)

        # our event flow should be a uuid
        self.assertIn('flow', event)
        self.assertIn('uuid', event['flow'])
        self.assertNotIn('id', event['flow'])

        # our relative field should not have an id
        self.assertNotIn('id', event['relative_to'])

        # evaluate that the flow json is migrated properly
        flow_json = exported_json['flows'][0]

        # check that contacts migrated properly
        send_action = flow_json['action_sets'][0]['actions'][1]
        self.assertEquals(1, len(send_action['contacts']))
        self.assertEquals(1, len(send_action['groups']))

        for contact in send_action['contacts']:
            self.assertIn('uuid', contact)
            self.assertNotIn('id', contact)

        for group in send_action['groups']:
            self.assertIn('uuid', group)
            self.assertNotIn('id', contact)

        label_action = flow_json['action_sets'][0]['actions'][2]
        for label in label_action.get('labels'):
            self.assertNotIn('id', label)
            self.assertIn('uuid', label)

        action_set = flow_json['action_sets'][1]
        actions = action_set['actions']

        for action in actions[0:2]:
            self.assertIn(action['type'], ('del_group', 'add_group'))
            self.assertIn('uuid', action['groups'][0])
            self.assertNotIn('id', action['groups'][0])

        for action in actions[2:4]:
            self.assertIn(action['type'], ('trigger-flow', 'flow'))
            self.assertIn('flow', action)
            self.assertIn('uuid', action['flow'])
            self.assertIn('name', action['flow'])
            self.assertNotIn('id', action)
            self.assertNotIn('name', action)

        # we also switch flow ids to uuids in the metadata
        self.assertIn('uuid', flow_json['metadata'])
        self.assertNotIn('id', flow_json['metadata'])

        # import the same thing again, should have the same uuids
        new_exported_json = json.loads(self.get_import_json('migrate_to_9', substitutions))
        new_exported_json = migrate_export_to_version_9(new_exported_json, self.org, True)
        self.assertEqual(flow_json['metadata']['uuid'], new_exported_json['flows'][0]['metadata']['uuid'])

        # but when done as a different site, it should be unique
        new_exported_json = json.loads(self.get_import_json('migrate_to_9', substitutions))
        new_exported_json = migrate_export_to_version_9(new_exported_json, self.org, False)
        self.assertNotEqual(flow_json['metadata']['uuid'], new_exported_json['flows'][0]['metadata']['uuid'])

        flow = Flow.objects.create(name='test flow', created_by=self.admin, modified_by=self.admin, org=self.org, saved_by=self.admin)
        flow.update(exported_json)

        # can also just import a single flow
        exported_json = json.loads(self.get_import_json('migrate_to_9', substitutions))
        flow_json = migrate_to_version_9(exported_json['flows'][0], flow)
        self.assertIn('uuid', flow_json['metadata'])
        self.assertNotIn('id', flow_json['metadata'])

        # try it with missing metadata
        flow_json = json.loads(self.get_import_json('migrate_to_9', substitutions))['flows'][0]
        del flow_json['metadata']
        flow_json = migrate_to_version_9(flow_json, flow)
        self.assertEqual(1, flow_json['metadata']['revision'])
        self.assertEqual('test flow', flow_json['metadata']['name'])
        self.assertEqual(720, flow_json['metadata']['expires'])
        self.assertTrue('uuid' in flow_json['metadata'])
        self.assertTrue('saved_on' in flow_json['metadata'])

        # check that our replacements work
        self.assertEqual('@(CONCAT(parent.divided, parent.sky))', flow_json['action_sets'][0]['actions'][3]['value'])
        self.assertEqual('@parent.contact.name', flow_json['action_sets'][0]['actions'][4]['value'])

    def test_migrate_to_8(self):
        # file uses old style expressions
        flow_json = self.get_flow_json('old_expressions')

        # migrate to the version right before us first
        flow_json = migrate_to_version_7(flow_json)
        flow_json = migrate_to_version_8(flow_json)

        self.assertEqual(flow_json['action_sets'][0]['actions'][0]['msg']['eng'], "Hi @(UPPER(contact.name)). Today is @(date.now)")
        self.assertEqual(flow_json['action_sets'][1]['actions'][0]['groups'][0], "@flow.response_1.category")
        self.assertEqual(flow_json['action_sets'][1]['actions'][1]['msg']['eng'], "Was @(PROPER(LOWER(contact.name))).")
        self.assertEqual(flow_json['action_sets'][1]['actions'][1]['variables'][0]['id'], "@flow.response_1.category")
        self.assertEqual(flow_json['rule_sets'][0]['webhook'], "http://example.com/query.php?contact=@(UPPER(contact.name))")
        self.assertEqual(flow_json['rule_sets'][0]['operand'], "@(step.value)")
        self.assertEqual(flow_json['rule_sets'][1]['operand'], "@(step.value + 3)")

    def test_migrate_to_7(self):
        flow_json = self.get_flow_json('call_me_maybe')

        # migrate to the version right before us first
        flow_json = migrate_to_version_5(flow_json)
        flow_json = migrate_to_version_6(flow_json)

        self.assertIsNotNone(flow_json.get('definition'))
        self.assertEquals('Call me maybe', flow_json.get('name'))
        self.assertEquals(100, flow_json.get('id'))
        self.assertEquals('V', flow_json.get('flow_type'))

        flow_json = migrate_to_version_7(flow_json)
        self.assertIsNone(flow_json.get('definition', None))
        self.assertIsNotNone(flow_json.get('metadata', None))

        metadata = flow_json.get('metadata')
        self.assertEquals('Call me maybe', metadata['name'])
        self.assertEquals(100, metadata['id'])
        self.assertEquals('V', flow_json.get('flow_type'))

    def test_migrate_to_6(self):

        # file format is old non-localized format
        voice_json = self.get_flow_json('call_me_maybe')
        definition = voice_json.get('definition')

        # no language set
        self.assertIsNone(definition.get('base_language', None))
        self.assertEquals('Yes', definition['rule_sets'][0]['rules'][0]['category'])
        self.assertEquals('Press one, two, or three. Thanks.', definition['action_sets'][0]['actions'][0]['msg'])

        # add a recording to make sure that gets migrated properly too
        definition['action_sets'][0]['actions'][0]['recording'] = '/recording.mp3'

        voice_json = migrate_to_version_5(voice_json)
        voice_json = migrate_to_version_6(voice_json)
        definition = voice_json.get('definition')

        # now we should have a language
        self.assertEquals('base', definition.get('base_language', None))
        self.assertEquals('Yes', definition['rule_sets'][0]['rules'][0]['category']['base'])
        self.assertEquals('Press one, two, or three. Thanks.', definition['action_sets'][0]['actions'][0]['msg']['base'])
        self.assertEquals('/recording.mp3', definition['action_sets'][0]['actions'][0]['recording']['base'])

        # now try one that doesn't have a recording set
        voice_json = self.get_flow_json('call_me_maybe')
        definition = voice_json.get('definition')
        del definition['action_sets'][0]['actions'][0]['recording']
        voice_json = migrate_to_version_5(voice_json)
        voice_json = migrate_to_version_6(voice_json)
        definition = voice_json.get('definition')
        self.assertTrue('recording' not in definition['action_sets'][0]['actions'][0])

    def test_migrate_to_5_language(self):

        flow_json = self.get_flow_json('multi_language_flow')
        ruleset = flow_json['definition']['rule_sets'][0]
        ruleset['operand'] = '@step.value|lower_case'

        # now migrate us forward
        flow_json = migrate_to_version_5(flow_json)

        wait_ruleset = None
        rules = None
        for ruleset in flow_json.get('definition').get('rule_sets'):
            if ruleset['ruleset_type'] == 'wait_message':
                rules = ruleset['rules']
                wait_ruleset = ruleset
                break

        self.assertIsNotNone(wait_ruleset)
        self.assertIsNotNone(rules)

        self.assertEquals(1, len(rules))
        self.assertEquals('All Responses', rules[0]['category']['eng'])
        self.assertEquals('Otro', rules[0]['category']['spa'])

    @override_settings(SEND_WEBHOOKS=True)
    def test_migrate_to_5(self):
        flow = self.get_flow('favorites')

        # start the flow for our contact
        flow.start(groups=[], contacts=[self.contact])

        # we should be sitting at the ruleset waiting for a message
        step = FlowStep.objects.get(run__flow=flow, step_type='R')
        ruleset = RuleSet.objects.get(uuid=step.step_uuid)
        self.assertEquals('wait_message', ruleset.ruleset_type)

        # fake a version 4 flow
        RuleSet.objects.filter(flow=flow).update(response_type='C', ruleset_type=None)
        flow.version_number = 4
        flow.save()

        # pretend our current ruleset was stopped at a webhook with a passive rule
        ruleset = RuleSet.objects.get(flow=flow, uuid=step.step_uuid)
        ruleset.webhook_url = 'http://www.mywebhook.com/lookup'
        ruleset.webhook_action = 'POST'
        ruleset.operand = '@extra.value'
        ruleset.save()

        # make beer use @step.value with a filter to test node creation
        beer_ruleset = RuleSet.objects.get(flow=flow, label='Beer')
        beer_ruleset.operand = '@step.value|lower_case'
        beer_ruleset.save()

        # now migrate our flow
        flow = self.migrate_flow(flow)

        # we should be sitting at a wait node
        ruleset = RuleSet.objects.get(uuid=step.step_uuid)
        self.assertEquals('wait_message', ruleset.ruleset_type)
        self.assertEquals('@step.value', ruleset.operand)

        # we should be pointing to a newly created webhook rule
        webhook = RuleSet.objects.get(flow=flow, uuid=ruleset.get_rules()[0].destination)
        self.assertEquals('webhook', webhook.ruleset_type)
        self.assertEquals('http://www.mywebhook.com/lookup', webhook.config_json()[RuleSet.CONFIG_WEBHOOK])
        self.assertEquals('POST', webhook.config_json()[RuleSet.CONFIG_WEBHOOK_ACTION])
        self.assertEquals('@step.value', webhook.operand)
        self.assertEquals('Color Webhook', webhook.label)

        # which should in turn point to a new expression split on @extra.value
        expression = RuleSet.objects.get(flow=flow, uuid=webhook.get_rules()[0].destination)
        self.assertEquals('expression', expression.ruleset_type)
        self.assertEquals('@extra.value', expression.operand)

        # takes us to the next question
        beer_question = ActionSet.objects.get(flow=flow, uuid=expression.get_rules()[0].destination)

        # which should pause for the response
        wait_beer = RuleSet.objects.get(flow=flow, uuid=beer_question.destination)
        self.assertEquals('wait_message', wait_beer.ruleset_type)
        self.assertEquals('@step.value', wait_beer.operand)
        self.assertEquals(1, len(wait_beer.get_rules()))
        self.assertEquals('All Responses', wait_beer.get_rules()[0].category[flow.base_language])

        # and then split on the expression for various beer choices
        beer_expression = RuleSet.objects.get(flow=flow, uuid=wait_beer.get_rules()[0].destination)
        self.assertEquals('expression', beer_expression.ruleset_type)
        self.assertEquals('@(LOWER(step.value))', beer_expression.operand)
        self.assertEquals(5, len(beer_expression.get_rules()))

        # set our expression to operate on the last inbound message
        expression.operand = '@step.value'
        expression.save()

        with patch('requests.post') as mock:
            mock.return_value = MockResponse(200, '{ "status": "valid" }')

            # now move our straggler forward with a message, should get a reply

            first_response = ActionSet.objects.get(flow=flow, x=131)
            actions = first_response.get_actions_dict()
            actions[0]['msg'][flow.base_language] = 'I like @flow.color.category too! What is your favorite beer? @flow.color_webhook'
            first_response.set_actions_dict(actions)
            first_response.save()

            reply = self.send_message(flow, 'red')
            self.assertEquals('I like Red too! What is your favorite beer? { "status": "valid" }', reply)

            reply = self.send_message(flow, 'Turbo King')
            self.assertEquals('Mmmmm... delicious Turbo King. If only they made red Turbo King! Lastly, what is your name?', reply)

    def test_migrate_sample_flows(self):
        self.org.create_sample_flows('https://app.rapidpro.io')
        self.assertEquals(4, self.org.flows.filter(name__icontains='Sample Flow').count())

        # make sure it is localized
        poll = self.org.flows.filter(name='Sample Flow - Simple Poll').first()
        self.assertTrue('base' in poll.action_sets.all().order_by('y').first().get_actions()[0].msg)
        self.assertEqual('base', poll.base_language)

        # check replacement
        order_checker = self.org.flows.filter(name='Sample Flow - Order Status Checker').first()
        ruleset = order_checker.rule_sets.filter(y=298).first()
        self.assertEqual('https://app.rapidpro.io/demo/status/', ruleset.config_json()[RuleSet.CONFIG_WEBHOOK])

        # our test user doesn't use an email address, check for Administrator for the email
        actionset = order_checker.action_sets.filter(y=991).first()
        self.assertEqual('Administrator', actionset.get_actions()[1].emails[0])

    def test_flow_results(self):

        flow = self.get_flow('favorites')

        self.send_message(flow, "green")
        self.send_message(flow, "primus")
        self.send_message(flow, "Ben")

        ryan = self.create_contact('Ryan Lewis', '+12065551212')
        self.send_message(flow, "red", contact=ryan)
        self.send_message(flow, "turbo king", contact=ryan)
        self.send_message(flow, "Ryan", contact=ryan)

        # see that we can fetch results
        self.login(self.admin)
        response = self.client.get('%s?json=true&sSearch=&sEcho=1' % reverse('flows.flow_results', args=[flow.pk]))
        response = json.loads(response.content)
        self.assertEquals(2, len(response['aaData']))
        self.assertEquals('+12065551212', response['aaData'][0][1]['category'])

        # make sure it still shows up for anon orgs and nameless contacts
        Org.objects.all().update(is_anon=True)
        Contact.objects.all().update(name=None)

        response = self.client.get('%s?json=true&sSearch=&sEcho=1' % reverse('flows.flow_results', args=[flow.pk]))
        response = json.loads(response.content)
        self.assertEquals(2, len(response['aaData']))


class DuplicateValueTest(FlowFileTest):

    def test_duplicate_value_test(self):
        flow = self.get_flow('favorites')
        self.assertEquals("I don't know that color. Try again.", self.send_message(flow, "carpet"))

        # get the run for our contact
        run = FlowRun.objects.get(contact=self.contact, flow=flow)

        # we should have one value for this run, "Other"
        value = Value.objects.get(run=run)
        self.assertEquals("Other", value.category)

        # retry with "red" as an aswer
        self.assertEquals("Good choice, I like Red too! What is your favorite beer?", self.send_message(flow, "red"))

        # we should now still have only one value, but the category should be Red now
        value = Value.objects.get(run=run)
        self.assertEquals("Red", value.category)


class ChannelSplitTest(FlowFileTest):

    def setUp(self):
        super(ChannelSplitTest, self).setUp()

        # update our channel to have a 206 address
        self.channel.address = '+12065551212'
        self.channel.save()

    def test_initial_channel_split(self):
        flow = self.get_flow('channel_split')

        # start our contact down the flow
        flow.start([], [self.contact])

        # check the message sent to them
        msg = self.contact.msgs.last()
        self.assertEqual("Your channel is +12065551212", msg.text)

        # check the split
        msg = self.contact.msgs.first()
        self.assertEqual("206 Channel", msg.text)

    def test_no_urn_channel_split(self):
        flow = self.get_flow('channel_split')

        # ok, remove the URN on our contact
        self.contact.urns.all().update(contact=None)

        # run the flow again
        flow.start([], [self.contact])

        # shouldn't have any messages sent, as they have no URN
        self.assertFalse(self.contact.msgs.all())

        # should have completed the flow though
        run = FlowRun.objects.get(contact=self.contact)
        self.assertFalse(run.is_active)

    def test_no_urn_channel_split_first(self):
        flow = self.get_flow('channel_split_rule_first')

        # start our contact down the flow
        flow.start([], [self.contact])

        # check that the split was successful
        msg = self.contact.msgs.first()
        self.assertEqual("206 Channel", msg.text)


class WebhookLoopTest(FlowFileTest):

    def setUp(self):
        super(WebhookLoopTest, self).setUp()
        settings.SEND_WEBHOOKS = True

    def tearDown(self):
        super(WebhookLoopTest, self).tearDown()
        settings.SEND_WEBHOOKS = False

    def test_webhook_loop(self):
        flow = self.get_flow('webhook_loop')

        with patch('requests.get') as mock:
            mock.return_value = MockResponse(200, '{ "text": "first message" }')
            self.assertEquals("first message", self.send_message(flow, "first", initiate_flow=True))

        with patch('requests.get') as mock:
            mock.return_value = MockResponse(200, '{ "text": "second message" }')
            self.assertEquals("second message", self.send_message(flow, "second"))


class MissedCallChannelTest(FlowFileTest):

    def test_missed_call_channel(self):
        flow = self.get_flow('call_channel_split')

        # trigger a missed call on our channel
        call = ChannelEvent.create(self.channel, 'tel:+250788111222', ChannelEvent.TYPE_CALL_IN_MISSED,
                                   timezone.now(), 0)

        # we aren't in the group, so no run should be started
        run = FlowRun.objects.filter(flow=flow).first()
        self.assertIsNone(run)

        # but if we add our contact to the group..
        group = ContactGroup.user_groups.filter(name='Trigger Group').first()
        group.update_contacts(self.admin, [self.create_contact(number='+250788111222')], True)

        # now create another missed call which should fire our trigger
        call = ChannelEvent.create(self.channel, 'tel:+250788111222', ChannelEvent.TYPE_CALL_IN_MISSED,
                                   timezone.now(), 0)

        # should have triggered our flow
        FlowRun.objects.get(flow=flow)

        # should have sent a message to the user
        msg = Msg.objects.get(contact=call.contact, channel=self.channel)
        self.assertEquals(msg.text, "Matched +250785551212")

        # try the same thing with a contact trigger (same as missed calls via twilio)
        Trigger.catch_triggers(msg.contact, Trigger.TYPE_MISSED_CALL, msg.channel)

        self.assertEquals(2, Msg.objects.filter(contact=call.contact, channel=self.channel).count())
        last = Msg.objects.filter(contact=call.contact, channel=self.channel).order_by('-pk').first()
        self.assertEquals(last.text, "Matched +250785551212")


class GhostActionNodeTest(FlowFileTest):

    def test_ghost_action_node_test(self):
        # load our flows
        self.get_flow('parent_child_flow')
        flow = Flow.objects.get(name="Parent Flow")

        # start the flow
        flow.start([], [self.contact])

        # at this point, our contact has to active flow runs:
        # one for our parent flow at an action set (the start flow action), one in our child flow at the send message action

        # let's remove the actionset we are stuck at
        ActionSet.objects.filter(flow=flow).delete()

        # create a new message and get it handled
        msg = self.create_msg(contact=self.contact, direction='I', text="yes")
        Flow.find_and_handle(msg)

        # we should have gotten a response from our child flow
        self.assertEquals("I like butter too.",
                          Msg.objects.filter(direction=OUTGOING).order_by('-created_on').first().text)


class TriggerStartTest(FlowFileTest):

    def test_trigger_start(self):
        """
        Test case for a flow starting with a split on a contact field, sending an action, THEN waiting for a message.
        Having this flow start from a trigger should NOT advance the contact past the first wait.
        """
        flow = self.get_flow('trigger_start')

        # create our message that will start our flow
        incoming = self.create_msg(direction=INCOMING, contact=self.contact, text="trigger")

        self.assertTrue(Trigger.find_and_handle(incoming))

        # flow should have started
        self.assertTrue(FlowRun.objects.filter(flow=flow, contact=self.contact))

        # but we shouldn't have our name be trigger
        contact = Contact.objects.get(pk=self.contact.pk)
        self.assertNotEqual(contact.name, "trigger")

        self.assertLastResponse("Thanks for participating, what is your name?")

        # if we send another message, that should set our name
        incoming = self.create_msg(direction=INCOMING, contact=self.contact, text="Rudolph")
        self.assertTrue(Flow.find_and_handle(incoming))

        contact = Contact.objects.get(pk=self.contact.pk)
        self.assertEqual(contact.name, "Rudolph")

        self.assertLastResponse("Great to meet you Rudolph")

    def test_trigger_capture(self):
        """
        Test case for a flow starting with a wait. Having this flow start with a trigger should advance the flow
        past that wait and process the rest of the flow (until the next wait)
        """
        flow = self.get_flow('trigger_capture')

        # create our incoming message that will start our flow
        incoming = self.create_msg(direction=INCOMING, contact=self.contact, text="trigger2 Rudolph")

        self.assertTrue(Trigger.find_and_handle(incoming))

        # flow should have started
        self.assertTrue(FlowRun.objects.filter(flow=flow, contact=self.contact))

        # and our name should be set to Nic
        contact = Contact.objects.get(pk=self.contact.pk)
        self.assertEqual(contact.name, "Rudolph")

        self.assertLastResponse("Hi Rudolph, how old are you?")


class FlowBatchTest(FlowFileTest):

    def setUp(self):
        super(FlowBatchTest, self).setUp()
        from temba.flows import models as flow_models
        self.orig_batch_size = flow_models.START_FLOW_BATCH_SIZE
        flow_models.START_FLOW_BATCH_SIZE = 10

    def tearDown(self):
        super(FlowBatchTest, self).tearDown()
        from temba.flows import models as flow_models
        flow_models.START_FLOW_BATCH_SIZE = self.orig_batch_size

    def test_flow_batch_start(self):
        """
        Tests starting a flow for a group of contacts
        """
        flow = self.get_flow('favorites')

        # create 10 contacts
        contacts = []
        for i in range(11):
            contacts.append(self.create_contact("Contact %d" % i, "2507883833%02d" % i))

        # start our flow, this will take two batches
        flow.start([], contacts)

        # ensure 11 flow runs were created
        self.assertEquals(11, FlowRun.objects.all().count())

        # ensure 11 outgoing messages were created
        self.assertEquals(11, Msg.objects.all().count())

        # but only one broadcast
        self.assertEquals(1, Broadcast.objects.all().count())
        broadcast = Broadcast.objects.get()

        # ensure that our flowsteps all have the broadcast set on them
        for step in FlowStep.objects.filter(step_type=FlowStep.TYPE_ACTION_SET):
            self.assertEqual(broadcast, step.broadcasts.all().get())

        # make sure that adding a msg more than once doesn't blow up
        step.add_message(step.messages.all()[0])
        self.assertEqual(step.messages.all().count(), 1)
        self.assertEqual(step.broadcasts.all().count(), 1)


class TwoInRowTest(FlowFileTest):

    def test_two_in_row(self):
        flow = self.get_flow('two_in_row')
        flow.start([], [self.contact])

        # assert contact received both messages
        msgs = self.contact.msgs.all()
        self.assertEqual(msgs.count(), 2)


class SendActionTest(FlowFileTest):

    def test_send(self):
        contact1 = self.create_contact("Mark", "+14255551212")
        contact2 = self.create_contact("Gregg", "+12065551212")

        substitutions = dict(contact1_id=contact1.id, contact2_id=contact2.id)
        exported_json = json.loads(self.get_import_json('bad_send_action', substitutions))

        # create a flow object, we just need this to test our flow revision
        flow = Flow.objects.create(org=self.org, name="Import Flow", created_by=self.admin, modified_by=self.admin, saved_by=self.admin)
        revision = FlowRevision.objects.create(flow=flow, definition=json.dumps(exported_json), spec_version=8, revision=1,
                                               created_by=self.admin, modified_by=self.admin)

        migrated = revision.get_definition_json()

        # assert our contacts have valid uuids now
        self.assertEqual(migrated['action_sets'][0]['actions'][0]['contacts'][0]['uuid'], contact1.uuid)
        self.assertEqual(migrated['action_sets'][0]['actions'][0]['contacts'][1]['uuid'], contact2.uuid)


class ExitTest(FlowFileTest):

    def test_exit_via_start(self):
        # start contact in one flow
        first_flow = self.get_flow('substitution')
        first_flow.start([], [self.contact])

        # should have one active flow run
        first_run = FlowRun.objects.get(is_active=True, flow=first_flow, contact=self.contact)

        # start in second via manual start
        second_flow = self.get_flow('favorites')
        second_flow.start([], [self.contact])

        second_run = FlowRun.objects.get(is_active=True)
        first_run.refresh_from_db()
        self.assertFalse(first_run.is_active)
        self.assertEqual(first_run.exit_type, FlowRun.EXIT_TYPE_INTERRUPTED)

        self.assertTrue(second_run.is_active)

    def test_exit_via_trigger(self):
        # start contact in one flow
        first_flow = self.get_flow('substitution')
        first_flow.start([], [self.contact])

        # should have one active flow run
        first_run = FlowRun.objects.get(is_active=True, flow=first_flow, contact=self.contact)

        # start in second via a keyword trigger
        second_flow = self.get_flow('favorites')

        Trigger.objects.create(org=self.org, keyword='favorites', flow=second_flow,
                               trigger_type=Trigger.TYPE_KEYWORD,
                               created_by=self.admin, modified_by=self.admin)

        # start it via the keyword
        msg = self.create_msg(contact=self.contact, direction=INCOMING, text="favorites")
        msg.handle()

        second_run = FlowRun.objects.get(is_active=True)
        first_run.refresh_from_db()
        self.assertFalse(first_run.is_active)
        self.assertEqual(first_run.exit_type, FlowRun.EXIT_TYPE_INTERRUPTED)

        self.assertTrue(second_run.is_active)

    def test_exit_via_campaign(self):
        from temba.campaigns.models import Campaign, CampaignEvent, EventFire

        # start contact in one flow
        first_flow = self.get_flow('substitution')
        first_flow.start([], [self.contact])

        # should have one active flow run
        first_run = FlowRun.objects.get(is_active=True, flow=first_flow, contact=self.contact)

        # start in second via a campaign event
        second_flow = self.get_flow('favorites')
        self.farmers = self.create_group("Farmers", [self.contact])

        campaign = Campaign.create(self.org, self.admin, Campaign.get_unique_name(self.org, "Reminders"), self.farmers)
        planting_date = ContactField.get_or_create(self.org, self.admin, 'planting_date', "Planting Date")
        event = CampaignEvent.create_flow_event(self.org, self.admin, campaign, planting_date,
                                                offset=1, unit='W', flow=second_flow, delivery_hour='13')

        self.contact.set_field(self.user, 'planting_date', "05-10-2020 12:30:10")

        # update our campaign events
        EventFire.update_campaign_events(campaign)
        event = EventFire.objects.get()

        # fire it, this will start our second flow
        event.fire()

        second_run = FlowRun.objects.get(is_active=True)
        first_run.refresh_from_db()
        self.assertFalse(first_run.is_active)
        self.assertEqual(first_run.exit_type, FlowRun.EXIT_TYPE_INTERRUPTED)

        self.assertTrue(second_run.is_active)


class OrderingTest(FlowFileTest):

    def setUp(self):
        super(OrderingTest, self).setUp()

        self.contact2 = self.create_contact('Ryan Lewis', '+12065552121')

        self.channel.delete()
        self.channel = Channel.create(self.org, self.user, 'KE', 'EX', None, '+250788123123', scheme='tel',
                                      config=dict(send_url='https://google.com'), uuid='00000000-0000-0000-0000-000000001234')

    def tearDown(self):
        super(OrderingTest, self).tearDown()

    def test_two_in_row(self):
        flow = self.get_flow('ordering')
        from temba.channels.tasks import send_msg_task

        # start our flow with a contact
        with patch('temba.channels.tasks.send_msg_task', wraps=send_msg_task) as mock_send_msg:
            flow.start([], [self.contact])

            # check the ordering of when the msgs were sent
            msgs = Msg.objects.filter(status=WIRED).order_by('sent_on')

            # the four messages should have been sent in order
            self.assertEqual(msgs[0].text, "Msg1")
            self.assertEqual(msgs[1].text, "Msg2")
            self.assertTrue(msgs[1].sent_on - msgs[0].sent_on > timedelta(seconds=.750))
            self.assertEqual(msgs[2].text, "Msg3")
            self.assertTrue(msgs[2].sent_on - msgs[1].sent_on > timedelta(seconds=.750))
            self.assertEqual(msgs[3].text, "Msg4")
            self.assertTrue(msgs[3].sent_on - msgs[2].sent_on > timedelta(seconds=.750))

            # send_msg_task should have only been called once
            self.assertEqual(mock_send_msg.call_count, 1)

        # reply, should get another 4 messages
        with patch('temba.channels.tasks.send_msg_task', wraps=send_msg_task) as mock_send_msg:
            msg = self.create_msg(contact=self.contact, direction=INCOMING, text="onwards!")
            Flow.find_and_handle(msg)

            msgs = Msg.objects.filter(direction=OUTGOING, status=WIRED).order_by('sent_on')[4:]
            self.assertEqual(msgs[0].text, "Ack1")
            self.assertEqual(msgs[1].text, "Ack2")
            self.assertTrue(msgs[1].sent_on - msgs[0].sent_on > timedelta(seconds=.750))
            self.assertEqual(msgs[2].text, "Ack3")
            self.assertTrue(msgs[2].sent_on - msgs[1].sent_on > timedelta(seconds=.750))
            self.assertEqual(msgs[3].text, "Ack4")
            self.assertTrue(msgs[3].sent_on - msgs[2].sent_on > timedelta(seconds=.750))

            # again, only one send_msg
            self.assertEqual(mock_send_msg.call_count, 1)

        Msg.objects.all().delete()

        # try with multiple contacts
        with patch('temba.channels.tasks.send_msg_task', wraps=send_msg_task) as mock_send_msg:
            flow.start([], [self.contact, self.contact2], restart_participants=True)

            # we should have two batches of messages, for for each contact
            msgs = Msg.objects.filter(status=WIRED).order_by('sent_on')

            self.assertEqual(msgs[0].contact, self.contact)
            self.assertEqual(msgs[0].text, "Msg1")
            self.assertEqual(msgs[1].text, "Msg2")
            self.assertTrue(msgs[1].sent_on - msgs[0].sent_on > timedelta(seconds=.750))
            self.assertEqual(msgs[2].text, "Msg3")
            self.assertTrue(msgs[2].sent_on - msgs[1].sent_on > timedelta(seconds=.750))
            self.assertEqual(msgs[3].text, "Msg4")
            self.assertTrue(msgs[3].sent_on - msgs[2].sent_on > timedelta(seconds=.750))

            self.assertEqual(msgs[4].contact, self.contact2)
            self.assertEqual(msgs[4].text, "Msg1")
            self.assertTrue(msgs[4].sent_on - msgs[3].sent_on < timedelta(seconds=.500))
            self.assertEqual(msgs[5].text, "Msg2")
            self.assertTrue(msgs[5].sent_on - msgs[4].sent_on > timedelta(seconds=.750))
            self.assertEqual(msgs[6].text, "Msg3")
            self.assertTrue(msgs[6].sent_on - msgs[5].sent_on > timedelta(seconds=.750))
            self.assertEqual(msgs[7].text, "Msg4")
            self.assertTrue(msgs[7].sent_on - msgs[6].sent_on > timedelta(seconds=.750))

            # two batches of messages, one batch for each contact
            self.assertEqual(mock_send_msg.call_count, 2)


class TimeoutTest(FlowFileTest):

    def test_timeout_loop(self):
        from temba.flows.tasks import check_flow_timeouts_task
        from temba.msgs.tasks import process_run_timeout
        flow = self.get_flow('timeout_loop')

        # start the flow
        flow.start([], [self.contact])

        # mark our last message as sent
        run = FlowRun.objects.all().first()
        last_msg = run.get_last_msg(OUTGOING)
        last_msg.sent_on = timezone.now() - timedelta(minutes=2)
        last_msg.save()

        timeout = timezone.now()
        expiration = run.expires_on

        FlowRun.objects.all().update(timeout_on=timeout)
        check_flow_timeouts_task()

        # should have a new outgoing message
        last_msg = run.get_last_msg(OUTGOING)
        self.assertTrue(last_msg.text.find("No seriously, what's your name?") >= 0)

        # fire the task manually, shouldn't change anything (this tests double firing)
        process_run_timeout(run.id, timeout)

        # expiration should still be the same
        run.refresh_from_db()
        self.assertEqual(run.expires_on, expiration)

        new_last_msg = run.get_last_msg(OUTGOING)
        self.assertEqual(new_last_msg, last_msg)

        # ok, now respond
        msg = self.create_msg(contact=self.contact, direction='I', text="Wilson")
        Flow.find_and_handle(msg)

        # should have completed our flow
        run.refresh_from_db()
        self.assertFalse(run.is_active)

        last_msg = run.get_last_msg(OUTGOING)
        self.assertEqual(last_msg.text, "Cool, got it..")

    def test_multi_timeout(self):
        from temba.flows.tasks import check_flow_timeouts_task
        flow = self.get_flow('multi_timeout')

        # start the flow
        flow.start([], [self.contact])

        # create a new message and get it handled
        msg = self.create_msg(contact=self.contact, direction='I', text="Wilson")
        Flow.find_and_handle(msg)

        time.sleep(1)
        FlowRun.objects.all().update(timeout_on=timezone.now())
        check_flow_timeouts_task()

        run = FlowRun.objects.get()

        # nothing should have changed as we haven't yet sent our msg
        self.assertTrue(run.is_active)

        # ok, mark our message as sent, but only two minutes ago
        last_msg = run.get_last_msg(OUTGOING)
        last_msg.sent_on = timezone.now() - timedelta(minutes=2)
        last_msg.save()
        FlowRun.objects.all().update(timeout_on=timezone.now())
        check_flow_timeouts_task()

        # still nothing should have changed, not enough time has passed, but our timeout should be in the future now
        run.refresh_from_db()
        self.assertTrue(run.is_active)
        self.assertTrue(run.timeout_on > timezone.now() + timedelta(minutes=2))

        # ok, finally mark our message sent a while ago
        last_msg.sent_on = timezone.now() - timedelta(minutes=10)
        last_msg.save()
        FlowRun.objects.all().update(timeout_on=timezone.now())
        check_flow_timeouts_task()
        run.refresh_from_db()

        # run should be complete now
        self.assertFalse(run.is_active)
        self.assertEqual(run.exit_type, FlowRun.EXIT_TYPE_COMPLETED)

        # and we should have sent our message
        self.assertEquals("Thanks, Wilson",
                          Msg.objects.filter(direction=OUTGOING).order_by('-created_on').first().text)

    def test_timeout(self):
        from temba.flows.tasks import check_flow_timeouts_task
        flow = self.get_flow('timeout')

        # start the flow
        flow.start([], [self.contact])

        # create a new message and get it handled
        msg = self.create_msg(contact=self.contact, direction='I', text="Wilson")
        Flow.find_and_handle(msg)

        # we should have sent a response
        self.assertEquals("Great. Good to meet you Wilson",
                          Msg.objects.filter(direction=OUTGOING).order_by('-created_on').first().text)

        # assert we have exited our flow
        run = FlowRun.objects.get()
        self.assertFalse(run.is_active)
        self.assertEqual(run.exit_type, FlowRun.EXIT_TYPE_COMPLETED)

        # ok, now let's try with a timeout
        FlowRun.objects.all().delete()
        Msg.objects.all().delete()

        # start the flow
        flow.start([], [self.contact])

        # check our timeout is set
        run = FlowRun.objects.get()
        self.assertTrue(run.is_active)
        self.assertTrue(timezone.now() - timedelta(minutes=1) < run.timeout_on > timezone.now() + timedelta(minutes=4))

        # mark our last message as sent
        last_msg = run.get_last_msg(OUTGOING)
        last_msg.sent_on = timezone.now() - timedelta(minutes=5)
        last_msg.save()

        time.sleep(.5)

        # run our timeout check task
        check_flow_timeouts_task()

        # nothing occured as we haven't timed out yet
        run.refresh_from_db()
        self.assertTrue(run.is_active)
        self.assertTrue(timezone.now() - timedelta(minutes=1) < run.timeout_on > timezone.now() + timedelta(minutes=4))

        time.sleep(.5)

        # ok, change our timeout to the past
        FlowRun.objects.all().update(timeout_on=timezone.now())

        # check our timeouts again
        check_flow_timeouts_task()
        run.refresh_from_db()

        # run should be complete now
        self.assertFalse(run.is_active)
        self.assertEqual(run.exit_type, FlowRun.EXIT_TYPE_COMPLETED)

        # and we should have sent our message
        self.assertEquals("Don't worry about it , we'll catch up next week.",
                          Msg.objects.filter(direction=OUTGOING).order_by('-created_on').first().text)


class MigrationUtilsTest(TembaTest):

    def test_map_actions(self):
        # minimalist flow def with just actions and entry
        flow_def = dict(entry='1234', action_sets=[dict(uuid='1234', y=0, actions=[dict(type='reply', msg=None)])], rule_sets=[dict(y=10, uuid='5678')])
        removed = map_actions(flow_def, lambda x: None)

        # no more action sets and entry is remapped
        self.assertFalse(removed['action_sets'])
        self.assertEqual('5678', removed['entry'])

        # add two action sets, we should remap entry to be the first
        flow_def['action_sets'] = [dict(uuid='1234', y=0, actions=[dict(type='reply', msg=None)]), dict(uuid='2345', y=5, actions=[dict(type='reply', msg="foo")])]
        removed = map_actions(flow_def, lambda x: None if x['msg'] is None else x)

        self.assertEqual(len(removed['action_sets']), 1)
        self.assertEqual(removed['action_sets'][0]['uuid'], '2345')
        self.assertEqual(removed['entry'], '2345')

        # remove a single action
        flow_def['action_sets'] = [dict(uuid='1234', y=0, actions=[dict(type='reply', msg=None), dict(type='reply', msg="foo")])]
        removed = map_actions(flow_def, lambda x: None if x['msg'] is None else x)

        self.assertEqual(len(removed['action_sets']), 1)
        self.assertEqual(len(removed['action_sets'][0]['actions']), 1)
        self.assertEqual(removed['entry'], '1234')

        # no entry
        flow_def = dict(entry='1234', action_sets=[dict(uuid='1234', y=0, actions=[dict(type='reply', msg=None)])], rule_sets=[])
        removed = map_actions(flow_def, lambda x: None if x['msg'] is None else x)

        self.assertEqual(len(removed['action_sets']), 0)
        self.assertEqual(removed['entry'], None)


class TriggerFlowTest(FlowFileTest):

    def test_trigger_then_loop(self):
        # start our parent flow
        flow = self.get_flow('parent_child_loop')
        flow.start([], [self.contact])

        # trigger our second flow to start
        msg = self.create_msg(contact=self.contact, direction='I', text="add 12067797878")
        Flow.find_and_handle(msg)

        child_run = FlowRun.objects.get(contact__urns__path="+12067797878")
        msg = self.create_msg(contact=child_run.contact, direction='I', text="Christine")
        Flow.find_and_handle(msg)
        child_run.refresh_from_db()
        self.assertEqual('C', child_run.exit_type)

        # main contact should still be in the flow
        run = FlowRun.objects.get(flow=flow, contact=self.contact)
        self.assertTrue(run.is_active)
        self.assertIsNone(run.exit_type)

        # and can do it again
        msg = self.create_msg(contact=self.contact, direction='I', text="add 12067798080")
        Flow.find_and_handle(msg)

        FlowRun.objects.get(contact__urns__path="+12067798080")
        run.refresh_from_db()
        self.assertTrue(run.is_active)


class ParentChildOrderingTest(FlowFileTest):

    def setUp(self):
        super(ParentChildOrderingTest, self).setUp()
        self.channel.delete()
        self.channel = Channel.create(self.org, self.user, 'KE', 'EX', None, '+250788123123', scheme='tel',
                                      config=dict(send_url='https://google.com'), uuid='00000000-0000-0000-0000-000000001234')

    def test_parent_child_ordering(self):
        from temba.channels.tasks import send_msg_task
        self.get_flow('parent_child_ordering')
        flow = Flow.objects.get(name="Parent Flow")

        with patch('temba.channels.tasks.send_msg_task', wraps=send_msg_task) as mock_send_msg:
            flow.start([], [self.contact])

            # get the msgs for our contact
            msgs = Msg.objects.filter(contact=self.contact).order_by('sent_on')
            self.assertEquals(msgs[0].text, "Parent 1")
            self.assertEquals(msgs[1].text, "Child Msg")

            self.assertEqual(mock_send_msg.call_count, 1)


class AndroidChildStatus(FlowFileTest):
    def setUp(self):
        super(AndroidChildStatus, self).setUp()
        self.channel.delete()
        self.channel = Channel.create(self.org, self.user, 'RW', 'A', None, '+250788123123', scheme='tel',
                                      uuid='00000000-0000-0000-0000-000000001234')

    def test_split_first(self):
        self.get_flow('split_first_child_msg')

        incoming = self.create_msg(direction=INCOMING, contact=self.contact, text="split")
        self.assertTrue(Trigger.find_and_handle(incoming))

        # get the msgs for our contact
        msgs = Msg.objects.filter(contact=self.contact, status=PENDING, direction=OUTGOING).order_by('created_on')
        self.assertEquals(msgs[0].text, "Child Msg 1")

        # respond
        msg = self.create_msg(contact=self.contact, direction='I', text="Response")
        Flow.find_and_handle(msg)

        msgs = Msg.objects.filter(contact=self.contact, status=PENDING, direction=OUTGOING).order_by('created_on')
        self.assertEquals(msgs[0].text, "Child Msg 1")
        self.assertEquals(msgs[1].text, "Child Msg 2")<|MERGE_RESOLUTION|>--- conflicted
+++ resolved
@@ -427,11 +427,7 @@
         self.assertEqual(len(contact2_steps), 2)
 
         # check our steps for contact #1
-<<<<<<< HEAD
-        self.assertEqual(unicode(contact1_steps[0]), "Eric - A:00000000-0000-0000-0000-000000000001")
-=======
-        self.assertEqual(six.text_type(contact1_steps[0]), "Eric - A:00000000-00000000-00000000-00000001")
->>>>>>> e6adfba9
+        self.assertEqual(six.text_type(contact1_steps[0]), "Eric - A:00000000-0000-0000-0000-000000000001")
         self.assertEqual(contact1_steps[0].step_uuid, entry.uuid)
         self.assertEqual(contact1_steps[0].step_type, FlowStep.TYPE_ACTION_SET)
         self.assertEqual(contact1_steps[0].contact, self.contact)
@@ -441,11 +437,7 @@
         self.assertEqual(set(contact1_steps[0].messages.all()), {contact1_msg})
         self.assertEqual(contact1_steps[0].next_uuid, entry.destination)
 
-<<<<<<< HEAD
-        self.assertEqual(unicode(contact1_steps[1]), "Eric - R:00000000-0000-0000-0000-000000000005")
-=======
-        self.assertEqual(six.text_type(contact1_steps[1]), "Eric - R:00000000-00000000-00000000-00000005")
->>>>>>> e6adfba9
+        self.assertEqual(six.text_type(contact1_steps[1]), "Eric - R:00000000-0000-0000-0000-000000000005")
         self.assertEqual(contact1_steps[1].step_uuid, entry.destination)
         self.assertEqual(contact1_steps[1].step_type, FlowStep.TYPE_RULE_SET)
         self.assertEqual(contact1_steps[1].contact, self.contact)

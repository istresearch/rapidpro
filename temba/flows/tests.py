--- conflicted
+++ resolved
@@ -1246,13 +1246,8 @@
 
         orange = ActionSet.objects.get(uuid="7d40faea-723b-473d-8999-59fb7d3c3ca2")
         actions = orange.get_actions()
-<<<<<<< HEAD
-        self.assertEquals(1, len(actions))
-        self.assertEquals(ReplyAction(actions[0].uuid, dict(base='I love orange too! You said: @step.value which is category: @flow.color.category You are: @step.contact.tel SMS: @step Flow: @flow')).as_json(), actions[0].as_json())
-=======
         self.assertEqual(1, len(actions))
-        self.assertEqual(ReplyAction(dict(base='I love orange too! You said: @step.value which is category: @flow.color.category You are: @step.contact.tel SMS: @step Flow: @flow')).as_json(), actions[0].as_json())
->>>>>>> 9a91b615
+        self.assertEqual(ReplyAction(actions[0].uuid, dict(base='I love orange too! You said: @step.value which is category: @flow.color.category You are: @step.contact.tel SMS: @step Flow: @flow')).as_json(), actions[0].as_json())
 
         self.assertEqual(1, RuleSet.objects.all().count())
         ruleset = RuleSet.objects.get(uuid="bd531ace-911e-4722-8e53-6730d6122fe1")
@@ -1309,13 +1304,8 @@
 
         orange = ActionSet.objects.get(uuid="7d40faea-723b-473d-8999-59fb7d3c3ca2")
         actions = orange.get_actions()
-<<<<<<< HEAD
-        self.assertEquals(1, len(actions))
-        self.assertEquals(ReplyAction(actions[0].uuid, dict(base='I love orange too! You said: @step.value which is category: @flow.color.category You are: @step.contact.tel SMS: @step Flow: @flow')).as_json(), actions[0].as_json())
-=======
         self.assertEqual(1, len(actions))
-        self.assertEqual(ReplyAction(dict(base='I love orange too! You said: @step.value which is category: @flow.color.category You are: @step.contact.tel SMS: @step Flow: @flow')).as_json(), actions[0].as_json())
->>>>>>> 9a91b615
+        self.assertEqual(ReplyAction(actions[0].uuid, dict(base='I love orange too! You said: @step.value which is category: @flow.color.category You are: @step.contact.tel SMS: @step Flow: @flow')).as_json(), actions[0].as_json())
 
         self.assertEqual(1, RuleSet.objects.all().count())
         ruleset = RuleSet.objects.get(uuid="bd531ace-911e-4722-8e53-6730d6122fe1")
@@ -3097,9 +3087,6 @@
         flow = self.create_flow()
         run = FlowRun.create(self.flow, self.contact.pk)
 
-<<<<<<< HEAD
-        action = TriggerFlowAction(self.uuid, flow, [], [self.contact], [])
-=======
         # add a channel to make sure that country is ambiguous
         Channel.create(self.org, self.admin, 'US', 'EX', schemes=['tel'])
         delattr(self.org, '_country_code')
@@ -3109,8 +3096,7 @@
         # set a contact field with another phone number
         self.contact.set_field(self.admin, "other_contact_tel", "+12065551212", "Other Contact Tel")
 
-        action = TriggerFlowAction(flow, [], [self.contact], ["@contact.other_contact_tel"])
->>>>>>> 9a91b615
+        action = TriggerFlowAction(str(uuid4()), flow, [], [self.contact], ["@contact.other_contact_tel"])
         self.execute_action(action, run, None)
 
         # should have created a new contact with the above variable
@@ -3719,12 +3705,7 @@
         run = FlowRun.create(flow, self.contact.pk)
 
         label1 = Label.get_or_create(self.org, self.user, "green label")
-
-<<<<<<< HEAD
-        action = AddLabelAction(self.uuid, [label, "@step.contact"])
-=======
-        action = AddLabelAction([label1, "@step.contact"])
->>>>>>> 9a91b615
+        action = AddLabelAction(str(uuid4()), [label1, "@step.contact"])
 
         action_json = action.as_json()
         action = AddLabelAction.from_json(self.org, action_json)

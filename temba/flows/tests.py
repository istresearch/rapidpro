--- conflicted
+++ resolved
@@ -481,12 +481,7 @@
 
         label = Label.get_or_create(self.org, self.admin, "Hello")
         self.login(self.admin)
-<<<<<<< HEAD
         self.import_file("migrate_to_11_11")
-=======
-        self.import_file("add_label")
->>>>>>> 7de11c06
-
         flow = Flow.objects.filter(name="Add Label").first()
         label_uuid_in_def = flow.revisions.first().definition["action_sets"][1]["actions"][0]["labels"][0]["uuid"]
 
